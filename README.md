--- conflicted
+++ resolved
@@ -196,11 +196,8 @@
 * [Xuperchain](https://github.com/xuperchain/xupercore) - A highly flexible blockchain architecture with great transaction performance.
 * [m2](https://github.com/qichengzx/m2) - A simple http key/value store based on raft protocal.
 * [chaindb](https://github.com/ChainSafe/chaindb) - A blockchain storage layer used by [Gossamer](https://chainsafe.github.io/gossamer/), a Go client for the [Polkadot Network](https://polkadot.network/).
-<<<<<<< HEAD
 * [vxdb](https://github.com/vitalvas/vxdb) - Simple schema-less Key-Value NoSQL database with simplest API interface.
-=======
 * [Opacity](https://github.com/opacity/storage-node) - Backend implementation for the Opacity storage project
->>>>>>> 32912a9f
 
 If you are using Badger in a project please send a pull request to add it to the list.
 
