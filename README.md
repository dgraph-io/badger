# BadgerDB

[![Go Reference](https://pkg.go.dev/badge/github.com/dgraph-io/badger/v4.svg)](https://pkg.go.dev/github.com/dgraph-io/badger/v4)
[![Go Report Card](https://goreportcard.com/badge/github.com/dgraph-io/badger/v4)](https://goreportcard.com/report/github.com/dgraph-io/badger/v4)
[![Sourcegraph](https://sourcegraph.com/github.com/hypermodeinc/badger/-/badge.svg)](https://sourcegraph.com/github.com/hypermodeinc/badger?badge)
[![ci-badger-tests](https://github.com/hypermodeinc/badger/actions/workflows/ci-badger-tests.yml/badge.svg)](https://github.com/hypermodeinc/badger/actions/workflows/ci-badger-tests.yml)
[![ci-badger-bank-tests](https://github.com/hypermodeinc/badger/actions/workflows/ci-badger-bank-tests.yml/badge.svg)](https://github.com/hypermodeinc/badger/actions/workflows/ci-badger-bank-tests.yml)
[![ci-golang-lint](https://github.com/hypermodeinc/badger/actions/workflows/ci-golang-lint.yml/badge.svg)](https://github.com/hypermodeinc/badger/actions/workflows/ci-golang-lint.yml)

![Badger mascot](images/diggy-shadow.png)

BadgerDB is an embeddable, persistent and fast key-value (KV) database written in pure Go. It is the
underlying database for [Dgraph](https://dgraph.io), a fast, distributed graph database. It's meant
to be a performant alternative to non-Go-based key-value stores like RocksDB.

## Project Status

Badger is stable and is being used to serve data sets worth hundreds of terabytes. Badger supports
concurrent ACID transactions with serializable snapshot isolation (SSI) guarantees. A Jepsen-style
bank test runs nightly for 8h, with `--race` flag and ensures the maintenance of transactional
guarantees. Badger has also been tested to work with filesystem level anomalies, to ensure
persistence and consistency. Badger is being used by a number of projects which includes Dgraph,
Jaeger Tracing, UsenetExpress, and many more.

The list of projects using Badger can be found [here](#projects-using-badger).

Badger v1.0 was released in Nov 2017, and the latest version that is data-compatible with v1.0 is
v1.6.0.

Badger v2.0 was released in Nov 2019 with a new storage format which won't be compatible with all of
the v1.x. Badger v2.0 supports compression, encryption and uses a cache to speed up lookup.

Badger v3.0 was released in January 2021. This release improves compaction performance.

Please consult the [Changelog] for more detailed information on releases.

For more details on our version naming schema please read [Choosing a version](#choosing-a-version).

[Changelog]: https://github.com/hypermodeinc/badger/blob/main/CHANGELOG.md

## Table of Contents

- [BadgerDB](#badgerdb)
  - [Project Status](#project-status)
  - [Table of Contents](#table-of-contents)
  - [Getting Started](#getting-started)
    - [Installing](#installing)
      - [Installing Badger Command Line Tool](#installing-badger-command-line-tool)
      - [Choosing a version](#choosing-a-version)
  - [Badger Documentation](#badger-documentation)
  - [Resources](#resources)
    - [Blog Posts](#blog-posts)
  - [Design](#design)
    - [Comparisons](#comparisons)
    - [Benchmarks](#benchmarks)
  - [Projects Using Badger](#projects-using-badger)
  - [Contributing](#contributing)
  - [Contact](#contact)

## Getting Started

### Installing

To start using Badger, install Go 1.21 or above. Badger v3 and above needs go modules. From your
project, run the following command

```sh
go get github.com/dgraph-io/badger/v4
```

This will retrieve the library.

#### Installing Badger Command Line Tool

Badger provides a CLI tool which can perform certain operations like offline backup/restore. To
install the Badger CLI, retrieve the repository and checkout the desired version. Then run

```sh
cd badger
go install .
```

This will install the badger command line utility into your $GOBIN path.

#### Choosing a version

BadgerDB is a pretty special package from the point of view that the most important change we can
make to it is not on its API but rather on how data is stored on disk.

This is why we follow a version naming schema that differs from Semantic Versioning.

- New major versions are released when the data format on disk changes in an incompatible way.
- New minor versions are released whenever the API changes but data compatibility is maintained.
  Note that the changes on the API could be backward-incompatible - unlike Semantic Versioning.
- New patch versions are released when there's no changes to the data format nor the API.

Following these rules:

- v1.5.0 and v1.6.0 can be used on top of the same files without any concerns, as their major
  version is the same, therefore the data format on disk is compatible.
- v1.6.0 and v2.0.0 are data incompatible as their major version implies, so files created with
  v1.6.0 will need to be converted into the new format before they can be used by v2.0.0.
- v2.x.x and v3.x.x are data incompatible as their major version implies, so files created with
  v2.x.x will need to be converted into the new format before they can be used by v3.0.0.

For a longer explanation on the reasons behind using a new versioning naming schema, you can read
[VERSIONING](VERSIONING.md).

## Badger Documentation

Badger Documentation is available at https://dgraph.io/docs/badger

## Resources

### Blog Posts

1. [Introducing Badger: A fast key-value store written natively in Go](https://open.dgraph.io/post/badger/)
2. [Make Badger crash resilient with ALICE](https://open.dgraph.io/post/alice/)
3. [Badger vs LMDB vs BoltDB: Benchmarking key-value databases in Go](https://open.dgraph.io/post/badger-lmdb-boltdb/)
4. [Concurrent ACID Transactions in Badger](https://open.dgraph.io/post/badger-txn/)

## Design

Badger was written with these design goals in mind:

- Write a key-value database in pure Go.
- Use latest research to build the fastest KV database for data sets spanning terabytes.
- Optimize for SSDs.

Badger’s design is based on a paper titled _[WiscKey: Separating Keys from Values in SSD-conscious
Storage][wisckey]_.

[wisckey]: https://www.usenix.org/system/files/conference/fast16/fast16-papers-lu.pdf

### Comparisons

| Feature                       | Badger                                     | RocksDB                       | BoltDB    |
| ----------------------------- | ------------------------------------------ | ----------------------------- | --------- |
| Design                        | LSM tree with value log                    | LSM tree only                 | B+ tree   |
| High Read throughput          | Yes                                        | No                            | Yes       |
| High Write throughput         | Yes                                        | Yes                           | No        |
| Designed for SSDs             | Yes (with latest research <sup>1</sup>)    | Not specifically <sup>2</sup> | No        |
| Embeddable                    | Yes                                        | Yes                           | Yes       |
| Sorted KV access              | Yes                                        | Yes                           | Yes       |
| Pure Go (no Cgo)              | Yes                                        | No                            | Yes       |
| Transactions                  | Yes, ACID, concurrent with SSI<sup>3</sup> | Yes (but non-ACID)            | Yes, ACID |
| Snapshots                     | Yes                                        | Yes                           | Yes       |
| TTL support                   | Yes                                        | Yes                           | No        |
| 3D access (key-value-version) | Yes<sup>4</sup>                            | No                            | No        |

<sup>1</sup> The [WISCKEY paper][wisckey] (on which Badger is based) saw big wins with separating
values from keys, significantly reducing the write amplification compared to a typical LSM tree.

<sup>2</sup> RocksDB is an SSD optimized version of LevelDB, which was designed specifically for
rotating disks. As such RocksDB's design isn't aimed at SSDs.

<sup>3</sup> SSI: Serializable Snapshot Isolation. For more details, see the blog post
[Concurrent ACID Transactions in Badger](https://blog.dgraph.io/post/badger-txn/)

<sup>4</sup> Badger provides direct access to value versions via its Iterator API. Users can also
specify how many versions to keep per key via Options.

### Benchmarks

We have run comprehensive benchmarks against RocksDB, Bolt and LMDB. The benchmarking code, and the
detailed logs for the benchmarks can be found in the [badger-bench] repo. More explanation,
including graphs can be found the blog posts (linked above).

[badger-bench]: https://github.com/dgraph-io/badger-bench

## Projects Using Badger

Below is a list of known projects that use Badger:

<<<<<<< HEAD
- [Dgraph](https://github.com/dgraph-io/dgraph) - Distributed graph database.
- [Jaeger](https://github.com/jaegertracing/jaeger) - Distributed tracing platform.
- [go-ipfs](https://github.com/ipfs/go-ipfs) - Go client for the InterPlanetary File System (IPFS),
  a new hypermedia distribution protocol.
- [Riot](https://github.com/go-ego/riot) - An open-source, distributed search engine.
- [emitter](https://github.com/emitter-io/emitter) - Scalable, low latency, distributed pub/sub
  broker with message storage, uses MQTT, gossip and badger.
- [OctoSQL](https://github.com/cube2222/octosql) - Query tool that allows you to join, analyse and
  transform data from multiple databases using SQL.
- [Dkron](https://dkron.io/) - Distributed, fault tolerant job scheduling system.
- [smallstep/certificates](https://github.com/smallstep/certificates) - Step-ca is an online
  certificate authority for secure, automated certificate management.
- [Sandglass](https://github.com/celrenheit/sandglass) - distributed, horizontally scalable,
  persistent, time sorted message queue.
- [TalariaDB](https://github.com/grab/talaria) - Grab's Distributed, low latency time-series
  database.
- [Sloop](https://github.com/salesforce/sloop) - Salesforce's Kubernetes History Visualization
  Project.
- [Usenet Express](https://usenetexpress.com/) - Serving over 300TB of data with Badger.
- [gorush](https://github.com/appleboy/gorush) - A push notification server written in Go.
- [0-stor](https://github.com/zero-os/0-stor) - Single device object store.
- [Dispatch Protocol](https://github.com/dispatchlabs/disgo) - Blockchain protocol for distributed
  application data analytics.
- [GarageMQ](https://github.com/valinurovam/garagemq) - AMQP server written in Go.
- [RedixDB](https://alash3al.github.io/redix/) - A real-time persistent key-value store with the
  same redis protocol.
- [BBVA](https://github.com/BBVA/raft-badger) - Raft backend implementation using BadgerDB for
  Hashicorp raft.
- [Fantom](https://github.com/Fantom-foundation/go-lachesis) - aBFT Consensus platform for
  distributed applications.
- [decred](https://github.com/decred/dcrdata) - An open, progressive, and self-funding
  cryptocurrency with a system of community-based governance integrated into its blockchain.
- [OpenNetSys](https://github.com/opennetsys/c3-go) - Create useful dApps in any software language.
- [HoneyTrap](https://github.com/honeytrap/honeytrap) - An extensible and opensource system for
  running, monitoring and managing honeypots.
- [Insolar](https://github.com/insolar/insolar) - Enterprise-ready blockchain platform.
- [IoTeX](https://github.com/iotexproject/iotex-core) - The next generation of the decentralized
  network for IoT powered by scalability- and privacy-centric blockchains.
- [go-sessions](https://github.com/kataras/go-sessions) - The sessions manager for Go net/http and
  fasthttp.
- [Babble](https://github.com/mosaicnetworks/babble) - BFT Consensus platform for distributed
  applications.
- [Tormenta](https://github.com/jpincas/tormenta) - Embedded object-persistence layer / simple JSON
  database for Go projects.
- [BadgerHold](https://github.com/timshannon/badgerhold) - An embeddable NoSQL store for querying Go
  types built on Badger
- [Goblero](https://github.com/didil/goblero) - Pure Go embedded persistent job queue backed by
  BadgerDB
- [Surfline](https://www.surfline.com) - Serving global wave and weather forecast data with Badger.
- [Cete](https://github.com/mosuka/cete) - Simple and highly available distributed key-value store
  built on Badger. Makes it easy bringing up a cluster of Badger with Raft consensus algorithm by
  hashicorp/raft.
- [Volument](https://volument.com/) - A new take on website analytics backed by Badger.
- [KVdb](https://kvdb.io/) - Hosted key-value store and serverless platform built on top of Badger.
- [Terminotes](https://gitlab.com/asad-awadia/terminotes) - Self hosted notes storage and search
  server - storage powered by BadgerDB
- [Pyroscope](https://github.com/pyroscope-io/pyroscope) - Open source continuous profiling platform
  built with BadgerDB
- [Veri](https://github.com/bgokden/veri) - A distributed feature store optimized for Search and
  Recommendation tasks.
- [bIter](https://github.com/MikkelHJuul/bIter) - A library and Iterator interface for working with
  the `badger.Iterator`, simplifying from-to, and prefix mechanics.
- [ld](https://github.com/MikkelHJuul/ld) - (Lean Database) A very simple gRPC-only key-value
  database, exposing BadgerDB with key-range scanning semantics.
- [Souin](https://github.com/darkweak/Souin) - A RFC compliant HTTP cache with lot of other features
  based on Badger for the storage. Compatible with all existing reverse-proxies.
- [Xuperchain](https://github.com/xuperchain/xupercore) - A highly flexible blockchain architecture
  with great transaction performance.
- [m2](https://github.com/qichengzx/m2) - A simple http key/value store based on the raft protocol.
- [chaindb](https://github.com/ChainSafe/chaindb) - A blockchain storage layer used by
  [Gossamer](https://chainsafe.github.io/gossamer/), a Go client for the
  [Polkadot Network](https://polkadot.network/).
- [vxdb](https://github.com/vitalvas/vxdb) - Simple schema-less Key-Value NoSQL database with
  simplest API interface.
- [Opacity](https://github.com/opacity/storage-node) - Backend implementation for the Opacity
  storage project
- [Vephar](https://github.com/vaccovecrana/vephar) - A minimal key/value store using hashicorp-raft
  for cluster coordination and Badger for data storage.
- [gowarcserver](https://github.com/nlnwa/gowarcserver) - Open-source server for warc files. Can be
  used in conjunction with pywb
- [flow-go](https://github.com/onflow/flow-go) - A fast, secure, and developer-friendly blockchain
  built to support the next generation of games, apps and the digital assets that power them.
- [Wrgl](https://www.wrgl.co) - A data version control system that works like Git but specialized to
  store and diff CSV.
- [Loggie](https://github.com/loggie-io/loggie) - A lightweight, cloud-native data transfer agent
  and aggregator.
- [raft-badger](https://github.com/rfyiamcool/raft-badger) - raft-badger implements LogStore and
  StableStore Interface of hashcorp/raft. it is used to store raft log and metadata of
  hashcorp/raft.
- [DVID](https://github.com/janelia-flyem/dvid) - A dataservice for branched versioning of a variety
  of data types. Originally created for large-scale brain reconstructions in Connectomics.
- [KVS](https://github.com/tauraamui/kvs) - A library for making it easy to persist, load and query
  full structs into BadgerDB, using an ownership hierarchy model.
- [LLS](https://github.com/Boc-chi-no/LLS) - LLS is an efficient URL Shortener that can be used to
  shorten links and track link usage. Support for BadgerDB and MongoDB. Improved performance by more
  than 30% when using BadgerDB
- [lakeFS](https://github.com/treeverse/lakeFS) - lakeFS is an open-source data version control that
  transforms your object storage to Git-like repositories. lakeFS uses BadgerDB for its underlying
  local metadata KV store implementation.
=======
* [Dgraph](https://github.com/dgraph-io/dgraph) - Distributed graph database.
* [Jaeger](https://github.com/jaegertracing/jaeger) - Distributed tracing platform.
* [go-ipfs](https://github.com/ipfs/go-ipfs) - Go client for the InterPlanetary File System (IPFS), a new hypermedia distribution protocol.
* [Riot](https://github.com/go-ego/riot) - An open-source, distributed search engine.
* [emitter](https://github.com/emitter-io/emitter) - Scalable, low latency, distributed pub/sub broker with message storage, uses MQTT, gossip and badger.
* [OctoSQL](https://github.com/cube2222/octosql) - Query tool that allows you to join, analyse and transform data from multiple databases using SQL.
* [Dkron](https://dkron.io/) - Distributed, fault tolerant job scheduling system.
* [smallstep/certificates](https://github.com/smallstep/certificates) - Step-ca is an online certificate authority for secure, automated certificate management.
* [Sandglass](https://github.com/celrenheit/sandglass) - distributed, horizontally scalable, persistent, time sorted message queue.
* [TalariaDB](https://github.com/grab/talaria) - Grab's Distributed, low latency time-series database.
* [Sloop](https://github.com/salesforce/sloop) - Salesforce's Kubernetes History Visualization Project.
* [Usenet Express](https://usenetexpress.com/) - Serving over 300TB of data with Badger.
* [gorush](https://github.com/appleboy/gorush) - A push notification server written in Go.
* [0-stor](https://github.com/zero-os/0-stor) - Single device object store.
* [Dispatch Protocol](https://github.com/dispatchlabs/disgo) - Blockchain protocol for distributed application data analytics.
* [GarageMQ](https://github.com/valinurovam/garagemq) - AMQP server written in Go.
* [RedixDB](https://alash3al.github.io/redix/) - A real-time persistent key-value store with the same redis protocol.
* [BBVA](https://github.com/BBVA/raft-badger) - Raft backend implementation using BadgerDB for Hashicorp raft.
* [Fantom](https://github.com/Fantom-foundation/go-lachesis) - aBFT Consensus platform for distributed applications.
* [decred](https://github.com/decred/dcrdata) - An open, progressive, and self-funding cryptocurrency with a system of community-based governance integrated into its blockchain.
* [OpenNetSys](https://github.com/opennetsys/c3-go) - Create useful dApps in any software language.
* [HoneyTrap](https://github.com/honeytrap/honeytrap) - An extensible and opensource system for running, monitoring and managing honeypots.
* [Insolar](https://github.com/insolar/insolar) - Enterprise-ready blockchain platform.
* [IoTeX](https://github.com/iotexproject/iotex-core) - The next generation of the decentralized network for IoT powered by scalability- and privacy-centric blockchains.
* [go-sessions](https://github.com/kataras/go-sessions) - The sessions manager for Go net/http and fasthttp.
* [Babble](https://github.com/mosaicnetworks/babble) - BFT Consensus platform for distributed applications.
* [Tormenta](https://github.com/jpincas/tormenta) - Embedded object-persistence layer / simple JSON database for Go projects.
* [BadgerHold](https://github.com/timshannon/badgerhold) - An embeddable NoSQL store for querying Go types built on Badger
* [Goblero](https://github.com/didil/goblero) - Pure Go embedded persistent job queue backed by BadgerDB
* [Surfline](https://www.surfline.com) - Serving global wave and weather forecast data with Badger.
* [Cete](https://github.com/mosuka/cete) - Simple and highly available distributed key-value store built on Badger. Makes it easy bringing up a cluster of Badger with Raft consensus algorithm by hashicorp/raft.
* [Volument](https://volument.com/) - A new take on website analytics backed by Badger.
* [KVdb](https://kvdb.io/) - Hosted key-value store and serverless platform built on top of Badger.
* [Terminotes](https://gitlab.com/asad-awadia/terminotes) - Self hosted notes storage and search server - storage powered by BadgerDB
* [Pyroscope](https://github.com/pyroscope-io/pyroscope) - Open source continuous profiling platform built with BadgerDB
* [Veri](https://github.com/bgokden/veri) - A distributed feature store optimized for Search and Recommendation tasks.
* [bIter](https://github.com/MikkelHJuul/bIter) - A library and Iterator interface for working with the `badger.Iterator`, simplifying from-to, and prefix mechanics.
* [ld](https://github.com/MikkelHJuul/ld) - (Lean Database) A very simple gRPC-only key-value database, exposing BadgerDB with key-range scanning semantics.
* [Souin](https://github.com/darkweak/Souin) - A RFC compliant HTTP cache with lot of other features based on Badger for the storage. Compatible with all existing reverse-proxies.
* [Xuperchain](https://github.com/xuperchain/xupercore) - A highly flexible blockchain architecture with great transaction performance.
* [m2](https://github.com/qichengzx/m2) - A simple http key/value store based on the raft protocol.
* [chaindb](https://github.com/ChainSafe/chaindb) - A blockchain storage layer used by [Gossamer](https://chainsafe.github.io/gossamer/), a Go client for the [Polkadot Network](https://polkadot.network/).
* [vxdb](https://github.com/vitalvas/vxdb) - Simple schema-less Key-Value NoSQL database with simplest API interface.
* [Opacity](https://github.com/opacity/storage-node) - Backend implementation for the Opacity storage project
* [Vephar](https://github.com/vaccovecrana/vephar) - A minimal key/value store using hashicorp-raft for cluster coordination and Badger for data storage.
* [gowarcserver](https://github.com/nlnwa/gowarcserver) - Open-source server for warc files. Can be used in conjunction with pywb
* [flow-go](https://github.com/onflow/flow-go) - A fast, secure, and developer-friendly blockchain built to support the next generation of games, apps and the digital assets that power them.
* [Wrgl](https://www.wrgl.co) - A data version control system that works like Git but specialized to store and diff CSV.
* [Loggie](https://github.com/loggie-io/loggie) - A lightweight, cloud-native data transfer agent and aggregator.
* [raft-badger](https://github.com/rfyiamcool/raft-badger) - raft-badger implements LogStore and StableStore Interface of hashcorp/raft. it is used to store raft log and metadata of hashcorp/raft.
* [DVID](https://github.com/janelia-flyem/dvid) - A dataservice for branched versioning of a variety of data types. Originally created for large-scale brain reconstructions in Connectomics.
* [KVS](https://github.com/tauraamui/kvs) - A library for making it easy to persist, load and query full structs into BadgerDB, using an ownership hierarchy model.
* [LLS](https://github.com/Boc-chi-no/LLS) - LLS is an efficient URL Shortener that can be used to shorten links and track link usage. Support for BadgerDB and MongoDB. Improved performance by more than 30% when using BadgerDB
* [lakeFS](https://github.com/treeverse/lakeFS) - lakeFS is an open-source data version control that transforms your object storage to Git-like repositories. lakeFS uses BadgerDB for its underlying local metadata KV store implementation.
* [Goptivum](https://github.com/smegg99/Goptivum) - Goptivum is a better frontend and API for the Vulcan Optivum schedule program. 
>>>>>>> 50dd87a6

If you are using Badger in a project please send a pull request to add it to the list.

## Contributing

If you're interested in contributing to Badger see [CONTRIBUTING](./CONTRIBUTING.md).

## Contact

- Please use [Github issues](https://github.com/hypermodeinc/badger/issues) for filing bugs.
- Please use [discuss.dgraph.io](https://discuss.dgraph.io) for questions, discussions, and feature
  requests.
- Follow us on Twitter [@dgraphlabs](https://twitter.com/dgraphlabs).<|MERGE_RESOLUTION|>--- conflicted
+++ resolved
@@ -172,108 +172,7 @@
 
 Below is a list of known projects that use Badger:
 
-<<<<<<< HEAD
-- [Dgraph](https://github.com/dgraph-io/dgraph) - Distributed graph database.
-- [Jaeger](https://github.com/jaegertracing/jaeger) - Distributed tracing platform.
-- [go-ipfs](https://github.com/ipfs/go-ipfs) - Go client for the InterPlanetary File System (IPFS),
-  a new hypermedia distribution protocol.
-- [Riot](https://github.com/go-ego/riot) - An open-source, distributed search engine.
-- [emitter](https://github.com/emitter-io/emitter) - Scalable, low latency, distributed pub/sub
-  broker with message storage, uses MQTT, gossip and badger.
-- [OctoSQL](https://github.com/cube2222/octosql) - Query tool that allows you to join, analyse and
-  transform data from multiple databases using SQL.
-- [Dkron](https://dkron.io/) - Distributed, fault tolerant job scheduling system.
-- [smallstep/certificates](https://github.com/smallstep/certificates) - Step-ca is an online
-  certificate authority for secure, automated certificate management.
-- [Sandglass](https://github.com/celrenheit/sandglass) - distributed, horizontally scalable,
-  persistent, time sorted message queue.
-- [TalariaDB](https://github.com/grab/talaria) - Grab's Distributed, low latency time-series
-  database.
-- [Sloop](https://github.com/salesforce/sloop) - Salesforce's Kubernetes History Visualization
-  Project.
-- [Usenet Express](https://usenetexpress.com/) - Serving over 300TB of data with Badger.
-- [gorush](https://github.com/appleboy/gorush) - A push notification server written in Go.
-- [0-stor](https://github.com/zero-os/0-stor) - Single device object store.
-- [Dispatch Protocol](https://github.com/dispatchlabs/disgo) - Blockchain protocol for distributed
-  application data analytics.
-- [GarageMQ](https://github.com/valinurovam/garagemq) - AMQP server written in Go.
-- [RedixDB](https://alash3al.github.io/redix/) - A real-time persistent key-value store with the
-  same redis protocol.
-- [BBVA](https://github.com/BBVA/raft-badger) - Raft backend implementation using BadgerDB for
-  Hashicorp raft.
-- [Fantom](https://github.com/Fantom-foundation/go-lachesis) - aBFT Consensus platform for
-  distributed applications.
-- [decred](https://github.com/decred/dcrdata) - An open, progressive, and self-funding
-  cryptocurrency with a system of community-based governance integrated into its blockchain.
-- [OpenNetSys](https://github.com/opennetsys/c3-go) - Create useful dApps in any software language.
-- [HoneyTrap](https://github.com/honeytrap/honeytrap) - An extensible and opensource system for
-  running, monitoring and managing honeypots.
-- [Insolar](https://github.com/insolar/insolar) - Enterprise-ready blockchain platform.
-- [IoTeX](https://github.com/iotexproject/iotex-core) - The next generation of the decentralized
-  network for IoT powered by scalability- and privacy-centric blockchains.
-- [go-sessions](https://github.com/kataras/go-sessions) - The sessions manager for Go net/http and
-  fasthttp.
-- [Babble](https://github.com/mosaicnetworks/babble) - BFT Consensus platform for distributed
-  applications.
-- [Tormenta](https://github.com/jpincas/tormenta) - Embedded object-persistence layer / simple JSON
-  database for Go projects.
-- [BadgerHold](https://github.com/timshannon/badgerhold) - An embeddable NoSQL store for querying Go
-  types built on Badger
-- [Goblero](https://github.com/didil/goblero) - Pure Go embedded persistent job queue backed by
-  BadgerDB
-- [Surfline](https://www.surfline.com) - Serving global wave and weather forecast data with Badger.
-- [Cete](https://github.com/mosuka/cete) - Simple and highly available distributed key-value store
-  built on Badger. Makes it easy bringing up a cluster of Badger with Raft consensus algorithm by
-  hashicorp/raft.
-- [Volument](https://volument.com/) - A new take on website analytics backed by Badger.
-- [KVdb](https://kvdb.io/) - Hosted key-value store and serverless platform built on top of Badger.
-- [Terminotes](https://gitlab.com/asad-awadia/terminotes) - Self hosted notes storage and search
-  server - storage powered by BadgerDB
-- [Pyroscope](https://github.com/pyroscope-io/pyroscope) - Open source continuous profiling platform
-  built with BadgerDB
-- [Veri](https://github.com/bgokden/veri) - A distributed feature store optimized for Search and
-  Recommendation tasks.
-- [bIter](https://github.com/MikkelHJuul/bIter) - A library and Iterator interface for working with
-  the `badger.Iterator`, simplifying from-to, and prefix mechanics.
-- [ld](https://github.com/MikkelHJuul/ld) - (Lean Database) A very simple gRPC-only key-value
-  database, exposing BadgerDB with key-range scanning semantics.
-- [Souin](https://github.com/darkweak/Souin) - A RFC compliant HTTP cache with lot of other features
-  based on Badger for the storage. Compatible with all existing reverse-proxies.
-- [Xuperchain](https://github.com/xuperchain/xupercore) - A highly flexible blockchain architecture
-  with great transaction performance.
-- [m2](https://github.com/qichengzx/m2) - A simple http key/value store based on the raft protocol.
-- [chaindb](https://github.com/ChainSafe/chaindb) - A blockchain storage layer used by
-  [Gossamer](https://chainsafe.github.io/gossamer/), a Go client for the
-  [Polkadot Network](https://polkadot.network/).
-- [vxdb](https://github.com/vitalvas/vxdb) - Simple schema-less Key-Value NoSQL database with
-  simplest API interface.
-- [Opacity](https://github.com/opacity/storage-node) - Backend implementation for the Opacity
-  storage project
-- [Vephar](https://github.com/vaccovecrana/vephar) - A minimal key/value store using hashicorp-raft
-  for cluster coordination and Badger for data storage.
-- [gowarcserver](https://github.com/nlnwa/gowarcserver) - Open-source server for warc files. Can be
-  used in conjunction with pywb
-- [flow-go](https://github.com/onflow/flow-go) - A fast, secure, and developer-friendly blockchain
-  built to support the next generation of games, apps and the digital assets that power them.
-- [Wrgl](https://www.wrgl.co) - A data version control system that works like Git but specialized to
-  store and diff CSV.
-- [Loggie](https://github.com/loggie-io/loggie) - A lightweight, cloud-native data transfer agent
-  and aggregator.
-- [raft-badger](https://github.com/rfyiamcool/raft-badger) - raft-badger implements LogStore and
-  StableStore Interface of hashcorp/raft. it is used to store raft log and metadata of
-  hashcorp/raft.
-- [DVID](https://github.com/janelia-flyem/dvid) - A dataservice for branched versioning of a variety
-  of data types. Originally created for large-scale brain reconstructions in Connectomics.
-- [KVS](https://github.com/tauraamui/kvs) - A library for making it easy to persist, load and query
-  full structs into BadgerDB, using an ownership hierarchy model.
-- [LLS](https://github.com/Boc-chi-no/LLS) - LLS is an efficient URL Shortener that can be used to
-  shorten links and track link usage. Support for BadgerDB and MongoDB. Improved performance by more
-  than 30% when using BadgerDB
-- [lakeFS](https://github.com/treeverse/lakeFS) - lakeFS is an open-source data version control that
-  transforms your object storage to Git-like repositories. lakeFS uses BadgerDB for its underlying
-  local metadata KV store implementation.
-=======
-* [Dgraph](https://github.com/dgraph-io/dgraph) - Distributed graph database.
+* [Dgraph](https://github.com/hypermodeinc/dgraph) - Distributed graph database.
 * [Jaeger](https://github.com/jaegertracing/jaeger) - Distributed tracing platform.
 * [go-ipfs](https://github.com/ipfs/go-ipfs) - Go client for the InterPlanetary File System (IPFS), a new hypermedia distribution protocol.
 * [Riot](https://github.com/go-ego/riot) - An open-source, distributed search engine.
@@ -328,7 +227,6 @@
 * [LLS](https://github.com/Boc-chi-no/LLS) - LLS is an efficient URL Shortener that can be used to shorten links and track link usage. Support for BadgerDB and MongoDB. Improved performance by more than 30% when using BadgerDB
 * [lakeFS](https://github.com/treeverse/lakeFS) - lakeFS is an open-source data version control that transforms your object storage to Git-like repositories. lakeFS uses BadgerDB for its underlying local metadata KV store implementation.
 * [Goptivum](https://github.com/smegg99/Goptivum) - Goptivum is a better frontend and API for the Vulcan Optivum schedule program. 
->>>>>>> 50dd87a6
 
 If you are using Badger in a project please send a pull request to add it to the list.
 
