--- conflicted
+++ resolved
@@ -761,11 +761,8 @@
 * [Surfline](https://www.surfline.com) - Serving global wave and weather forecast data with Badger.
 * [Cete](https://github.com/mosuka/cete) - Simple and highly available distributed key-value store built on Badger. Makes it easy bringing up a cluster of Badger with Raft consensus algorithm by hashicorp/raft. 
 * [Volument](https://volument.com/) - A new take on website analytics backed by Badger.
-<<<<<<< HEAD
 * [Sloop](https://github.com/salesforce/sloop) - Kubernetes History Visualization.
-=======
 * [KVdb](https://kvdb.io/) - Hosted key-value store and serverless platform built on top of Badger.
->>>>>>> 12dea02b
 
 If you are using Badger in a project please send a pull request to add it to the list.
 
