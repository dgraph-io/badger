/*
 * Copyright 2017 Dgraph Labs, Inc. and Contributors
 *
 * Licensed under the Apache License, Version 2.0 (the "License");
 * you may not use this file except in compliance with the License.
 * You may obtain a copy of the License at
 *
 *     http://www.apache.org/licenses/LICENSE-2.0
 *
 * Unless required by applicable law or agreed to in writing, software
 * distributed under the License is distributed on an "AS IS" BASIS,
 * WITHOUT WARRANTIES OR CONDITIONS OF ANY KIND, either express or implied.
 * See the License for the specific language governing permissions and
 * limitations under the License.
 */

package y

import (
	"bytes"
	"encoding/binary"
	"fmt"
	"hash/crc32"
	"io"
	"math"
	"os"
	"reflect"
	"sync"
	"time"
	"unsafe"

	"github.com/pkg/errors"
)

// ErrEOF indicates an end of file when trying to read from a memory mapped file
// and encountering the end of slice.
var ErrEOF = errors.New("End of mapped region")

const (
	// Sync indicates that O_DSYNC should be set on the underlying file,
	// ensuring that data writes do not return until the data is flushed
	// to disk.
	Sync = 1 << iota
	// ReadOnly opens the underlying file on a read-only basis.
	ReadOnly
)

var (
	// This is O_DSYNC (datasync) on platforms that support it -- see file_unix.go
	datasyncFileFlag = 0x0

	// CastagnoliCrcTable is a CRC32 polynomial table
	CastagnoliCrcTable = crc32.MakeTable(crc32.Castagnoli)

	// Dummy channel for nil closers.
	dummyCloserChan = make(chan struct{})
)

// OpenExistingFile opens an existing file, errors if it doesn't exist.
func OpenExistingFile(filename string, flags uint32) (*os.File, error) {
	openFlags := os.O_RDWR
	if flags&ReadOnly != 0 {
		openFlags = os.O_RDONLY
	}

	if flags&Sync != 0 {
		openFlags |= datasyncFileFlag
	}
	return os.OpenFile(filename, openFlags, 0)
}

// CreateSyncedFile creates a new file (using O_EXCL), errors if it already existed.
func CreateSyncedFile(filename string, sync bool) (*os.File, error) {
	flags := os.O_RDWR | os.O_CREATE | os.O_EXCL
	if sync {
		flags |= datasyncFileFlag
	}
	return os.OpenFile(filename, flags, 0666)
}

// OpenSyncedFile creates the file if one doesn't exist.
func OpenSyncedFile(filename string, sync bool) (*os.File, error) {
	flags := os.O_RDWR | os.O_CREATE
	if sync {
		flags |= datasyncFileFlag
	}
	return os.OpenFile(filename, flags, 0666)
}

// OpenTruncFile opens the file with O_RDWR | O_CREATE | O_TRUNC
func OpenTruncFile(filename string, sync bool) (*os.File, error) {
	flags := os.O_RDWR | os.O_CREATE | os.O_TRUNC
	if sync {
		flags |= datasyncFileFlag
	}
	return os.OpenFile(filename, flags, 0666)
}

// SafeCopy does append(a[:0], src...).
func SafeCopy(a, src []byte) []byte {
	return append(a[:0], src...)
}

// Copy copies a byte slice and returns the copied slice.
func Copy(a []byte) []byte {
	b := make([]byte, len(a))
	copy(b, a)
	return b
}

// KeyWithTs generates a new key by appending ts to key.
func KeyWithTs(key []byte, ts uint64) []byte {
	out := make([]byte, len(key)+8)
	copy(out, key)
	binary.BigEndian.PutUint64(out[len(key):], math.MaxUint64-ts)
	return out
}

// ParseTs parses the timestamp from the key bytes.
func ParseTs(key []byte) uint64 {
	if len(key) <= 8 {
		return 0
	}
	return math.MaxUint64 - binary.BigEndian.Uint64(key[len(key)-8:])
}

// CompareKeys checks the key without timestamp and checks the timestamp if keyNoTs
// is same.
// a<timestamp> would be sorted higher than aa<timestamp> if we use bytes.compare
// All keys should have timestamp.
func CompareKeys(key1, key2 []byte) int {
	AssertTrue(len(key1) > 8 && len(key2) > 8)
	if cmp := bytes.Compare(key1[:len(key1)-8], key2[:len(key2)-8]); cmp != 0 {
		return cmp
	}
	return bytes.Compare(key1[len(key1)-8:], key2[len(key2)-8:])
}

// ParseKey parses the actual key from the key bytes.
func ParseKey(key []byte) []byte {
	if key == nil {
		return nil
	}

	AssertTrue(len(key) > 8)
	return key[:len(key)-8]
}

// SameKey checks for key equality ignoring the version timestamp suffix.
func SameKey(src, dst []byte) bool {
	if len(src) != len(dst) {
		return false
	}
	return bytes.Equal(ParseKey(src), ParseKey(dst))
}

// Slice holds a reusable buf, will reallocate if you request a larger size than ever before.
// One problem is with n distinct sizes in random order it'll reallocate log(n) times.
type Slice struct {
	buf []byte
}

// Resize reuses the Slice's buffer (or makes a new one) and returns a slice in that buffer of
// length sz.
func (s *Slice) Resize(sz int) []byte {
	if cap(s.buf) < sz {
		s.buf = make([]byte, sz)
	}
	return s.buf[0:sz]
}

// FixedDuration returns a string representation of the given duration with the
// hours, minutes, and seconds.
func FixedDuration(d time.Duration) string {
	str := fmt.Sprintf("%02ds", int(d.Seconds())%60)
	if d >= time.Minute {
		str = fmt.Sprintf("%02dm", int(d.Minutes())%60) + str
	}
	if d >= time.Hour {
		str = fmt.Sprintf("%02dh", int(d.Hours())) + str
	}
	return str
}

// Closer holds the two things we need to close a goroutine and wait for it to finish: a chan
// to tell the goroutine to shut down, and a WaitGroup with which to wait for it to finish shutting
// down.
type Closer struct {
	closed  chan struct{}
	waiting sync.WaitGroup
}

// NewCloser constructs a new Closer, with an initial count on the WaitGroup.
func NewCloser(initial int) *Closer {
	ret := &Closer{closed: make(chan struct{})}
	ret.waiting.Add(initial)
	return ret
}

// AddRunning Add()'s delta to the WaitGroup.
func (lc *Closer) AddRunning(delta int) {
	lc.waiting.Add(delta)
}

// Signal signals the HasBeenClosed signal.
func (lc *Closer) Signal() {
	close(lc.closed)
}

// HasBeenClosed gets signaled when Signal() is called.
func (lc *Closer) HasBeenClosed() <-chan struct{} {
	if lc == nil {
		return dummyCloserChan
	}
	return lc.closed
}

// Done calls Done() on the WaitGroup.
func (lc *Closer) Done() {
	if lc == nil {
		return
	}
	lc.waiting.Done()
}

// Wait waits on the WaitGroup.  (It waits for NewCloser's initial value, AddRunning, and Done
// calls to balance out.)
func (lc *Closer) Wait() {
	lc.waiting.Wait()
}

// SignalAndWait calls Signal(), then Wait().
func (lc *Closer) SignalAndWait() {
	lc.Signal()
	lc.Wait()
}

// Throttle allows a limited number of workers to run at a time. It also
// provides a mechanism to check for errors encountered by workers and wait for
// them to finish.
type Throttle struct {
	once      sync.Once
	wg        sync.WaitGroup
	ch        chan struct{}
	errCh     chan error
	finishErr error
}

// NewThrottle creates a new throttle with a max number of workers.
func NewThrottle(max int) *Throttle {
	return &Throttle{
		ch:    make(chan struct{}, max),
		errCh: make(chan error, max),
	}
}

// Do should be called by workers before they start working. It blocks if there
// are already maximum number of workers working. If it detects an error from
// previously Done workers, it would return it.
func (t *Throttle) Do() error {
	for {
		select {
		case t.ch <- struct{}{}:
			t.wg.Add(1)
			return nil
		case err := <-t.errCh:
			if err != nil {
				return err
			}
		}
	}
}

// Done should be called by workers when they finish working. They can also
// pass the error status of work done.
func (t *Throttle) Done(err error) {
	if err != nil {
		t.errCh <- err
	}
	select {
	case <-t.ch:
	default:
		panic("Throttle Do Done mismatch")
	}
	t.wg.Done()
}

// Finish waits until all workers have finished working. It would return any error passed by Done.
// If Finish is called multiple time, it will wait for workers to finish only once(first time).
// From next calls, it will return same error as found on first call.
func (t *Throttle) Finish() error {
	t.once.Do(func() {
		t.wg.Wait()
		close(t.ch)
		close(t.errCh)
		for err := range t.errCh {
			if err != nil {
				t.finishErr = err
				return
			}
		}
	})

	return t.finishErr
}

<<<<<<< HEAD
type page struct {
	buf []byte
}

type Buffer struct {
	length   int
	pageSize int
	pages    []*page
}

func NewBuffer(pageSize int) *Buffer {
	b := &Buffer{pageSize: pageSize}
	b.pages = make([]*page, 0)
	b.pages = append(b.pages, &page{buf: make([]byte, 0, b.pageSize)})
	b.length = 0
	return b
}

func (b *Buffer) Write(data []byte) (int, error) {
	written := 0
	for {
		cp := b.pages[len(b.pages)-1] // current page
		remaining := cap(cp.buf) - len(cp.buf)
		m := min(remaining, len(data)-written)
		cp.buf = append(cp.buf, data[written:written+m]...)

		written += m
		if written >= len(data) {
			break
		}

		b.pages = append(b.pages, &page{buf: make([]byte, 0, b.pageSize)})
	}
	b.length += len(data)

	return written, nil
}

func (b *Buffer) WriteByte(data byte) {
	b.Write([]byte{data})
}

func (b *Buffer) Len() int {
	return b.length
}

func (b *Buffer) ReadAt(offset, length int) []byte {
	if b.length-offset < length || length == -1 {
		length = b.length - offset
	}

	if length == 0 {
		return nil
	}

	buf := make([]byte, length) // allocate all buffer at start
	pageIdx := offset / b.pageSize
	startIdx := offset % b.pageSize

	cp := b.pages[pageIdx]
	read := 0
	for {
		read += copy(buf[read:], cp.buf[startIdx:])
		if read >= length {
			break
		}

		pageIdx++
		// Not checking here for boundry as we have already fixed length at start.
		cp = b.pages[pageIdx]
		startIdx = 0
	}

	return buf
}

func (b *Buffer) Bytes() []byte {
	buf := make([]byte, b.length)
	written := 0
	for i := 0; i < len(b.pages); i++ {
		written += copy(buf[written:], b.pages[i].buf[:])
	}

	return buf
}

func (b *Buffer) NewReader() io.Reader {
	// Allocates the right slice. Copies over the data and returns.

	return &reader{
		b:        b,
		pageIdx:  0,
		startIdx: 0,
	}
}

func (b *Buffer) WriteTo(w io.Writer) {
	for i := 0; i < len(b.pages); i++ {
		w.Write(b.pages[i].buf[:])
	}
}

// To create hash.
// func (b *Buffer) NewReaderAt(offset, length int) io.Reader {
// 	// Iterates over the pages and writes to io.Writer.
// 	return &reader{b: b, offset: offset, length: length}
// }

type reader struct {
	b *Buffer
	// offset int
	// length int
	pageIdx  int
	startIdx int
}

// // io.Copy(fd, b.NewReader(0, -1))

func (r *reader) Read(buf []byte) (int, error) {
	if len(buf) == 0 {
		return 0, nil
	}

	read := 0
	for r.pageIdx < len(r.b.pages) {
		cp := r.b.pages[r.pageIdx]
		n := copy(buf[read:], cp.buf[r.startIdx:])
		read += n
		r.startIdx += n
		if r.startIdx >= len(cp.buf) {
			r.pageIdx++
			r.startIdx = 0
		}
		if read >= len(buf) {
			return read, nil
		}
	}

	if read < len(buf) {
		return read, io.EOF
	}

	return read, nil
}

func (r *reader) WriteTo(w io.Writer) (int64, error) {
	var written int64
	for r.pageIdx < len(r.b.pages) {
		cp := r.b.pages[r.pageIdx]
		n, err := w.Write(cp.buf[r.startIdx:])
		r.startIdx += n
		written += int64(n)
		if err != nil {
			return written, err
		}
		if r.startIdx >= len(cp.buf) {
			r.pageIdx++
			r.startIdx = 0
		}
	}

	return written, nil
}

func min(a, b int) int {
	if a < b {
		return a
	}
	return b
=======
// U32ToBytes converts the given Uint32 to bytes
func U32ToBytes(v uint32) []byte {
	var uBuf [4]byte
	binary.BigEndian.PutUint32(uBuf[:], v)
	return uBuf[:]
}

// BytesToU32 converts the given byte slice to uint32
func BytesToU32(b []byte) uint32 {
	return binary.BigEndian.Uint32(b)
}

// U32SliceToBytes converts the given Uint32 slice to byte slice
func U32SliceToBytes(u32s []uint32) []byte {
	if len(u32s) == 0 {
		return nil
	}
	var b []byte
	hdr := (*reflect.SliceHeader)(unsafe.Pointer(&b))
	hdr.Len = len(u32s) * 4
	hdr.Cap = hdr.Len
	hdr.Data = uintptr(unsafe.Pointer(&u32s[0]))
	return b
}

// BytesToU32Slice converts the given byte slice to uint32 slice
func BytesToU32Slice(b []byte) []uint32 {
	if len(b) == 0 {
		return nil
	}
	var u32s []uint32
	hdr := (*reflect.SliceHeader)(unsafe.Pointer(&u32s))
	hdr.Len = len(b) / 4
	hdr.Cap = hdr.Len
	hdr.Data = uintptr(unsafe.Pointer(&b[0]))
	return u32s
>>>>>>> 9d7b751e
}<|MERGE_RESOLUTION|>--- conflicted
+++ resolved
@@ -304,7 +304,44 @@
 	return t.finishErr
 }
 
-<<<<<<< HEAD
+// U32ToBytes converts the given Uint32 to bytes
+func U32ToBytes(v uint32) []byte {
+	var uBuf [4]byte
+	binary.BigEndian.PutUint32(uBuf[:], v)
+	return uBuf[:]
+}
+
+// BytesToU32 converts the given byte slice to uint32
+func BytesToU32(b []byte) uint32 {
+	return binary.BigEndian.Uint32(b)
+}
+
+// U32SliceToBytes converts the given Uint32 slice to byte slice
+func U32SliceToBytes(u32s []uint32) []byte {
+	if len(u32s) == 0 {
+		return nil
+	}
+	var b []byte
+	hdr := (*reflect.SliceHeader)(unsafe.Pointer(&b))
+	hdr.Len = len(u32s) * 4
+	hdr.Cap = hdr.Len
+	hdr.Data = uintptr(unsafe.Pointer(&u32s[0]))
+	return b
+}
+
+// BytesToU32Slice converts the given byte slice to uint32 slice
+func BytesToU32Slice(b []byte) []uint32 {
+	if len(b) == 0 {
+		return nil
+	}
+	var u32s []uint32
+	hdr := (*reflect.SliceHeader)(unsafe.Pointer(&u32s))
+	hdr.Len = len(b) / 4
+	hdr.Cap = hdr.Len
+	hdr.Data = uintptr(unsafe.Pointer(&b[0]))
+	return u32s
+}
+
 type page struct {
 	buf []byte
 }
@@ -474,42 +511,4 @@
 		return a
 	}
 	return b
-=======
-// U32ToBytes converts the given Uint32 to bytes
-func U32ToBytes(v uint32) []byte {
-	var uBuf [4]byte
-	binary.BigEndian.PutUint32(uBuf[:], v)
-	return uBuf[:]
-}
-
-// BytesToU32 converts the given byte slice to uint32
-func BytesToU32(b []byte) uint32 {
-	return binary.BigEndian.Uint32(b)
-}
-
-// U32SliceToBytes converts the given Uint32 slice to byte slice
-func U32SliceToBytes(u32s []uint32) []byte {
-	if len(u32s) == 0 {
-		return nil
-	}
-	var b []byte
-	hdr := (*reflect.SliceHeader)(unsafe.Pointer(&b))
-	hdr.Len = len(u32s) * 4
-	hdr.Cap = hdr.Len
-	hdr.Data = uintptr(unsafe.Pointer(&u32s[0]))
-	return b
-}
-
-// BytesToU32Slice converts the given byte slice to uint32 slice
-func BytesToU32Slice(b []byte) []uint32 {
-	if len(b) == 0 {
-		return nil
-	}
-	var u32s []uint32
-	hdr := (*reflect.SliceHeader)(unsafe.Pointer(&u32s))
-	hdr.Len = len(b) / 4
-	hdr.Cap = hdr.Len
-	hdr.Data = uintptr(unsafe.Pointer(&b[0]))
-	return u32s
->>>>>>> 9d7b751e
 }