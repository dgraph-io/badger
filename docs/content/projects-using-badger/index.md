--- conflicted
+++ resolved
@@ -48,10 +48,7 @@
 * [Xuperchain](https://github.com/xuperchain/xupercore) - A highly flexible blockchain architecture with great transaction performance.
 * [m2](https://github.com/qichengzx/m2) - A simple http key/value store based on raft protocol.
 * [chaindb](https://github.com/ChainSafe/chaindb) - A blockchain storage layer used by [Gossamer](https://chainsafe.github.io/gossamer/), a Go client for the [Polkadot Network](https://polkadot.network/).
-<<<<<<< HEAD
 * [vxdb](https://github.com/vitalvas/vxdb) - Simple schema-less Key-Value NoSQL database with simplest API interface.
-=======
 * [Vephar](https://github.com/vaccovecrana/vephar) - A minimal key/value store using hashicorp-raft for cluster coordination and Badger for data storage.
->>>>>>> f4039f05
 
 If you are using Badger in a project please send a pull request to add it to the list.