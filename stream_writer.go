--- conflicted
+++ resolved
@@ -213,9 +213,6 @@
 	head     valuePointer
 }
 
-<<<<<<< HEAD
-func (sw *StreamWriter) newWriter(streamId uint32) *sortedWriter {
-=======
 func (sw *StreamWriter) newWriter(streamID uint32) (*sortedWriter, error) {
 	dk, err := sw.db.registry.latestDataKey()
 	if err != nil {
@@ -227,12 +224,11 @@
 		BloomFalsePositive: sw.db.opt.BloomFalsePositive,
 		DataKey:            dk,
 	}
->>>>>>> e3b5652d
 	w := &sortedWriter{
 		db:       sw.db,
 		streamID: streamID,
 		throttle: sw.throttle,
-		builder:  table.NewTableBuilder(BuildTableOptions(sw.db.opt)),
+		builder:  table.NewTableBuilder(bopts),
 		reqCh:    make(chan *request, 3),
 	}
 	sw.closer.AddRunning(1)
