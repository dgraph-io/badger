--- conflicted
+++ resolved
@@ -228,11 +228,7 @@
 		db:       sw.db,
 		streamID: streamID,
 		throttle: sw.throttle,
-<<<<<<< HEAD
 		builder:  table.NewTableBuilder(bopts),
-=======
-		builder:  table.NewTableBuilder(buildTableOptions(sw.db.opt)),
->>>>>>> cf8872da
 		reqCh:    make(chan *request, 3),
 	}
 	sw.closer.AddRunning(1)
