--- conflicted
+++ resolved
@@ -58,13 +58,9 @@
 
 var errNoMerge = errors.New("No need for merge")
 
-<<<<<<< HEAD
-func (op *MergeOperator) iterateAndMerge(txn *Txn) (newVal []byte, err error) {
-=======
-func (op *MergeOperator) iterateAndMerge() (val []byte, latest uint64, err error) {
+func (op *MergeOperator) iterateAndMerge() (newVal []byte, latest uint64, err error) {
 	txn := op.db.NewTransaction(false)
 	defer txn.Discard()
->>>>>>> e74d5a7d
 	opt := DefaultIteratorOptions
 	opt.AllVersions = true
 	it := txn.NewKeyIterator(op.key, opt)
@@ -98,15 +94,9 @@
 	if numVersions == 0 {
 		return nil, latest, ErrKeyNotFound
 	} else if numVersions == 1 {
-<<<<<<< HEAD
-		return newVal, errNoMerge
+		return newVal, latest, errNoMerge
 	}
-	return newVal, nil
-=======
-		return val, latest, errNoMerge
-	}
-	return val, latest, nil
->>>>>>> e74d5a7d
+	return newVal, latest, nil
 }
 
 func (op *MergeOperator) compact() error {
