module github.com/dgraph-io/badger/v4

go 1.21

toolchain go1.23.2

require (
	github.com/cespare/xxhash/v2 v2.3.0
	github.com/dgraph-io/ristretto/v2 v2.0.1
	github.com/dustin/go-humanize v1.0.1
	github.com/google/flatbuffers v24.12.23+incompatible
	github.com/klauspost/compress v1.17.11
	github.com/pkg/errors v0.9.1
	github.com/spf13/cobra v1.8.1
	github.com/stretchr/testify v1.10.0
	go.opencensus.io v0.24.0
<<<<<<< HEAD
	golang.org/x/net v0.33.0
	golang.org/x/sys v0.28.0
	google.golang.org/protobuf v1.36.2
=======
	golang.org/x/net v0.34.0
	golang.org/x/sys v0.29.0
	google.golang.org/protobuf v1.36.1
>>>>>>> 40955c4e
)

require (
	github.com/davecgh/go-spew v1.1.1 // indirect
	github.com/golang/groupcache v0.0.0-20200121045136-8c9f03a8e57e // indirect
	github.com/golang/protobuf v1.5.4 // indirect
	github.com/inconshreveable/mousetrap v1.1.0 // indirect
	github.com/pmezard/go-difflib v1.0.0 // indirect
	github.com/spf13/pflag v1.0.5 // indirect
	google.golang.org/genproto v0.0.0-20230410155749-daa745c078e1 // indirect
	google.golang.org/grpc v1.56.3 // indirect
	gopkg.in/yaml.v3 v3.0.1 // indirect
)

retract v4.0.0 // see #1888 and #1889

retract v4.3.0 // see #2113 and #2121<|MERGE_RESOLUTION|>--- conflicted
+++ resolved
@@ -14,15 +14,9 @@
 	github.com/spf13/cobra v1.8.1
 	github.com/stretchr/testify v1.10.0
 	go.opencensus.io v0.24.0
-<<<<<<< HEAD
-	golang.org/x/net v0.33.0
-	golang.org/x/sys v0.28.0
-	google.golang.org/protobuf v1.36.2
-=======
 	golang.org/x/net v0.34.0
 	golang.org/x/sys v0.29.0
-	google.golang.org/protobuf v1.36.1
->>>>>>> 40955c4e
+	google.golang.org/protobuf v1.36.2
 )
 
 require (
