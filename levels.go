--- conflicted
+++ resolved
@@ -149,21 +149,17 @@
 				rerr = errors.Wrapf(err, "Opening file: %q", fname)
 				return
 			}
-<<<<<<< HEAD
 			dk, err := db.registry.dataKey(tf.KeyID)
 			if err != nil {
 				rerr = err
 				return
 			}
-			t, err := table.OpenTable(fd, db.opt.TableLoadingMode, db.opt.ChecksumVerificationMode, dk)
-=======
-
 			opts := table.Options{
 				LoadingMode: db.opt.TableLoadingMode,
 				ChkMode:     db.opt.ChecksumVerificationMode,
+				DataKey:     dk,
 			}
 			t, err := table.OpenTable(fd, opts)
->>>>>>> e627d49f
 			if err != nil {
 				if strings.HasPrefix(err.Error(), "CHECKSUM_MISMATCH:") {
 					db.opt.Errorf(err.Error())
@@ -504,21 +500,16 @@
 	var lastKey, skipKey []byte
 	for it.Valid() {
 		timeStart := time.Now()
-<<<<<<< HEAD
 		dk, err := s.kv.registry.latestDataKey()
 		if err != nil {
 			return nil, nil, err
 		}
-		builder := table.NewTableBuilder(&table.BuilderOptions{
-			DataKey: dk,
-		})
-=======
 		bopts := table.Options{
 			BlockSize:         s.kv.opt.BlockSize,
 			BloomFalsePostive: s.kv.opt.BloomFalsePositive,
+			DataKey:           dk,
 		}
 		builder := table.NewTableBuilder(bopts)
->>>>>>> e627d49f
 		var numKeys, numSkips uint64
 		for ; it.Valid(); it.Next() {
 			// See if we need to skip the prefix.
@@ -598,16 +589,12 @@
 				return nil, errors.Wrapf(err, "Unable to write to file: %d", fileID)
 			}
 
-<<<<<<< HEAD
-			tbl, err := table.OpenTable(fd, s.kv.opt.TableLoadingMode,
-				s.kv.opt.ChecksumVerificationMode, builder.DataKey())
-=======
 			opts := table.Options{
 				LoadingMode: s.kv.opt.TableLoadingMode,
 				ChkMode:     s.kv.opt.ChecksumVerificationMode,
+				DataKey:     builder.DataKey(),
 			}
 			tbl, err := table.OpenTable(fd, opts)
->>>>>>> e627d49f
 			// decrRef is added below.
 			return tbl, errors.Wrapf(err, "Unable to open table: %q", fd.Name())
 		}
