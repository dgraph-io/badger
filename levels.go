/*
 * Copyright 2017 Dgraph Labs, Inc. and Contributors
 *
 * Licensed under the Apache License, Version 2.0 (the "License");
 * you may not use this file except in compliance with the License.
 * You may obtain a copy of the License at
 *
 *     http://www.apache.org/licenses/LICENSE-2.0
 *
 * Unless required by applicable law or agreed to in writing, software
 * distributed under the License is distributed on an "AS IS" BASIS,
 * WITHOUT WARRANTIES OR CONDITIONS OF ANY KIND, either express or implied.
 * See the License for the specific language governing permissions and
 * limitations under the License.
 */

package badger

import (
	"bytes"
	"context"
	"encoding/hex"
	"fmt"
	"math"
	"math/rand"
	"os"
	"sort"
	"strings"
	"sync"
	"sync/atomic"
	"time"

	otrace "go.opencensus.io/trace"

	"github.com/dgraph-io/badger/v2/pb"
	"github.com/dgraph-io/badger/v2/table"
	"github.com/dgraph-io/badger/v2/y"
	"github.com/dgraph-io/ristretto/z"
	"github.com/pkg/errors"
)

type levelsController struct {
	nextFileID uint64 // Atomic

	// The following are initialized once and const.
	levels []*levelHandler
	kv     *DB

	cstatus    compactStatus
	l0stallsMs int64
}

// revertToManifest checks that all necessary table files exist and removes all table files not
// referenced by the manifest. idMap is a set of table file id's that were read from the directory
// listing.
func revertToManifest(kv *DB, mf *Manifest, idMap map[uint64]struct{}) error {
	// 1. Check all files in manifest exist.
	for id := range mf.Tables {
		if _, ok := idMap[id]; !ok {
			return fmt.Errorf("file does not exist for table %d", id)
		}
	}

	// 2. Delete files that shouldn't exist.
	for id := range idMap {
		if _, ok := mf.Tables[id]; !ok {
			kv.opt.Debugf("Table file %d not referenced in MANIFEST\n", id)
			filename := table.NewFilename(id, kv.opt.Dir)
			if err := os.Remove(filename); err != nil {
				return y.Wrapf(err, "While removing table %d", id)
			}
		}
	}

	return nil
}

func newLevelsController(db *DB, mf *Manifest) (*levelsController, error) {
	y.AssertTrue(db.opt.NumLevelZeroTablesStall > db.opt.NumLevelZeroTables)
	s := &levelsController{
		kv:     db,
		levels: make([]*levelHandler, db.opt.MaxLevels),
	}
	s.cstatus.tables = make(map[uint64]struct{})
	s.cstatus.levels = make([]*levelCompactStatus, db.opt.MaxLevels)

	for i := 0; i < db.opt.MaxLevels; i++ {
		s.levels[i] = newLevelHandler(db, i)
		s.cstatus.levels[i] = new(levelCompactStatus)
	}

	if db.opt.InMemory {
		return s, nil
	}
	// Compare manifest against directory, check for existent/non-existent files, and remove.
	if err := revertToManifest(db, mf, getIDMap(db.opt.Dir)); err != nil {
		return nil, err
	}

	var mu sync.Mutex
	tables := make([][]*table.Table, db.opt.MaxLevels)
	var maxFileID uint64

	// We found that using 3 goroutines allows disk throughput to be utilized to its max.
	// Disk utilization is the main thing we should focus on, while trying to read the data. That's
	// the one factor that remains constant between HDD and SSD.
	throttle := y.NewThrottle(3)

	start := time.Now()
	var numOpened int32
	tick := time.NewTicker(3 * time.Second)
	defer tick.Stop()

	for fileID, tf := range mf.Tables {
		fname := table.NewFilename(fileID, db.opt.Dir)
		select {
		case <-tick.C:
			db.opt.Infof("%d tables out of %d opened in %s\n", atomic.LoadInt32(&numOpened),
				len(mf.Tables), time.Since(start).Round(time.Millisecond))
		default:
		}
		if err := throttle.Do(); err != nil {
			closeAllTables(tables)
			return nil, err
		}
		if fileID > maxFileID {
			maxFileID = fileID
		}
		go func(fname string, tf TableManifest) {
			var rerr error
			defer func() {
				throttle.Done(rerr)
				atomic.AddInt32(&numOpened, 1)
			}()
			dk, err := db.registry.DataKey(tf.KeyID)
			if err != nil {
				rerr = y.Wrapf(err, "Error while reading datakey")
				return
			}
			topt := buildTableOptions(db)
			// Explicitly set Compression and DataKey based on how the table was generated.
			topt.Compression = tf.Compression
			topt.DataKey = dk

			mf, err := z.OpenMmapFile(fname, db.opt.getFileFlags(), 0)
			if err != nil {
				rerr = y.Wrapf(err, "Opening file: %q", fname)
				return
			}
			t, err := table.OpenTable(mf, topt)
			if err != nil {
				if strings.HasPrefix(err.Error(), "CHECKSUM_MISMATCH:") {
					db.opt.Errorf(err.Error())
					db.opt.Errorf("Ignoring table %s", mf.Fd.Name())
					// Do not set rerr. We will continue without this table.
				} else {
					rerr = y.Wrapf(err, "Opening table: %q", fname)
				}
				return
			}

			mu.Lock()
			tables[tf.Level] = append(tables[tf.Level], t)
			mu.Unlock()
		}(fname, tf)
	}
	if err := throttle.Finish(); err != nil {
		closeAllTables(tables)
		return nil, err
	}
	db.opt.Infof("All %d tables opened in %s\n", atomic.LoadInt32(&numOpened),
		time.Since(start).Round(time.Millisecond))
	s.nextFileID = maxFileID + 1
	for i, tbls := range tables {
		s.levels[i].initTables(tbls)
	}

	// Make sure key ranges do not overlap etc.
	if err := s.validate(); err != nil {
		_ = s.cleanupLevels()
		return nil, y.Wrap(err, "Level validation")
	}

	// Sync directory (because we have at least removed some files, or previously created the
	// manifest file).
	if err := syncDir(db.opt.Dir); err != nil {
		_ = s.close()
		return nil, err
	}

	return s, nil
}

// Closes the tables, for cleanup in newLevelsController.  (We Close() instead of using DecrRef()
// because that would delete the underlying files.)  We ignore errors, which is OK because tables
// are read-only.
func closeAllTables(tables [][]*table.Table) {
	for _, tableSlice := range tables {
		for _, table := range tableSlice {
			_ = table.Close(-1)
		}
	}
}

func (s *levelsController) cleanupLevels() error {
	var firstErr error
	for _, l := range s.levels {
		if err := l.close(); err != nil && firstErr == nil {
			firstErr = err
		}
	}
	return firstErr
}

// dropTree picks all tables from all levels, creates a manifest changeset,
// applies it, and then decrements the refs of these tables, which would result
// in their deletion.
func (s *levelsController) dropTree() (int, error) {
	// First pick all tables, so we can create a manifest changelog.
	var all []*table.Table
	for _, l := range s.levels {
		l.RLock()
		all = append(all, l.tables...)
		l.RUnlock()
	}
	if len(all) == 0 {
		return 0, nil
	}

	// Generate the manifest changes.
	changes := []*pb.ManifestChange{}
	for _, table := range all {
		// Add a delete change only if the table is not in memory.
		if !table.IsInmemory {
			changes = append(changes, newDeleteChange(table.ID()))
		}
	}
	changeSet := pb.ManifestChangeSet{Changes: changes}
	if err := s.kv.manifest.addChanges(changeSet.Changes); err != nil {
		return 0, err
	}

	// Now that manifest has been successfully written, we can delete the tables.
	for _, l := range s.levels {
		l.Lock()
		l.totalSize = 0
		l.tables = l.tables[:0]
		l.Unlock()
	}
	for _, table := range all {
		if err := table.DecrRef(); err != nil {
			return 0, err
		}
	}
	return len(all), nil
}

// dropPrefix runs a L0->L1 compaction, and then runs same level compaction on the rest of the
// levels. For L0->L1 compaction, it runs compactions normally, but skips over
// all the keys with the provided prefix.
// For Li->Li compactions, it picks up the tables which would have the prefix. The
// tables who only have keys with this prefix are quickly dropped. The ones which have other keys
// are run through MergeIterator and compacted to create new tables. All the mechanisms of
// compactions apply, i.e. level sizes and MANIFEST are updated as in the normal flow.
func (s *levelsController) dropPrefixes(prefixes [][]byte) error {
	opt := s.kv.opt
	// Iterate levels in the reverse order because if we were to iterate from
	// lower level (say level 0) to a higher level (say level 3) we could have
	// a state in which level 0 is compacted and an older version of a key exists in lower level.
	// At this point, if someone creates an iterator, they would see an old
	// value for a key from lower levels. Iterating in reverse order ensures we
	// drop the oldest data first so that lookups never return stale data.
	for i := len(s.levels) - 1; i >= 0; i-- {
		l := s.levels[i]

		l.RLock()
		if l.level == 0 {
			size := len(l.tables)
			l.RUnlock()

			if size > 0 {
				cp := compactionPriority{
					level: 0,
					score: 1.74,
					// A unique number greater than 1.0 does two things. Helps identify this
					// function in logs, and forces a compaction.
					dropPrefixes: prefixes,
				}
				if err := s.doCompact(174, cp); err != nil {
					opt.Warningf("While compacting level 0: %v", err)
					return nil
				}
			}
			continue
		}

		// Build a list of compaction tableGroups affecting all the prefixes we
		// need to drop. We need to build tableGroups that satisfy the invariant that
		// bottom tables are consecutive.
		// tableGroup contains groups of consecutive tables.
		var tableGroups [][]*table.Table
		var tableGroup []*table.Table

		finishGroup := func() {
			if len(tableGroup) > 0 {
				tableGroups = append(tableGroups, tableGroup)
				tableGroup = nil
			}
		}

		for _, table := range l.tables {
			if containsAnyPrefixes(table.Smallest(), table.Biggest(), prefixes) {
				tableGroup = append(tableGroup, table)
			} else {
				finishGroup()
			}
		}
		finishGroup()

		l.RUnlock()

		if len(tableGroups) == 0 {
			continue
		}
		_, span := otrace.StartSpan(context.Background(), "Badger.Compaction")
		span.Annotatef(nil, "Compaction level: %v", l.level)
		span.Annotatef(nil, "Drop Prefixes: %v", prefixes)
		defer span.End()
		opt.Infof("Dropping prefix at level %d (%d tableGroups)", l.level, len(tableGroups))
		for _, operation := range tableGroups {
			cd := compactDef{
				span:         span,
				thisLevel:    l,
				nextLevel:    l,
				top:          nil,
				bot:          operation,
				dropPrefixes: prefixes,
				t:            s.levelTargets(),
			}
			cd.t.baseLevel = l.level
			if err := s.runCompactDef(-1, l.level, cd); err != nil {
				opt.Warningf("While running compact def: %+v. Error: %v", cd, err)
				return err
			}
		}
	}
	return nil
}

func (s *levelsController) startCompact(lc *z.Closer) {
	n := s.kv.opt.NumCompactors
	lc.AddRunning(n - 1)
	for i := 0; i < n; i++ {
		go s.runCompactor(i, lc)
	}
}

type targets struct {
	baseLevel int
	targetSz  []int64
	fileSz    []int64
}

// levelTargets calculates the targets for levels in the LSM tree. The idea comes from Dynamic Level
// Sizes ( https://rocksdb.org/blog/2015/07/23/dynamic-level.html ) in RocksDB. The sizes of levels
// are calculated based on the size of the lowest level, typically L6. So, if L6 size is 1GB, then
// L5 target size is 100MB, L4 target size is 10MB and so on.
//
// L0 files don't automatically go to L1. Instead, they get compacted to Lbase, where Lbase is
// chosen based on the first level which is non-empty from top (check L1 through L6). For an empty
// DB, that would be L6.  So, L0 compactions go to L6, then L5, L4 and so on.
//
// Lbase is advanced to the upper levels when its target size exceeds BaseLevelSize. For
// example, when L6 reaches 1.1GB, then L4 target sizes becomes 11MB, thus exceeding the
// BaseLevelSize of 10MB. L3 would then become the new Lbase, with a target size of 1MB <
// BaseLevelSize.
func (s *levelsController) levelTargets() targets {
	adjust := func(sz int64) int64 {
		if sz < s.kv.opt.BaseLevelSize {
			return s.kv.opt.BaseLevelSize
		}
		return sz
	}

	t := targets{
		targetSz: make([]int64, len(s.levels)),
		fileSz:   make([]int64, len(s.levels)),
	}
	// DB size is the size of the last level.
	dbSize := s.lastLevel().getTotalSize()
	for i := len(s.levels) - 1; i > 0; i-- {
		ltarget := adjust(dbSize)
		t.targetSz[i] = ltarget
		if t.baseLevel == 0 && ltarget <= s.kv.opt.BaseLevelSize {
			t.baseLevel = i
		}
		dbSize /= int64(s.kv.opt.LevelSizeMultiplier)
	}

	tsz := s.kv.opt.BaseTableSize
	for i := 0; i < len(s.levels); i++ {
		if i == 0 {
			// Use MemTableSize for Level 0. Because at Level 0, we stop compactions based on the
			// number of tables, not the size of the level. So, having a 1:1 size ratio between
			// memtable size and the size of L0 files is better than churning out 32 files per
			// memtable (assuming 64MB MemTableSize and 2MB BaseTableSize).
			t.fileSz[i] = s.kv.opt.MemTableSize
		} else if i <= t.baseLevel {
			t.fileSz[i] = tsz
		} else {
			tsz *= int64(s.kv.opt.TableSizeMultiplier)
			t.fileSz[i] = tsz
		}
	}
	return t
}

func (s *levelsController) runCompactor(id int, lc *z.Closer) {
	defer lc.Done()

	randomDelay := time.NewTimer(time.Duration(rand.Int31n(1000)) * time.Millisecond)
	select {
	case <-randomDelay.C:
	case <-lc.HasBeenClosed():
		randomDelay.Stop()
		return
	}

	ticker := time.NewTicker(50 * time.Millisecond)
	defer ticker.Stop()

	moveL0toFront := func(prios []compactionPriority) []compactionPriority {
		idx := -1
		for i, p := range prios {
			if p.level == 0 {
				idx = i
				break
			}
		}
		// If idx == -1, we didn't find L0.
		// If idx == 0, then we don't need to do anything. L0 is already at the front.
		if idx > 0 {
			out := append([]compactionPriority{}, prios[idx])
			out = append(out, prios[:idx]...)
			out = append(out, prios[idx+1:]...)
			return out
		}
		return prios
	}

	runOnce := func() bool {
		prios := s.pickCompactLevels()
		if id == 0 {
			// Worker ID zero prefers to compact L0 always.
			prios = moveL0toFront(prios)
		}
		for _, p := range prios {
			if id == 0 && p.level == 0 {
				// Allow worker zero to run level 0, irrespective of its adjusted score.
			} else if p.adjusted < 1.0 {
				break
			}

			err := s.doCompact(id, p)
			switch err {
			case nil:
				return true
			case errFillTables:
				// pass
			default:
				s.kv.opt.Warningf("While running doCompact: %v\n", err)
			}
		}
		return false
	}

	for {
		select {
		// Can add a done channel or other stuff.
		case <-ticker.C:
			runOnce()
		case <-lc.HasBeenClosed():
			return
		}
	}
}

type compactionPriority struct {
	level        int
	score        float64
	adjusted     float64
	dropPrefixes [][]byte
	t            targets
}

func (s *levelsController) lastLevel() *levelHandler {
	return s.levels[len(s.levels)-1]
}

// pickCompactLevel determines which level to compact.
// Based on: https://github.com/facebook/rocksdb/wiki/Leveled-Compaction
func (s *levelsController) pickCompactLevels() (prios []compactionPriority) {
	t := s.levelTargets()
	addPriority := func(level int, score float64) {
		pri := compactionPriority{
			level:    level,
			score:    score,
			adjusted: score,
			t:        t,
		}
		prios = append(prios, pri)
	}

	// Add L0 priority based on the number of tables.
	addPriority(0, float64(s.levels[0].numTables())/float64(s.kv.opt.NumLevelZeroTables))

	// All other levels use size to calculate priority.
	for i := 1; i < len(s.levels); i++ {
		// Don't consider those tables that are already being compacted right now.
		delSize := s.cstatus.delSize(i)

		l := s.levels[i]
		sz := l.getTotalSize() - delSize
		addPriority(i, float64(sz)/float64(t.targetSz[i]))
	}
	y.AssertTrue(len(prios) == len(s.levels))

	// The following code is borrowed from PebbleDB and results in healthier LSM tree structure.
	// If Li-1 has score > 1.0, then we'll divide Li-1 score by Li. If Li score is >= 1.0, then Li-1
	// score is reduced, which means we'll prioritize the compaction of lower levels (L5, L4 and so
	// on) over the higher levels (L0, L1 and so on). On the other hand, if Li score is < 1.0, then
	// we'll increase the priority of Li-1.
	// Overall what this means is, if the bottom level is already overflowing, then de-prioritize
	// compaction of the above level. If the bottom level is not full, then increase the priority of
	// above level.
	var prevLevel int
	for level := t.baseLevel; level < len(s.levels); level++ {
		if prios[prevLevel].adjusted >= 1 {
			// Avoid absurdly large scores by placing a floor on the score that we'll
			// adjust a level by. The value of 0.01 was chosen somewhat arbitrarily
			const minScore = 0.01
			if prios[level].score >= minScore {
				prios[prevLevel].adjusted /= prios[level].adjusted
			} else {
				prios[prevLevel].adjusted /= minScore
			}
		}
		prevLevel = level
	}

	// Pick all the levels whose original score is >= 1.0, irrespective of their adjusted score.
	// We'll still sort them by their adjusted score below. Having both these scores allows us to
	// make better decisions about compacting L0. If we see a score >= 1.0, we can do L0->L0
	// compactions. If the adjusted score >= 1.0, then we can do L0->Lbase compactions.
	out := prios[:0]
	for _, p := range prios[:len(prios)-1] {
		if p.score >= 1.0 {
			out = append(out, p)
		}
	}
	prios = out

	// Sort by the adjusted score.
	sort.Slice(prios, func(i, j int) bool {
		return prios[i].adjusted > prios[j].adjusted
	})
	return prios
}

// checkOverlap checks if the given tables overlap with any level from the given "lev" onwards.
func (s *levelsController) checkOverlap(tables []*table.Table, lev int) bool {
	kr := getKeyRange(tables...)
	for i, lh := range s.levels {
		if i < lev { // Skip upper levels.
			continue
		}
		lh.RLock()
		left, right := lh.overlappingTables(levelHandlerRLocked{}, kr)
		lh.RUnlock()
		if right-left > 0 {
			return true
		}
	}
	return false
}

// subcompact runs a single sub-compaction, iterating over the specified key-range only.
//
// We use splits to do a single compaction concurrently. If we have >= 3 tables
// involved in the bottom level during compaction, we choose key ranges to
// split the main compaction up into sub-compactions. Each sub-compaction runs
// concurrently, only iterating over the provided key range, generating tables.
// This speeds up the compaction significantly.
func (s *levelsController) subcompact(it y.Iterator, kr keyRange, cd compactDef,
	inflightBuilders *y.Throttle, res chan<- *table.Table) {

	// Check overlap of the top level with the levels which are not being
	// compacted in this compaction.
	hasOverlap := s.checkOverlap(cd.allTables(), cd.nextLevel.level+1)

	// Pick a discard ts, so we can discard versions below this ts. We should
	// never discard any versions starting from above this timestamp, because
	// that would affect the snapshot view guarantee provided by transactions.
	discardTs := s.kv.orc.discardAtOrBelow()

	// Try to collect stats so that we can inform value log about GC. That would help us find which
	// value log file should be GCed.
	discardStats := make(map[uint32]int64)
	updateStats := func(vs y.ValueStruct) {
		// We don't need to store/update discard stats when badger is running in Disk-less mode.
		if s.kv.opt.InMemory {
			return
		}
		if vs.Meta&bitValuePointer > 0 {
			var vp valuePointer
			vp.Decode(vs.Value)
			discardStats[vp.Fid] += int64(vp.Len)
		}
	}

	// exceedsAllowedOverlap returns true if the given key range would overlap with more than 10
	// tables from level below nextLevel (nextLevel+1). This helps avoid generating tables at Li
	// with huge overlaps with Li+1.
	exceedsAllowedOverlap := func(kr keyRange) bool {
		n2n := cd.nextLevel.level + 1
		if n2n <= 1 || n2n >= len(s.levels) {
			return false
		}
		n2nl := s.levels[n2n]
		n2nl.RLock()
		defer n2nl.RUnlock()

		l, r := n2nl.overlappingTables(levelHandlerRLocked{}, kr)
		return r-l >= 10
	}

	var lastKey, skipKey []byte
	var numBuilds, numVersions int
	var vp valuePointer

	addKeys := func(builder *table.Builder) {
		timeStart := time.Now()
		var numKeys, numSkips uint64
		var rangeCheck int
		var tableKr keyRange
		for ; it.Valid(); it.Next() {
			// See if we need to skip the prefix.
			if len(cd.dropPrefixes) > 0 && hasAnyPrefixes(it.Key(), cd.dropPrefixes) {
				numSkips++
				updateStats(it.Value())
				continue
			}

			// See if we need to skip this key.
			if len(skipKey) > 0 {
				if y.SameKey(it.Key(), skipKey) {
					numSkips++
					updateStats(it.Value())
					continue
				} else {
					skipKey = skipKey[:0]
				}
			}

			if !y.SameKey(it.Key(), lastKey) {
				if len(kr.right) > 0 && y.CompareKeys(it.Key(), kr.right) >= 0 {
					break
				}
				if builder.ReachedCapacity() {
					// Only break if we are on a different key, and have reached capacity. We want
					// to ensure that all versions of the key are stored in the same sstable, and
					// not divided across multiple tables at the same level.
					break
				}
				lastKey = y.SafeCopy(lastKey, it.Key())
				numVersions = 0

				if len(tableKr.left) == 0 {
					tableKr.left = y.SafeCopy(tableKr.left, it.Key())
				}
				tableKr.right = lastKey

				rangeCheck++
				if rangeCheck%5000 == 0 {
					// This table's range exceeds the allowed range overlap with the level after
					// next. So, we stop writing to this table. If we don't do this, then we end up
					// doing very expensive compactions involving too many tables. To amortize the
					// cost of this check, we do it only every N keys.
					if exceedsAllowedOverlap(tableKr) {
						// s.kv.opt.Debugf("L%d -> L%d Breaking due to exceedsAllowedOverlap with
						// kr: %s\n", cd.thisLevel.level, cd.nextLevel.level, tableKr)
						break
					}
				}
			}

			vs := it.Value()
			version := y.ParseTs(it.Key())
			// Do not discard entries inserted by merge operator. These entries will be
			// discarded once they're merged
			if version <= discardTs && vs.Meta&bitMergeEntry == 0 {
				// Keep track of the number of versions encountered for this key. Only consider the
				// versions which are below the minReadTs, otherwise, we might end up discarding the
				// only valid version for a running transaction.
				numVersions++

				// Keep the current version and discard all the next versions if
				// - The `discardEarlierVersions` bit is set OR
				// - We've already processed `NumVersionsToKeep` number of versions
				// (including the current item being processed)
				lastValidVersion := vs.Meta&bitDiscardEarlierVersions > 0 ||
					numVersions == s.kv.opt.NumVersionsToKeep

				isExpired := isDeletedOrExpired(vs.Meta, vs.ExpiresAt)

				if isExpired || lastValidVersion {
					// If this version of the key is deleted or expired, skip all the rest of the
					// versions. Ensure that we're only removing versions below readTs.
					skipKey = y.SafeCopy(skipKey, it.Key())

					switch {
					// Add the key to the table only if it has not expired.
					// We don't want to add the deleted/expired keys.
					case !isExpired && lastValidVersion:
						// Add this key. We have set skipKey, so the following key versions
						// would be skipped.
					case hasOverlap:
						// If this key range has overlap with lower levels, then keep the deletion
						// marker with the latest version, discarding the rest. We have set skipKey,
						// so the following key versions would be skipped.
					default:
						// If no overlap, we can skip all the versions, by continuing here.
						numSkips++
						updateStats(vs)
						continue // Skip adding this key.
					}
				}
			}
			numKeys++
			if vs.Meta&bitValuePointer > 0 {
				vp.Decode(vs.Value)
			}
			builder.Add(it.Key(), vs, vp.Len)
		}
		s.kv.opt.Debugf("LOG Compact. Added %d keys. Skipped %d keys. Iteration took: %v",
			numKeys, numSkips, time.Since(timeStart).Round(time.Millisecond))
	} // End of function: addKeys

	if len(kr.left) > 0 {
		it.Seek(kr.left)
	} else {
		it.Rewind()
	}
	for it.Valid() {
		if len(kr.right) > 0 && y.CompareKeys(it.Key(), kr.right) >= 0 {
			break
		}

		bopts := buildTableOptions(s.kv)
		// Set TableSize to the target file size for that level.
		bopts.TableSize = uint64(cd.t.fileSz[cd.nextLevel.level])
		builder := table.NewTableBuilder(bopts)

		// This would do the iteration and add keys to builder.
		addKeys(builder)

		// It was true that it.Valid() at least once in the loop above, which means we
		// called Add() at least once, and builder is not Empty().
		if builder.Empty() {
			// Cleanup builder resources:
			builder.Finish()
			builder.Close()
			continue
		}
		numBuilds++
		fileID := s.reserveFileID()
		if err := inflightBuilders.Do(); err != nil {
			// Can't return from here, until I decrRef all the tables that I built so far.
			break
		}
		go func(builder *table.Builder) {
			var err error
			defer inflightBuilders.Done(err)
			defer builder.Close()

			build := func(fileID uint64) (*table.Table, error) {
				fname := table.NewFilename(fileID, s.kv.opt.Dir)
				return table.CreateTable(fname, builder)
			}

			var tbl *table.Table
			if s.kv.opt.InMemory {
				tbl, err = table.OpenInMemoryTable(builder.Finish(), fileID, &bopts)
			} else {
				tbl, err = build(fileID)
			}

			// If we couldn't build the table, return fast.
			if err != nil {
				return
			}
			res <- tbl
		}(builder)
	}
	s.kv.vlog.updateDiscardStats(discardStats)
	s.kv.opt.Debugf("Discard stats: %v", discardStats)
}

// compactBuildTables merges topTables and botTables to form a list of new tables.
func (s *levelsController) compactBuildTables(
	lev int, cd compactDef) ([]*table.Table, func() error, error) {

	topTables := cd.top
	botTables := cd.bot

	numTables := int64(len(topTables) + len(botTables))
	y.NumCompactionTables.Add(numTables)
	defer y.NumCompactionTables.Add(-numTables)

	cd.span.Annotatef(nil, "Top tables count: %v Bottom tables count: %v",
		len(topTables), len(botTables))

	keepTable := func(t *table.Table) bool {
		for _, prefix := range cd.dropPrefixes {
			if bytes.HasPrefix(t.Smallest(), prefix) &&
				bytes.HasPrefix(t.Biggest(), prefix) {
				// All the keys in this table have the dropPrefix. So, this
				// table does not need to be in the iterator and can be
				// dropped immediately.
				return false
			}
		}
		return true
	}
	var valid []*table.Table
	for _, table := range botTables {
		if keepTable(table) {
			valid = append(valid, table)
		}
	}

	newIterator := func() []y.Iterator {
		// Create iterators across all the tables involved first.
		var iters []y.Iterator
		switch {
		case lev == 0:
			iters = appendIteratorsReversed(iters, topTables, table.NOCACHE)
		case len(topTables) > 0:
			y.AssertTrue(len(topTables) == 1)
			iters = []y.Iterator{topTables[0].NewIterator(table.NOCACHE)}
		}
		// Next level has level>=1 and we can use ConcatIterator as key ranges do not overlap.
		return append(iters, table.NewConcatIterator(valid, table.NOCACHE))
	}

	res := make(chan *table.Table, 3)
	inflightBuilders := y.NewThrottle(8 + len(cd.splits))
	for _, kr := range cd.splits {
		// Initiate Do here so we can register the goroutines for buildTables too.
		if err := inflightBuilders.Do(); err != nil {
			s.kv.opt.Errorf("cannot start subcompaction: %+v", err)
			return nil, nil, err
		}
		go func(kr keyRange) {
			defer inflightBuilders.Done(nil)
			it := table.NewMergeIterator(newIterator(), false)
			defer it.Close()
			s.subcompact(it, kr, cd, inflightBuilders, res)
		}(kr)
	}

	var newTables []*table.Table
	var wg sync.WaitGroup
	wg.Add(1)
	go func() {
		defer wg.Done()
		for t := range res {
			newTables = append(newTables, t)
		}
	}()

	// Wait for all table builders to finish and also for newTables accumulator to finish.
	err := inflightBuilders.Finish()
	close(res)
	wg.Wait() // Wait for all tables to be picked up.

	if err == nil {
		// Ensure created files' directory entries are visible.  We don't mind the extra latency
		// from not doing this ASAP after all file creation has finished because this is a
		// background operation.
		err = s.kv.syncDir(s.kv.opt.Dir)
	}

	if err != nil {
		// An error happened.  Delete all the newly created table files (by calling DecrRef
		// -- we're the only holders of a ref).
		_ = decrRefs(newTables)
		return nil, nil, y.Wrapf(err, "while running compactions for: %+v", cd)
	}

	sort.Slice(newTables, func(i, j int) bool {
		return y.CompareKeys(newTables[i].Biggest(), newTables[j].Biggest()) < 0
	})
	return newTables, func() error { return decrRefs(newTables) }, nil
}

func buildChangeSet(cd *compactDef, newTables []*table.Table) pb.ManifestChangeSet {
	changes := []*pb.ManifestChange{}
	for _, table := range newTables {
		changes = append(changes,
			newCreateChange(table.ID(), cd.nextLevel.level, table.KeyID(), table.CompressionType()))
	}
	for _, table := range cd.top {
		// Add a delete change only if the table is not in memory.
		if !table.IsInmemory {
			changes = append(changes, newDeleteChange(table.ID()))
		}
	}
	for _, table := range cd.bot {
		changes = append(changes, newDeleteChange(table.ID()))
	}
	return pb.ManifestChangeSet{Changes: changes}
}

func hasAnyPrefixes(s []byte, listOfPrefixes [][]byte) bool {
	for _, prefix := range listOfPrefixes {
		if bytes.HasPrefix(s, prefix) {
			return true
		}
	}

	return false
}

func containsPrefix(smallValue, largeValue, prefix []byte) bool {
	if bytes.HasPrefix(smallValue, prefix) {
		return true
	}
	if bytes.HasPrefix(largeValue, prefix) {
		return true
	}
	if bytes.Compare(prefix, smallValue) > 0 &&
		bytes.Compare(prefix, largeValue) < 0 {
		return true
	}

	return false
}

func containsAnyPrefixes(smallValue, largeValue []byte, listOfPrefixes [][]byte) bool {
	for _, prefix := range listOfPrefixes {
		if containsPrefix(smallValue, largeValue, prefix) {
			return true
		}
	}

	return false
}

type compactDef struct {
	span *otrace.Span

	compactorId int
	t           targets
	p           compactionPriority
	thisLevel   *levelHandler
	nextLevel   *levelHandler

	top []*table.Table
	bot []*table.Table

	thisRange keyRange
	nextRange keyRange
	splits    []keyRange

	thisSize int64

	dropPrefixes [][]byte
}

// addSplits can allow us to run multiple sub-compactions in parallel across the split key ranges.
func (s *levelsController) addSplits(cd *compactDef) {
	cd.splits = cd.splits[:0]

	// Pick one every 3 tables.
	const N = 3
	skr := cd.thisRange
	skr.extend(cd.nextRange)

	addRange := func(right []byte) {
		skr.right = y.Copy(right)
		cd.splits = append(cd.splits, skr)

		skr.left = skr.right
	}

	for i, t := range cd.bot {
		// last entry in bottom table.
		if i == len(cd.bot)-1 {
			addRange([]byte{})
			return
		}
		if i%N == N-1 {
<<<<<<< HEAD
			right := y.KeyWithTs(y.ParseKey(t.Biggest()), math.MaxUint64)
=======
			// Right should always have ts=maxUint64 otherwise we'll lose keys
			// in subcompaction. Consider the following.
			// Top table is [A1...C3(deleted)]
			// bot table is [B1....C2]
			// This will generate splits like [A1 ... C2] . Notice that we
			// dropped the C3 which is the last key of the top table.
			// See TestCompaction/with_split test.
			right := y.KeyWithTs(y.ParseKey(t.Biggest()), math.MaxUint64)

>>>>>>> 07f7fbc0
			addRange(right)
		}
	}
}

func (cd *compactDef) lockLevels() {
	cd.thisLevel.RLock()
	cd.nextLevel.RLock()
}

func (cd *compactDef) unlockLevels() {
	cd.nextLevel.RUnlock()
	cd.thisLevel.RUnlock()
}

func (cd *compactDef) allTables() []*table.Table {
	ret := make([]*table.Table, 0, len(cd.top)+len(cd.bot))
	ret = append(ret, cd.top...)
	ret = append(ret, cd.bot...)
	return ret
}

func (s *levelsController) fillTablesL0ToL0(cd *compactDef) bool {
	if cd.compactorId != 0 {
		// Only compactor zero can work on this.
		return false
	}

	cd.nextLevel = s.levels[0]
	cd.nextRange = keyRange{}
	cd.bot = nil

	cd.lockLevels()
	defer cd.unlockLevels()

	s.cstatus.Lock()
	defer s.cstatus.Unlock()

	top := cd.thisLevel.tables
	var out []*table.Table
	now := time.Now()
	for _, t := range top {
		if t.Size() >= 2*cd.t.fileSz[0] {
			// This file is already big, don't include it.
			continue
		}
		if now.Sub(t.CreatedAt) < 10*time.Second {
			// Just created it 10s ago. Don't pick for compaction.
			continue
		}
		if _, beingCompacted := s.cstatus.tables[t.ID()]; beingCompacted {
			continue
		}
		out = append(out, t)
	}

	if len(out) < 4 {
		// If we don't have enough tables to merge in L0, don't do it.
		return false
	}
	cd.thisRange = infRange
	cd.top = out

	// Avoid any other L0 -> Lbase from happening, while this is going on.
	thisLevel := s.cstatus.levels[cd.thisLevel.level]
	thisLevel.ranges = append(thisLevel.ranges, infRange)
	for _, t := range out {
		s.cstatus.tables[t.ID()] = struct{}{}
	}

	// For L0->L0 compaction, we set the target file size to max, so the output is always one file.
	// This significantly decreases the L0 table stalls and improves the performance.
	cd.t.fileSz[0] = math.MaxUint32
	return true
}

func (s *levelsController) fillTablesL0ToLbase(cd *compactDef) bool {
	if cd.nextLevel.level == 0 {
		panic("Base level can't be zero.")
	}
	// We keep cd.p.adjusted > 0.0 here to allow functions in db.go to artificially trigger
	// L0->Lbase compactions. Those functions wouldn't be setting the adjusted score.
	if cd.p.adjusted > 0.0 && cd.p.adjusted < 1.0 {
		// Do not compact to Lbase if adjusted score is less than 1.0.
		return false
	}
	cd.lockLevels()
	defer cd.unlockLevels()

	top := cd.thisLevel.tables
	if len(top) == 0 {
		return false
	}

	var out []*table.Table
	if len(cd.dropPrefixes) > 0 {
		// Use all tables if drop prefix is set. We don't want to compact only a
		// sub-range. We want to compact all the tables.
		out = top

	} else {
		var kr keyRange
		// cd.top[0] is the oldest file. So we start from the oldest file first.
		for _, t := range top {
			dkr := getKeyRange(t)
			if kr.overlapsWith(dkr) {
				out = append(out, t)
				kr.extend(dkr)
			} else {
				break
			}
		}
	}
	cd.thisRange = getKeyRange(out...)
	cd.top = out

	left, right := cd.nextLevel.overlappingTables(levelHandlerRLocked{}, cd.thisRange)
	cd.bot = make([]*table.Table, right-left)
	copy(cd.bot, cd.nextLevel.tables[left:right])

	if len(cd.bot) == 0 {
		cd.nextRange = cd.thisRange
	} else {
		cd.nextRange = getKeyRange(cd.bot...)
	}
	return s.cstatus.compareAndAdd(thisAndNextLevelRLocked{}, *cd)
}

// fillTablesL0 would try to fill tables from L0 to be compacted with Lbase. If
// it can not do that, it would try to compact tables from L0 -> L0.
//
// Say L0 has 10 tables.
// fillTablesL0ToLbase picks up 5 tables to compact from L0 -> L5.
// Next call to fillTablesL0 would run L0ToLbase again, which fails this time.
// So, instead, we run fillTablesL0ToL0, which picks up rest of the 5 tables to
// be compacted within L0. Additionally, it would set the compaction range in
// cstatus to inf, so no other L0 -> Lbase compactions can happen.
// Thus, L0 -> L0 must finish for the next L0 -> Lbase to begin.
func (s *levelsController) fillTablesL0(cd *compactDef) bool {
	if ok := s.fillTablesL0ToLbase(cd); ok {
		return true
	}
	return s.fillTablesL0ToL0(cd)
}

// sortByHeuristic sorts tables in increasing order of MaxVersion, so we
// compact older tables first.
func (s *levelsController) sortByHeuristic(tables []*table.Table, cd *compactDef) {
	if len(tables) == 0 || cd.nextLevel == nil {
		return
	}

	// Sort tables by max version. This is what RocksDB does.
	sort.Slice(tables, func(i, j int) bool {
		return tables[i].MaxVersion() < tables[j].MaxVersion()
	})
}

func (s *levelsController) fillTables(cd *compactDef) bool {
	cd.lockLevels()
	defer cd.unlockLevels()

	tables := make([]*table.Table, len(cd.thisLevel.tables))
	copy(tables, cd.thisLevel.tables)
	if len(tables) == 0 {
		return false
	}
	// We pick tables, so we compact older tables first. This is similar to
	// kOldestLargestSeqFirst in RocksDB.
	s.sortByHeuristic(tables, cd)

	for _, t := range tables {
		cd.thisSize = t.Size()
		cd.thisRange = getKeyRange(t)
		// If we're already compacting this range, don't do anything.
		if s.cstatus.overlapsWith(cd.thisLevel.level, cd.thisRange) {
			continue
		}
		cd.top = []*table.Table{t}
		left, right := cd.nextLevel.overlappingTables(levelHandlerRLocked{}, cd.thisRange)

		// Sometimes below line(make([]*table.Table, right-left)) panics with error
		// (runtime error: makeslice: len out of range). One of the reason for this can be when
		// right < left. We don't know how to reproduce it as of now. We are just logging it so
		// that we can get more context.
		if right < left {
			s.kv.opt.Errorf("right: %d is less than left: %d in overlappingTables for current "+
				"level: %d, next level: %d, key range(%s, %s)", right, left, cd.thisLevel.level,
				cd.nextLevel.level, cd.thisRange.left, cd.thisRange.right)

			continue
		}

		cd.bot = make([]*table.Table, right-left)
		copy(cd.bot, cd.nextLevel.tables[left:right])

		if len(cd.bot) == 0 {
			cd.bot = []*table.Table{}
			cd.nextRange = cd.thisRange
			if !s.cstatus.compareAndAdd(thisAndNextLevelRLocked{}, *cd) {
				continue
			}
			return true
		}
		cd.nextRange = getKeyRange(cd.bot...)

		if s.cstatus.overlapsWith(cd.nextLevel.level, cd.nextRange) {
			continue
		}
		if !s.cstatus.compareAndAdd(thisAndNextLevelRLocked{}, *cd) {
			continue
		}
		return true
	}
	return false
}

func (s *levelsController) runCompactDef(id, l int, cd compactDef) (err error) {
	if len(cd.t.fileSz) == 0 {
		return errors.New("Filesizes cannot be zero. Targets are not set")
	}
	timeStart := time.Now()

	thisLevel := cd.thisLevel
	nextLevel := cd.nextLevel

	y.AssertTrue(len(cd.splits) == 0)
	if thisLevel.level == 0 && nextLevel.level == 0 {
		// don't do anything for L0 -> L0.
	} else {
		s.addSplits(&cd)
	}
	if len(cd.splits) == 0 {
		cd.splits = append(cd.splits, keyRange{})
	}

	// Table should never be moved directly between levels, always be rewritten to allow discarding
	// invalid versions.

	newTables, decr, err := s.compactBuildTables(l, cd)
	if err != nil {
		return err
	}
	defer func() {
		// Only assign to err, if it's not already nil.
		if decErr := decr(); err == nil {
			err = decErr
		}
	}()
	changeSet := buildChangeSet(&cd, newTables)

	// We write to the manifest _before_ we delete files (and after we created files)
	if err := s.kv.manifest.addChanges(changeSet.Changes); err != nil {
		return err
	}

	// See comment earlier in this function about the ordering of these ops, and the order in which
	// we access levels when reading.
	if err := nextLevel.replaceTables(cd.bot, newTables); err != nil {
		return err
	}
	if err := thisLevel.deleteTables(cd.top); err != nil {
		return err
	}

	// Note: For level 0, while doCompact is running, it is possible that new tables are added.
	// However, the tables are added only to the end, so it is ok to just delete the first table.

	from := append(tablesToString(cd.top), tablesToString(cd.bot)...)
	to := tablesToString(newTables)

	if dur := time.Since(timeStart); dur > 2*time.Second {
		var expensive string
		if dur > time.Second {
			expensive = " [E]"
		}
		s.kv.opt.Infof("[%d]%s LOG Compact %d->%d (%d, %d -> %d tables with %d splits)."+
			" [%s] -> [%s], took %v\n",
			id, expensive, thisLevel.level, nextLevel.level, len(cd.top), len(cd.bot),
			len(newTables), len(cd.splits), strings.Join(from, " "), strings.Join(to, " "),
			dur.Round(time.Millisecond))
	}

	if cd.thisLevel.level != 0 && len(newTables) > 2*s.kv.opt.LevelSizeMultiplier {
		s.kv.opt.Debugf("This Range (numTables: %d)\nLeft:\n%s\nRight:\n%s\n",
			len(cd.top), hex.Dump(cd.thisRange.left), hex.Dump(cd.thisRange.right))
		s.kv.opt.Debugf("Next Range (numTables: %d)\nLeft:\n%s\nRight:\n%s\n",
			len(cd.bot), hex.Dump(cd.nextRange.left), hex.Dump(cd.nextRange.right))
	}
	return nil
}

func tablesToString(tables []*table.Table) []string {
	var res []string
	for _, t := range tables {
		res = append(res, fmt.Sprintf("%05d", t.ID()))
	}
	res = append(res, ".")
	return res
}

var errFillTables = errors.New("Unable to fill tables")

// doCompact picks some table on level l and compacts it away to the next level.
func (s *levelsController) doCompact(id int, p compactionPriority) error {
	l := p.level
	y.AssertTrue(l+1 < s.kv.opt.MaxLevels) // Sanity check.
	if p.t.baseLevel == 0 {
		p.t = s.levelTargets()
	}

	_, span := otrace.StartSpan(context.Background(), "Badger.Compaction")
	defer span.End()

	cd := compactDef{
		compactorId:  id,
		span:         span,
		p:            p,
		t:            p.t,
		thisLevel:    s.levels[l],
		dropPrefixes: p.dropPrefixes,
	}

	// While picking tables to be compacted, both levels' tables are expected to
	// remain unchanged.
	if l == 0 {
		cd.nextLevel = s.levels[p.t.baseLevel]
		if !s.fillTablesL0(&cd) {
			return errFillTables
		}
	} else {
		cd.nextLevel = s.levels[l+1]
		if !s.fillTables(&cd) {
			return errFillTables
		}
	}
	defer s.cstatus.delete(cd) // Remove the ranges from compaction status.

	span.Annotatef(nil, "Compaction: %+v", cd)
	if err := s.runCompactDef(id, l, cd); err != nil {
		// This compaction couldn't be done successfully.
		s.kv.opt.Warningf("[Compactor: %d] LOG Compact FAILED with error: %+v: %+v", id, err, cd)
		return err
	}

	s.kv.opt.Debugf("[Compactor: %d] Compaction for level: %d DONE", id, cd.thisLevel.level)
	return nil
}

func (s *levelsController) addLevel0Table(t *table.Table) error {
	// Add table to manifest file only if it is not opened in memory. We don't want to add a table
	// to the manifest file if it exists only in memory.
	if !t.IsInmemory {
		// We update the manifest _before_ the table becomes part of a levelHandler, because at that
		// point it could get used in some compaction.  This ensures the manifest file gets updated in
		// the proper order. (That means this update happens before that of some compaction which
		// deletes the table.)
		err := s.kv.manifest.addChanges([]*pb.ManifestChange{
			newCreateChange(t.ID(), 0, t.KeyID(), t.CompressionType()),
		})
		if err != nil {
			return err
		}
	}

	for !s.levels[0].tryAddLevel0Table(t) {
		// Before we unstall, we need to make sure that level 0 is healthy.
		timeStart := time.Now()
		for s.levels[0].numTables() >= s.kv.opt.NumLevelZeroTablesStall {
			time.Sleep(10 * time.Millisecond)
		}
		dur := time.Since(timeStart)
		if dur > time.Second {
			s.kv.opt.Infof("L0 was stalled for %s\n", dur.Round(time.Millisecond))
		}
		atomic.AddInt64(&s.l0stallsMs, int64(dur.Round(time.Millisecond)))
	}

	return nil
}

func (s *levelsController) close() error {
	err := s.cleanupLevels()
	return y.Wrap(err, "levelsController.Close")
}

// get searches for a given key in all the levels of the LSM tree. It returns
// key version <= the expected version (maxVs). If not found, it returns an empty
// y.ValueStruct.
func (s *levelsController) get(key []byte, maxVs y.ValueStruct, startLevel int) (
	y.ValueStruct, error) {
	if s.kv.IsClosed() {
		return y.ValueStruct{}, ErrDBClosed
	}
	// It's important that we iterate the levels from 0 on upward. The reason is, if we iterated
	// in opposite order, or in parallel (naively calling all the h.RLock() in some order) we could
	// read level L's tables post-compaction and level L+1's tables pre-compaction. (If we do
	// parallelize this, we will need to call the h.RLock() function by increasing order of level
	// number.)
	version := y.ParseTs(key)
	for _, h := range s.levels {
		// Ignore all levels below startLevel. This is useful for GC when L0 is kept in memory.
		if h.level < startLevel {
			continue
		}
		vs, err := h.get(key) // Calls h.RLock() and h.RUnlock().
		if err != nil {
			return y.ValueStruct{}, y.Wrapf(err, "get key: %q", key)
		}
		if vs.Value == nil && vs.Meta == 0 {
			continue
		}
		if vs.Version == version {
			return vs, nil
		}
		if maxVs.Version < vs.Version {
			maxVs = vs
		}
	}
	return maxVs, nil
}

func appendIteratorsReversed(out []y.Iterator, th []*table.Table, opt int) []y.Iterator {
	for i := len(th) - 1; i >= 0; i-- {
		// This will increment the reference of the table handler.
		out = append(out, th[i].NewIterator(opt))
	}
	return out
}

// appendIterators appends iterators to an array of iterators, for merging.
// Note: This obtains references for the table handlers. Remember to close these iterators.
func (s *levelsController) appendIterators(
	iters []y.Iterator, opt *IteratorOptions) []y.Iterator {
	// Just like with get, it's important we iterate the levels from 0 on upward, to avoid missing
	// data when there's a compaction.
	for _, level := range s.levels {
		iters = level.appendIterators(iters, opt)
	}
	return iters
}

// TableInfo represents the information about a table.
type TableInfo struct {
	ID               uint64
	Level            int
	Left             []byte
	Right            []byte
	KeyCount         uint32 // Number of keys in the table
	OnDiskSize       uint32
	UncompressedSize uint32
	MaxVersion       uint64
	IndexSz          int
	BloomFilterSize  int
}

func (s *levelsController) getTableInfo() (result []TableInfo) {
	for _, l := range s.levels {
		l.RLock()
		for _, t := range l.tables {
			info := TableInfo{
				ID:               t.ID(),
				Level:            l.level,
				Left:             t.Smallest(),
				Right:            t.Biggest(),
				KeyCount:         t.KeyCount(),
				OnDiskSize:       t.OnDiskSize(),
				IndexSz:          t.IndexSize(),
				BloomFilterSize:  t.BloomFilterSize(),
				UncompressedSize: t.UncompressedSize(),
				MaxVersion:       t.MaxVersion(),
			}
			result = append(result, info)
		}
		l.RUnlock()
	}
	sort.Slice(result, func(i, j int) bool {
		if result[i].Level != result[j].Level {
			return result[i].Level < result[j].Level
		}
		return result[i].ID < result[j].ID
	})
	return
}

type LevelInfo struct {
	Level          int
	NumTables      int
	Size           int64
	TargetSize     int64
	TargetFileSize int64
	IsBaseLevel    bool
	Score          float64
	Adjusted       float64
}

func (s *levelsController) getLevelInfo() []LevelInfo {
	t := s.levelTargets()
	prios := s.pickCompactLevels()
	result := make([]LevelInfo, len(s.levels))
	for i, l := range s.levels {
		l.RLock()
		result[i].Level = i
		result[i].Size = l.totalSize
		result[i].NumTables = len(l.tables)
		l.RUnlock()

		result[i].TargetSize = t.targetSz[i]
		result[i].TargetFileSize = t.fileSz[i]
		result[i].IsBaseLevel = t.baseLevel == i
	}
	for _, p := range prios {
		result[p.level].Score = p.score
		result[p.level].Adjusted = p.adjusted
	}
	return result
}

// verifyChecksum verifies checksum for all tables on all levels.
func (s *levelsController) verifyChecksum() error {
	var tables []*table.Table
	for _, l := range s.levels {
		l.RLock()
		tables = tables[:0]
		for _, t := range l.tables {
			tables = append(tables, t)
			t.IncrRef()
		}
		l.RUnlock()

		for _, t := range tables {
			errChkVerify := t.VerifyChecksum()
			if err := t.DecrRef(); err != nil {
				s.kv.opt.Errorf("unable to decrease reference of table: %s while "+
					"verifying checksum with error: %s", t.Filename(), err)
			}

			if errChkVerify != nil {
				return errChkVerify
			}
		}
	}

	return nil
}

// Returns the sorted list of splits for all the levels and tables based
// on the block offsets.
func (s *levelsController) keySplits(numPerTable int, prefix []byte) []string {
	splits := make([]string, 0)
	for _, l := range s.levels {
		l.RLock()
		for _, t := range l.tables {
			tableSplits := t.KeySplits(numPerTable, prefix)
			splits = append(splits, tableSplits...)
		}
		l.RUnlock()
	}
	sort.Strings(splits)
	return splits
}<|MERGE_RESOLUTION|>--- conflicted
+++ resolved
@@ -1001,9 +1001,6 @@
 			return
 		}
 		if i%N == N-1 {
-<<<<<<< HEAD
-			right := y.KeyWithTs(y.ParseKey(t.Biggest()), math.MaxUint64)
-=======
 			// Right should always have ts=maxUint64 otherwise we'll lose keys
 			// in subcompaction. Consider the following.
 			// Top table is [A1...C3(deleted)]
@@ -1012,8 +1009,6 @@
 			// dropped the C3 which is the last key of the top table.
 			// See TestCompaction/with_split test.
 			right := y.KeyWithTs(y.ParseKey(t.Biggest()), math.MaxUint64)
-
->>>>>>> 07f7fbc0
 			addRange(right)
 		}
 	}
