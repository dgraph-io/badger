--- conflicted
+++ resolved
@@ -426,12 +426,6 @@
 		return
 	}
 
-<<<<<<< HEAD
-	ticker := time.NewTicker(time.Second)
-	defer ticker.Stop()
-
-=======
->>>>>>> bcfae610
 	moveL0toFront := func(prios []compactionPriority) []compactionPriority {
 		idx := -1
 		for i, p := range prios {
@@ -483,7 +477,6 @@
 		return false
 	}
 
-<<<<<<< HEAD
 	tryLmaxToLmaxCompaction := func() {
 		p := compactionPriority{
 			level: s.lastLevel().level,
@@ -493,25 +486,14 @@
 
 	}
 	count := 0
-=======
 	ticker := time.NewTicker(50 * time.Millisecond)
 	defer ticker.Stop()
 	var backOff int
->>>>>>> bcfae610
 	for {
 		select {
 		// Can add a done channel or other stuff.
 		case <-ticker.C:
-<<<<<<< HEAD
 			count++
-			// Each ticker is 50ms so 50*200=10seconds.
-			if id == 2 && count == 200 {
-				tryLmaxToLmaxCompaction()
-				count = 0
-			} else {
-				runOnce()
-			}
-=======
 			if z.NumAllocBytes() > 16<<30 {
 				// Back off. We're already using a lot of memory.
 				backOff++
@@ -520,8 +502,13 @@
 				}
 				break
 			}
-			runOnce()
->>>>>>> bcfae610
+			// Each ticker is 50ms so 50*200=10seconds.
+			if id == 2 && count == 200 {
+				tryLmaxToLmaxCompaction()
+				count = 0
+			} else {
+				runOnce()
+			}
 		case <-lc.HasBeenClosed():
 			return
 		}
@@ -677,19 +664,13 @@
 		return r-l >= 10
 	}
 
-<<<<<<< HEAD
 	var (
 		lastKey, skipKey       []byte
 		numBuilds, numVersions int
-		vp                     valuePointer
 		// Denotes if the first key is a series of duplicate keys had
 		// "DiscardEarlierVersions" set
 		firstKeyHasDiscardSet bool
 	)
-=======
-	var lastKey, skipKey []byte
-	var numBuilds, numVersions int
->>>>>>> bcfae610
 
 	addKeys := func(builder *table.Builder) {
 		timeStart := time.Now()
