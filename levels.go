--- conflicted
+++ resolved
@@ -677,11 +677,7 @@
 					return nil, errors.Wrapf(err, "While opening new table: %d", fileID)
 				}
 
-<<<<<<< HEAD
 				if _, err := fd.Write(builder.Finish(false)); err != nil {
-=======
-				if _, err := fd.Write(builder.Finish()); err != nil {
->>>>>>> 0b8eb4cb
 					return nil, errors.Wrapf(err, "Unable to write to file: %d", fileID)
 				}
 				tbl, err := table.OpenTable(fd, bopts)
@@ -704,12 +700,9 @@
 
 			mu.Lock()
 			newTables = append(newTables, tbl)
-<<<<<<< HEAD
 			num := atomic.LoadInt32(&table.NumBlocks)
 			allocs := float64(atomic.LoadInt64(&y.NumAllocs)) / float64((1 << 20))
 			s.kv.opt.Debugf("Num Blocks: %d. Num Allocs (MB): %.2f\n", num, allocs)
-=======
->>>>>>> 0b8eb4cb
 			mu.Unlock()
 		}(builder)
 	}
