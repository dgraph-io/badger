--- conflicted
+++ resolved
@@ -173,15 +173,10 @@
 			"Pos:%d Len:%d EndOffset:%d Header:%v", itr.pos, len(itr.data), valEndOffset, h)
 		return
 	}
-<<<<<<< HEAD
-	itr.val = itr.data[itr.pos : itr.pos+uint32(h.vlen)]
-	itr.pos += uint32(h.vlen)
-=======
-	// TODO (ibrahim): Can we avoid this copy?
-	itr.val = y.SafeCopy(itr.val, itr.data[itr.pos:valEndOffset])
+
+	itr.val = itr.data[itr.pos:valEndOffset]
 	// Set pos to the end of current entry.
 	itr.pos = valEndOffset
->>>>>>> 88d5a3c1
 }
 
 func (itr *blockIterator) Next() {
