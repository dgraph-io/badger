--- conflicted
+++ resolved
@@ -39,15 +39,9 @@
 	KB = 1024
 	MB = KB * 1024
 
-<<<<<<< HEAD
-	// When a block is encrypted, it's length increases. We add 200 bytes of padding to
-	// handle cases when block size increases. This is an approximate number.
-	padding = 200
-=======
 	// When a block is encrypted, it's length increases. We add 256 bytes of padding to
 	// handle cases when block size increases. This is an approximate number.
 	padding = 256
->>>>>>> 5c1b4c83
 )
 
 type header struct {
@@ -101,11 +95,7 @@
 // NewTableBuilder makes a new TableBuilder.
 func NewTableBuilder(opts Options) *Builder {
 	b := &Builder{
-<<<<<<< HEAD
-		// Additional 5 MB to store index (approximate).
-=======
 		// Additional 16 MB to store index (approximate).
->>>>>>> 5c1b4c83
 		// We trim the additional space in table.Finish().
 		buf:        y.Calloc(int(opts.TableSize + 16*MB)),
 		tableIndex: &pb.TableIndex{},
@@ -498,23 +488,7 @@
 	}
 
 	y.AssertTrue(cap(dst)-len(dst) >= len(iv))
-<<<<<<< HEAD
-	dst = append(dst, iv...)
-	// if !viaC || cap(data)-len(data) >= len(iv) {
-	// 	data = append(data, iv...)
-	// } else {
-	// 	// This has to be viaC.
-	// 	var buf []byte
-	// 	buf = y.New(len(data) + len(iv))
-	// 	copy(buf, data)
-	// 	copy(buf[len(data):], iv)
-	// 	y.Free(data)
-	// 	data = buf
-	// }
-	return dst, nil
-=======
 	return append(dst, iv...), nil
->>>>>>> 5c1b4c83
 }
 
 // shouldEncrypt tells us whether to encrypt the data or not.
