/*
 * Copyright 2017 Dgraph Labs, Inc. and Contributors
 *
 * Licensed under the Apache License, Version 2.0 (the "License");
 * you may not use this file except in compliance with the License.
 * You may obtain a copy of the License at
 *
 *     http://www.apache.org/licenses/LICENSE-2.0
 *
 * Unless required by applicable law or agreed to in writing, software
 * distributed under the License is distributed on an "AS IS" BASIS,
 * WITHOUT WARRANTIES OR CONDITIONS OF ANY KIND, either express or implied.
 * See the License for the specific language governing permissions and
 * limitations under the License.
 */

package table

import (
	"bytes"
	"crypto/aes"
	"math"
	"runtime"
	"sync"
	"sync/atomic"
	"unsafe"

	"github.com/dgraph-io/badger/v2/fb"
	"github.com/golang/protobuf/proto"
	"github.com/golang/snappy"
	fbs "github.com/google/flatbuffers/go"
	"github.com/pkg/errors"

	"github.com/dgraph-io/badger/v2/options"
	"github.com/dgraph-io/badger/v2/pb"
	"github.com/dgraph-io/badger/v2/y"
	"github.com/dgraph-io/ristretto/z"
)

const (
	KB = 1024
	MB = KB * 1024

	// When a block is encrypted, it's length increases. We add 256 bytes of padding to
	// handle cases when block size increases. This is an approximate number.
	padding = 256
)

type header struct {
	overlap uint16 // Overlap with base key.
	diff    uint16 // Length of the diff.
}

const headerSize = uint16(unsafe.Sizeof(header{}))

// Encode encodes the header.
func (h header) Encode() []byte {
	var b [4]byte
	*(*header)(unsafe.Pointer(&b[0])) = h
	return b[:]
}

// Decode decodes the header.
func (h *header) Decode(buf []byte) {
	// Copy over data from buf into h. Using *h=unsafe.pointer(...) leads to
	// pointer alignment issues. See https://github.com/dgraph-io/badger/issues/1096
	// and comment https://github.com/dgraph-io/badger/pull/1097#pullrequestreview-307361714
	copy(((*[headerSize]byte)(unsafe.Pointer(h))[:]), buf[:headerSize])
}

// bblock represents a block that is being compressed/encrypted in the background.
type bblock struct {
	data         []byte
	baseKey      []byte   // Base key for the current block.
	entryOffsets []uint32 // Offsets of entries present in current block.
	end          int      // Points to the end offset of the block.
}

// Builder is used in building a table.
type Builder struct {
	// Typically tens or hundreds of meg. This is for one single file.
	alloc            *z.Allocator
	curBlock         *bblock
	compressedSize   uint32
	uncompressedSize uint32

<<<<<<< HEAD
	offsets       *z.Buffer
	estimatedSize uint32
	keyHashes     []uint32 // Used for building the bloomfilter.
	opt           *Options
	maxVersion    uint64
=======
	baseKey    []byte // Base key for the current block.
	baseOffset uint32 // Offset for the current block.

	entryOffsets []uint32 // Offsets of entries present in current block.
	offsets      *z.Buffer
	onDiskSize   uint32
	keyHashes    []uint32 // Used for building the bloomfilter.
	opt          *Options
	maxVersion   uint64
>>>>>>> 774a99d6

	// Used to concurrently compress/encrypt blocks.
	wg        sync.WaitGroup
	blockChan chan *bblock
	blockList []*bblock
}

func (b *Builder) allocate(need int) []byte {
	bb := b.curBlock
	if len(bb.data[bb.end:]) < need {
		// We need to reallocate.
		sz := 2 * len(bb.data)
		if bb.end+need > sz {
			sz = bb.end + need
		}
		tmp := b.alloc.Allocate(sz)
		copy(tmp, bb.data)
		bb.data = tmp
	}
	bb.end += need
	return bb.data[bb.end-need : bb.end]
}

// append appends to curBlock.data
func (b *Builder) append(data []byte) {
	dst := b.allocate(len(data))
	y.AssertTrue(len(data) == copy(dst, data))
}

const maxAllocatorInitialSz = 256 << 20

// NewTableBuilder makes a new TableBuilder.
func NewTableBuilder(opts Options) *Builder {
	sz := 2 * int(opts.TableSize)
	if sz > maxAllocatorInitialSz {
		sz = maxAllocatorInitialSz
	}
	b := &Builder{
		alloc:   z.GetAllocatorFromPool(sz),
		opt:     &opts,
		offsets: z.NewBuffer(1 << 20),
	}
	b.curBlock = &bblock{
		data: b.alloc.Allocate(opts.BlockSize + padding),
	}
	b.opt.tableCapacity = uint64(float64(b.opt.TableSize) * 0.9)

	// If encryption or compression is not enabled, do not start compression/encryption goroutines
	// and write directly to the buffer.
	if b.opt.Compression == options.None && b.opt.DataKey == nil {
		return b
	}

	count := 2 * runtime.NumCPU()
	b.blockChan = make(chan *bblock, count*2)

	b.wg.Add(count)
	for i := 0; i < count; i++ {
		go b.handleBlock()
	}
	return b
}

func (b *Builder) handleBlock() {
	defer b.wg.Done()

	doCompress := b.opt.Compression != options.None
	for item := range b.blockChan {
		// Extract the block.
		blockBuf := item.data[:item.end]
		// Compress the block.
		if doCompress {
			out, err := b.compressData(blockBuf)
			y.Check(err)
			blockBuf = out
		}
		if b.shouldEncrypt() {
			out, err := b.encrypt(blockBuf)
			y.Check(y.Wrapf(err, "Error while encrypting block in table builder."))
			blockBuf = out
		}

		// BlockBuf should always less than or equal to allocated space. If the blockBuf is greater
		// than allocated space that means the data from this block cannot be stored in its
		// existing location.
		allocatedSpace := (item.end) + padding + 1
		y.AssertTrue(len(blockBuf) <= allocatedSpace)

		// blockBuf was allocated on allocator. So, we don't need to copy it over.
		item.data = blockBuf
		item.end = len(blockBuf)
		atomic.AddUint32(&b.compressedSize, uint32(len(blockBuf)))
	}
}

// Close closes the TableBuilder.
func (b *Builder) Close() {
	b.offsets.Release()
}

// Empty returns whether it's empty.
func (b *Builder) Empty() bool { return len(b.keyHashes) == 0 }

// keyDiff returns a suffix of newKey that is different from b.baseKey.
func (b *Builder) keyDiff(newKey []byte) []byte {
	var i int
	for i = 0; i < len(newKey) && i < len(b.curBlock.baseKey); i++ {
		if newKey[i] != b.curBlock.baseKey[i] {
			break
		}
	}
	return newKey[i:]
}

func (b *Builder) addHelper(key []byte, v y.ValueStruct, vpLen uint32) {
	b.keyHashes = append(b.keyHashes, y.Hash(y.ParseKey(key)))

	if version := y.ParseTs(key); version > b.maxVersion {
		b.maxVersion = version
	}

	// diffKey stores the difference of key with baseKey.
	var diffKey []byte
	if len(b.curBlock.baseKey) == 0 {
		// Make a copy. Builder should not keep references. Otherwise, caller has to be very careful
		// and will have to make copies of keys every time they add to builder, which is even worse.
		b.curBlock.baseKey = append(b.curBlock.baseKey[:0], key...)
		diffKey = key
	} else {
		diffKey = b.keyDiff(key)
	}

	y.AssertTrue(len(key)-len(diffKey) <= math.MaxUint16)
	y.AssertTrue(len(diffKey) <= math.MaxUint16)

	h := header{
		overlap: uint16(len(key) - len(diffKey)),
		diff:    uint16(len(diffKey)),
	}

	// store current entry's offset
	b.curBlock.entryOffsets = append(b.curBlock.entryOffsets, uint32(b.curBlock.end))

	// Layout: header, diffKey, value.
	b.append(h.Encode())
	b.append(diffKey)

	dst := b.allocate(int(v.EncodedSize()))
	v.Encode(dst)

	// Add the vpLen to the onDisk size. We'll add the size of the block to
	// onDisk size in Finish() function.
	b.onDiskSize += vpLen
}

/*
Structure of Block.
+-------------------+---------------------+--------------------+--------------+------------------+
| Entry1            | Entry2              | Entry3             | Entry4       | Entry5           |
+-------------------+---------------------+--------------------+--------------+------------------+
| Entry6            | ...                 | ...                | ...          | EntryN           |
+-------------------+---------------------+--------------------+--------------+------------------+
| Block Meta(contains list of offsets used| Block Meta Size    | Block        | Checksum Size    |
| to perform binary search in the block)  | (4 Bytes)          | Checksum     | (4 Bytes)        |
+-----------------------------------------+--------------------+--------------+------------------+
*/
// In case the data is encrypted, the "IV" is added to the end of the block.
func (b *Builder) finishBlock() {
	if len(b.curBlock.entryOffsets) == 0 {
		return
	}
	// Append the entryOffsets and its length.
	b.append(y.U32SliceToBytes(b.curBlock.entryOffsets))
	b.append(y.U32ToBytes(uint32(len(b.curBlock.entryOffsets))))

	checksum := b.calculateChecksum(b.curBlock.data[:b.curBlock.end])

	// Append the block checksum and its length.
	b.append(checksum)
	b.append(y.U32ToBytes(uint32(len(checksum))))

	b.blockList = append(b.blockList, b.curBlock)
	atomic.AddUint32(&b.uncompressedSize, uint32(b.curBlock.end))

	// If compression/encryption is enabled, we need to send the block to the blockChan.
	if b.blockChan != nil {
		b.blockChan <- b.curBlock
	}
	return
}

func (b *Builder) addBlockToIndex(blk *bblock, blockOffset uint32) {
	blockBuf := blk.data[:blk.end]
	// Add key to the block index.
	builder := fbs.NewBuilder(64)
	off := builder.CreateByteVector(blk.baseKey)

	fb.BlockOffsetStart(builder)
	fb.BlockOffsetAddKey(builder, off)
	fb.BlockOffsetAddOffset(builder, blockOffset)
	fb.BlockOffsetAddLen(builder, uint32(len(blockBuf)))
	uoff := fb.BlockOffsetEnd(builder)
	builder.Finish(uoff)

	out := builder.FinishedBytes()
	dst := b.offsets.SliceAllocate(len(out))
	copy(dst, out)
}

func (b *Builder) shouldFinishBlock(key []byte, value y.ValueStruct) bool {
	// If there is no entry till now, we will return false.
	if len(b.curBlock.entryOffsets) <= 0 {
		return false
	}

	// Integer overflow check for statements below.
	y.AssertTrue((uint32(len(b.curBlock.entryOffsets))+1)*4+4+8+4 < math.MaxUint32)
	// We should include current entry also in size, that's why +1 to len(b.entryOffsets).
	entriesOffsetsSize := uint32((len(b.curBlock.entryOffsets)+1)*4 +
		4 + // size of list
		8 + // Sum64 in checksum proto
		4) // checksum length
	estimatedSize := uint32(b.curBlock.end) + uint32(6 /*header size for entry*/) +
		uint32(len(key)) + uint32(value.EncodedSize()) + entriesOffsetsSize

	if b.shouldEncrypt() {
		// IV is added at the end of the block, while encrypting.
		// So, size of IV is added to estimatedSize.
		estimatedSize += aes.BlockSize
	}

	// Integer overflow check for table size.
	y.AssertTrue(uint64(b.curBlock.end)+uint64(estimatedSize) < math.MaxUint32)

	return estimatedSize > uint32(b.opt.BlockSize)
}

// Add adds a key-value pair to the block.
func (b *Builder) Add(key []byte, value y.ValueStruct, valueLen uint32) {
	if b.shouldFinishBlock(key, value) {
		b.finishBlock()
		// Create a new block and start writing.
		b.curBlock = &bblock{
			data: b.alloc.Allocate(b.opt.BlockSize + padding),
		}
	}
	b.addHelper(key, value, valueLen)
}

// TODO: vvv this was the comment on ReachedCapacity.
// FinalSize returns the *rough* final size of the array, counting the header which is
// not yet written.
// TODO: Look into why there is a discrepancy. I suspect it is because of Write(empty, empty)
// at the end. The diff can vary.

// ReachedCapacity returns true if we... roughly (?) reached capacity?
func (b *Builder) ReachedCapacity() bool {
	// If encryption/compression is enabled then use the compresssed size.
	sumBlockSizes := atomic.LoadUint32(&b.compressedSize)
	if b.opt.Compression == options.None && b.opt.DataKey == nil {
		sumBlockSizes = b.uncompressedSize
	}
	blocksSize := sumBlockSizes + // actual length of current buffer
		uint32(len(b.curBlock.entryOffsets)*4) + // all entry offsets size
		4 + // count of all entry offsets
		8 + // checksum bytes
		4 // checksum length

	estimateSz := blocksSize +
		4 + // Index length
		uint32(b.offsets.LenNoPadding())

	return uint64(estimateSz) > b.opt.tableCapacity
}

// Finish finishes the table by appending the index.
/*
The table structure looks like
+---------+------------+-----------+---------------+
| Block 1 | Block 2    | Block 3   | Block 4       |
+---------+------------+-----------+---------------+
| Block 5 | Block 6    | Block ... | Block N       |
+---------+------------+-----------+---------------+
| Index   | Index Size | Checksum  | Checksum Size |
+---------+------------+-----------+---------------+
*/
// In case the data is encrypted, the "IV" is added to the end of the index.
func (b *Builder) Finish() []byte {
	buf := &bytes.Buffer{}
	buf.Grow(int(b.opt.TableSize) + 16*MB)
	b.FinishBuffer(buf)
	return buf.Bytes()
}

func (b *Builder) FinishBuffer(dst *bytes.Buffer) {
	defer func() {
		z.ReturnAllocator(b.alloc)
	}()

	b.finishBlock() // This will never start a new block.
	if b.blockChan != nil {
		close(b.blockChan)
	}
	// Wait for block handler to finish.
	b.wg.Wait()

	blockOffset := uint32(0)
	// Iterate over the blocks and write it to the dst buffer.
	// Also calculate the index of the blocks.
	for i := 0; i < len(b.blockList); i++ {
		bl := b.blockList[i]
		b.addBlockToIndex(bl, blockOffset)
		blockOffset += uint32(bl.end)
		dst.Write(bl.data[:bl.end])
	}
	if dst.Len() == 0 {
		return
	}

	// b.sz is the total size of the compressed table without the index.
	b.onDiskSize += b.sz
	var f y.Filter
	if b.opt.BloomFalsePositive > 0 {
		bits := y.BloomBitsPerKey(len(b.keyHashes), b.opt.BloomFalsePositive)
		f = y.NewFilter(b.keyHashes, bits)
	}
	index := b.buildIndex(f, b.uncompressedSize)

	var err error
	if b.shouldEncrypt() {
		index, err = b.encrypt(index)
		y.Check(err)
	}

	// Write index the buffer.
	dst.Write(index)
	dst.Write(y.U32ToBytes(uint32(len(index))))

	checksum := b.calculateChecksum(index)
	dst.Write(checksum)
	dst.Write(y.U32ToBytes(uint32(len(checksum))))
}

func (b *Builder) calculateChecksum(data []byte) []byte {
	// Build checksum for the index.
	checksum := pb.Checksum{
		// TODO: The checksum type should be configurable from the
		// options.
		// We chose to use CRC32 as the default option because
		// it performed better compared to xxHash64.
		// See the BenchmarkChecksum in table_test.go file
		// Size     =>   1024 B        2048 B
		// CRC32    => 63.7 ns/op     112 ns/op
		// xxHash64 => 87.5 ns/op     158 ns/op
		Sum:  y.CalculateChecksum(data, pb.Checksum_CRC32C),
		Algo: pb.Checksum_CRC32C,
	}

	// Write checksum to the file.
	chksum, err := proto.Marshal(&checksum)
	y.Check(err)
	// Write checksum size.
	return chksum
}

// DataKey returns datakey of the builder.
func (b *Builder) DataKey() *pb.DataKey {
	return b.opt.DataKey
}

// encrypt will encrypt the given data and appends IV to the end of the encrypted data.
// This should be only called only after checking shouldEncrypt method.
func (b *Builder) encrypt(data []byte) ([]byte, error) {
	iv, err := y.GenerateIV()
	if err != nil {
		return data, y.Wrapf(err, "Error while generating IV in Builder.encrypt")
	}
	needSz := len(data) + len(iv)
	dst := b.alloc.Allocate(needSz)

	if err = y.XORBlock(dst[:len(data)], data, b.DataKey().Data, iv); err != nil {
		return data, y.Wrapf(err, "Error while encrypting in Builder.encrypt")
	}

	y.AssertTrue(len(iv) == copy(dst[len(data):], iv))
	return dst, nil
}

// shouldEncrypt tells us whether to encrypt the data or not.
// We encrypt only if the data key exist. Otherwise, not.
func (b *Builder) shouldEncrypt() bool {
	return b.opt.DataKey != nil
}

// compressData compresses the given data.
func (b *Builder) compressData(data []byte) ([]byte, error) {
	switch b.opt.Compression {
	case options.None:
		return data, nil
	case options.Snappy:
		sz := snappy.MaxEncodedLen(len(data))
		dst := b.alloc.Allocate(sz)
		return snappy.Encode(dst, data), nil
	case options.ZSTD:
		sz := y.ZSTDCompressBound(len(data))
		dst := b.alloc.Allocate(sz)
		return y.ZSTDCompress(dst, data, b.opt.ZSTDCompressionLevel)
	}
	return nil, errors.New("Unsupported compression type")
}

func (b *Builder) buildIndex(bloom []byte, tableSz uint32) []byte {
	builder := fbs.NewBuilder(3 << 20)

	boList := b.writeBlockOffsets(builder)
	// Write block offset vector the the idxBuilder.
	fb.TableIndexStartOffsetsVector(builder, len(boList))

	// Write individual block offsets.
	for i := 0; i < len(boList); i++ {
		builder.PrependUOffsetT(boList[i])
	}
	boEnd := builder.EndVector(len(boList))

	var bfoff fbs.UOffsetT
	// Write the bloom filter.
	if len(bloom) > 0 {
		bfoff = builder.CreateByteVector(bloom)
	}
	fb.TableIndexStart(builder)
	fb.TableIndexAddOffsets(builder, boEnd)
	fb.TableIndexAddBloomFilter(builder, bfoff)
	fb.TableIndexAddMaxVersion(builder, b.maxVersion)
	fb.TableIndexAddUncompressedSize(builder, tableSz)
	fb.TableIndexAddKeyCount(builder, uint32(len(b.keyHashes)))
	fb.TableIndexAddOnDiskSize(builder, b.onDiskSize)
	builder.Finish(fb.TableIndexEnd(builder))

	buf := builder.FinishedBytes()
	index := fb.GetRootAsTableIndex(buf, 0)
	// Mutate the ondisk size to include the size of the index as well.
	y.AssertTrue(index.MutateOnDiskSize(index.OnDiskSize() + uint32(len(buf))))
	return buf
}

// writeBlockOffsets writes all the blockOffets in b.offsets and returns the
// offsets for the newly written items.
func (b *Builder) writeBlockOffsets(builder *fbs.Builder) []fbs.UOffsetT {
	so := b.offsets.SliceOffsets()
	var uoffs []fbs.UOffsetT
	for i := len(so) - 1; i >= 0; i-- {
		// We add these in reverse order.
		data, _ := b.offsets.Slice(so[i])
		uoff := b.writeBlockOffset(builder, data)
		uoffs = append(uoffs, uoff)
	}
	return uoffs
}

// writeBlockOffset writes the given key,offset,len triple to the indexBuilder.
// It returns the offset of the newly written blockoffset.
func (b *Builder) writeBlockOffset(builder *fbs.Builder, data []byte) fbs.UOffsetT {
	// Write the key to the buffer.
	bo := fb.GetRootAsBlockOffset(data, 0)

	k := builder.CreateByteVector(bo.KeyBytes())

	// Build the blockOffset.
	fb.BlockOffsetStart(builder)
	fb.BlockOffsetAddKey(builder, k)
	fb.BlockOffsetAddOffset(builder, bo.Offset())
	fb.BlockOffsetAddLen(builder, bo.Len())
	return fb.BlockOffsetEnd(builder)
}<|MERGE_RESOLUTION|>--- conflicted
+++ resolved
@@ -84,23 +84,12 @@
 	compressedSize   uint32
 	uncompressedSize uint32
 
-<<<<<<< HEAD
 	offsets       *z.Buffer
 	estimatedSize uint32
 	keyHashes     []uint32 // Used for building the bloomfilter.
 	opt           *Options
 	maxVersion    uint64
-=======
-	baseKey    []byte // Base key for the current block.
-	baseOffset uint32 // Offset for the current block.
-
-	entryOffsets []uint32 // Offsets of entries present in current block.
-	offsets      *z.Buffer
-	onDiskSize   uint32
-	keyHashes    []uint32 // Used for building the bloomfilter.
-	opt          *Options
-	maxVersion   uint64
->>>>>>> 774a99d6
+	onDiskSize    uint32
 
 	// Used to concurrently compress/encrypt blocks.
 	wg        sync.WaitGroup
@@ -421,7 +410,7 @@
 	}
 
 	// b.sz is the total size of the compressed table without the index.
-	b.onDiskSize += b.sz
+	b.onDiskSize += uint32(dst.Len())
 	var f y.Filter
 	if b.opt.BloomFalsePositive > 0 {
 		bits := y.BloomBitsPerKey(len(b.keyHashes), b.opt.BloomFalsePositive)
