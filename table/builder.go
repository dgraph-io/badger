--- conflicted
+++ resolved
@@ -20,7 +20,8 @@
 	"encoding/binary"
 	//	"fmt"
 	"math"
-	//	"github.com/dgraph-io/badger/y"
+
+	"github.com/dgraph-io/badger/y"
 )
 
 //var tableSize int64 = 50 << 20
@@ -56,12 +57,7 @@
 func (h header) Size() int { return 8 }
 
 type TableBuilder struct {
-<<<<<<< HEAD
-	numKeys int
-	counter int
-=======
 	counter int // Number of keys written for the current block.
->>>>>>> 0973f09c
 
 	// Typically tens or hundreds of meg. This is for one single file.
 	buf []byte
@@ -80,13 +76,11 @@
 
 func (b *TableBuilder) Empty() bool { return len(b.buf) == 0 }
 
-func (b *TableBuilder) NumKeys() int { return b.numKeys }
-
 func (b *TableBuilder) Reset() {
-	b.numKeys = 0
 	b.counter = 0
 	b.buf = make([]byte, 0, 1<<20)
 	b.pos = 0
+	b.baseOffset = 0
 
 	b.baseKey = []byte{}
 	b.restarts = b.restarts[:0]
@@ -96,6 +90,7 @@
 func (b *TableBuilder) write(d []byte) {
 	b.buf = append(b.buf, d...)
 	b.pos += len(d)
+	y.AssertTruef(b.pos >= b.baseOffset, "b.pos=%d b.baseOffset=%d d=%v", b.pos, b.baseOffset, d)
 }
 
 // keyDiff returns a suffix of newKey that is different from b.baseKey.
@@ -109,24 +104,7 @@
 	return newKey[i:]
 }
 
-<<<<<<< HEAD
-func (b *TableBuilder) Add(key, value []byte) error {
-	b.numKeys++
-	//	if len(key)+len(value)+b.length() > int(tableSize) {
-	//		return y.Errorf("Exceeds table size")
-	//	}
-
-	if b.counter >= restartInterval {
-		b.restarts = append(b.restarts, uint32(b.pos))
-		b.counter = 0
-		b.baseKey = []byte{}
-		b.baseOffset = b.pos
-		b.prevOffset = math.MaxUint16
-	}
-
-=======
 func (b *TableBuilder) addHelper(key, value []byte) {
->>>>>>> 0973f09c
 	// diffKey stores the difference of key with baseKey.
 	var diffKey []byte
 	if len(b.baseKey) == 0 {
@@ -202,14 +180,7 @@
 
 // Finish finishes the table by appending the index.
 func (b *TableBuilder) Finish() []byte {
-<<<<<<< HEAD
-	if b.NumKeys()%restartInterval != 0 {
-		b.Add([]byte{}, []byte{}) // Empty record to indicate the end.
-	}
-
-=======
-	b.finishBlock()
->>>>>>> 0973f09c
+	b.finishBlock() // This will never start a new block.
 	index := b.blockIndex()
 	b.write(index)
 	return b.buf
