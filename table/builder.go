/*
 * Copyright 2017 Dgraph Labs, Inc. and Contributors
 *
 * Licensed under the Apache License, Version 2.0 (the "License");
 * you may not use this file except in compliance with the License.
 * You may obtain a copy of the License at
 *
 *     http://www.apache.org/licenses/LICENSE-2.0
 *
 * Unless required by applicable law or agreed to in writing, software
 * distributed under the License is distributed on an "AS IS" BASIS,
 * WITHOUT WARRANTIES OR CONDITIONS OF ANY KIND, either express or implied.
 * See the License for the specific language governing permissions and
 * limitations under the License.
 */

package table

import (
	"bytes"
	"crypto/aes"
	"math"
	"unsafe"

	"github.com/DataDog/zstd"
	"github.com/dgryski/go-farm"
	"github.com/golang/protobuf/proto"
	"github.com/golang/snappy"
	"github.com/pkg/errors"

	"github.com/dgraph-io/badger/options"
	"github.com/dgraph-io/badger/pb"
	"github.com/dgraph-io/badger/y"
	"github.com/dgraph-io/ristretto/z"
)

func newBuffer(sz int) *bytes.Buffer {
	b := new(bytes.Buffer)
	b.Grow(sz)
	return b
}

type header struct {
	overlap uint16 // Overlap with base key.
	diff    uint16 // Length of the diff.
}

<<<<<<< HEAD
=======
const headerSize = uint16(unsafe.Sizeof(header{}))

>>>>>>> 8e6cdca5
// Encode encodes the header.
func (h header) Encode() []byte {
	var b [4]byte
	*(*header)(unsafe.Pointer(&b[0])) = h
	return b[:]
}

// Decode decodes the header.
func (h *header) Decode(buf []byte) {
<<<<<<< HEAD
	copy((*[headerSize]byte)(unsafe.Pointer(h))[:], buf)
}

const headerSize = 4

// Size returns size of the header. Currently it's just a constant.
func (h header) Size() int { return headerSize }

=======
	// tempBuf will be allocated on the stack and so it shouldn't
	// cause significant performance degradation.
	tempBuf := make([]byte, headerSize)
	// Copy headerSize bytes from buf to tempBuf. We need to do this because of pointer alignment
	// issues. It might be possible that alignment of buf is different from alignment of p
	// (header). Creating a new slice with same size as that of headerSize ensures we
	// don't have any pointer alignment issues. See https://github.com/dgraph-io/badger/issues/1096
	copy(tempBuf, buf)
	*h = *(*header)(unsafe.Pointer(&tempBuf[0]))
}

>>>>>>> 8e6cdca5
// Builder is used in building a table.
type Builder struct {
	// Typically tens or hundreds of meg. This is for one single file.
	buf *bytes.Buffer

	baseKey      []byte   // Base key for the current block.
	baseOffset   uint32   // Offset for the current block.
	entryOffsets []uint32 // Offsets of entries present in current block.

	tableIndex *pb.TableIndex
	keyHashes  []uint64

	opt *Options
}

// NewTableBuilder makes a new TableBuilder.
func NewTableBuilder(opts Options) *Builder {
	return &Builder{
		buf:        newBuffer(1 << 20),
		tableIndex: &pb.TableIndex{},
		keyHashes:  make([]uint64, 0, 1024), // Avoid some malloc calls.
		opt:        &opts,
	}
}

// Close closes the TableBuilder.
func (b *Builder) Close() {}

// Empty returns whether it's empty.
func (b *Builder) Empty() bool { return b.buf.Len() == 0 }

// keyDiff returns a suffix of newKey that is different from b.baseKey.
func (b *Builder) keyDiff(newKey []byte) []byte {
	var i int
	for i = 0; i < len(newKey) && i < len(b.baseKey); i++ {
		if newKey[i] != b.baseKey[i] {
			break
		}
	}
	return newKey[i:]
}

func (b *Builder) addHelper(key []byte, v y.ValueStruct) {
	b.keyHashes = append(b.keyHashes, farm.Fingerprint64(y.ParseKey(key)))

	// diffKey stores the difference of key with baseKey.
	var diffKey []byte
	if len(b.baseKey) == 0 {
		// Make a copy. Builder should not keep references. Otherwise, caller has to be very careful
		// and will have to make copies of keys every time they add to builder, which is even worse.
		b.baseKey = append(b.baseKey[:0], key...)
		diffKey = key
	} else {
		diffKey = b.keyDiff(key)
	}

	h := header{
		overlap: uint16(len(key) - len(diffKey)),
		diff:    uint16(len(diffKey)),
	}

	// store current entry's offset
	y.AssertTrue(uint32(b.buf.Len()) < math.MaxUint32)
	b.entryOffsets = append(b.entryOffsets, uint32(b.buf.Len())-b.baseOffset)

	// Layout: header, diffKey, value.
	b.buf.Write(h.Encode())
	b.buf.Write(diffKey) // We only need to store the key difference.

	v.EncodeTo(b.buf)
}

/*
Structure of Block.
+-------------------+---------------------+--------------------+--------------+------------------+
| Entry1            | Entry2              | Entry3             | Entry4       | Entry5           |
+-------------------+---------------------+--------------------+--------------+------------------+
| Entry6            | ...                 | ...                | ...          | EntryN           |
+-------------------+---------------------+--------------------+--------------+------------------+
| Block Meta(contains list of offsets used| Block Meta Size    | Block        | Checksum Size    |
| to perform binary search in the block)  | (4 Bytes)          | Checksum     | (4 Bytes)        |
+-----------------------------------------+--------------------+--------------+------------------+
*/
// In case the data is encrypted, the "IV" is added to the end of the block.
func (b *Builder) finishBlock() {
	b.buf.Write(y.U32SliceToBytes(b.entryOffsets))
	b.buf.Write(y.U32ToBytes(uint32(len(b.entryOffsets))))

	blockBuf := b.buf.Bytes()[b.baseOffset:] // Store checksum for current block.
	b.writeChecksum(blockBuf)

	// Compress the block.
	if b.opt.Compression != options.None {
		var err error
		// TODO: Find a way to reuse buffers. Current implementation creates a
		// new buffer for each compressData call.
		blockBuf, err = b.compressData(b.buf.Bytes()[b.baseOffset:])
		y.Check(err)
		// Truncate already written data.
		b.buf.Truncate(int(b.baseOffset))
		// Write compressed data.
		b.buf.Write(blockBuf)
	}
	if b.shouldEncrypt() {
		block := b.buf.Bytes()[b.baseOffset:]
		eBlock, err := b.encrypt(block)
		y.Check(y.Wrapf(err, "Error while encrypting block in table builder."))
		// We're rewriting the block, after encrypting.
		b.buf.Truncate(int(b.baseOffset))
		b.buf.Write(eBlock)
	}

	// TODO(Ashish):Add padding: If we want to make block as multiple of OS pages, we can
	// implement padding. This might be useful while using direct I/O.

	// Add key to the block index
	bo := &pb.BlockOffset{
		Key:    y.Copy(b.baseKey),
		Offset: b.baseOffset,
		Len:    uint32(b.buf.Len()) - b.baseOffset,
	}
	b.tableIndex.Offsets = append(b.tableIndex.Offsets, bo)
}

func (b *Builder) shouldFinishBlock(key []byte, value y.ValueStruct) bool {
	// If there is no entry till now, we will return false.
	if len(b.entryOffsets) <= 0 {
		return false
	}

	// Integer overflow check for statements below.
	y.AssertTrue((uint32(len(b.entryOffsets))+1)*4+4+8+4 < math.MaxUint32)
	// We should include current entry also in size, that's why +1 to len(b.entryOffsets).
	entriesOffsetsSize := uint32((len(b.entryOffsets)+1)*4 +
		4 + // size of list
		8 + // Sum64 in checksum proto
		4) // checksum length
	estimatedSize := uint32(b.buf.Len()) - b.baseOffset + uint32(6 /*header size for entry*/) +
		uint32(len(key)) + uint32(value.EncodedSize()) + entriesOffsetsSize

	if b.shouldEncrypt() {
		// IV is added at the end of the block, while encrypting.
		// So, size of IV is added to estimatedSize.
		estimatedSize += aes.BlockSize
	}
	return estimatedSize > uint32(b.opt.BlockSize)
}

// Add adds a key-value pair to the block.
func (b *Builder) Add(key []byte, value y.ValueStruct) {
	if b.shouldFinishBlock(key, value) {
		b.finishBlock()
		// Start a new block. Initialize the block.
		b.baseKey = []byte{}
		y.AssertTrue(uint32(b.buf.Len()) < math.MaxUint32)
		b.baseOffset = uint32(b.buf.Len())
		b.entryOffsets = b.entryOffsets[:0]
	}
	b.addHelper(key, value)
}

// TODO: vvv this was the comment on ReachedCapacity.
// FinalSize returns the *rough* final size of the array, counting the header which is
// not yet written.
// TODO: Look into why there is a discrepancy. I suspect it is because of Write(empty, empty)
// at the end. The diff can vary.

// ReachedCapacity returns true if we... roughly (?) reached capacity?
func (b *Builder) ReachedCapacity(cap int64) bool {
	blocksSize := b.buf.Len() + // length of current buffer
		len(b.entryOffsets)*4 + // all entry offsets size
		4 + // count of all entry offsets
		8 + // checksum bytes
		4 // checksum length
	estimateSz := blocksSize +
		4 + // Index length
		5*(len(b.tableIndex.Offsets)) // approximate index size

	return int64(estimateSz) > cap
}

// Finish finishes the table by appending the index.
/*
The table structure looks like
+---------+------------+-----------+---------------+
| Block 1 | Block 2    | Block 3   | Block 4       |
+---------+------------+-----------+---------------+
| Block 5 | Block 6    | Block ... | Block N       |
+---------+------------+-----------+---------------+
| Index   | Index Size | Checksum  | Checksum Size |
+---------+------------+-----------+---------------+
*/
// In case the data is encrypted, the "IV" is added to the end of the index.
func (b *Builder) Finish() []byte {
	bf := z.NewBloomFilter(float64(len(b.keyHashes)), b.opt.BloomFalsePositive)
	for _, h := range b.keyHashes {
		bf.Add(h)
	}
	// Add bloom filter to the index.
	b.tableIndex.BloomFilter = bf.JSONMarshal()

	b.finishBlock() // This will never start a new block.

	index, err := proto.Marshal(b.tableIndex)
	y.Check(err)

	if b.shouldEncrypt() {
		index, err = b.encrypt(index)
		y.Check(err)
	}
	// Write index the file.
	n, err := b.buf.Write(index)
	y.Check(err)

	y.AssertTrue(uint32(n) < math.MaxUint32)
	// Write index size.
	_, err = b.buf.Write(y.U32ToBytes(uint32(n)))
	y.Check(err)

	b.writeChecksum(index)
	return b.buf.Bytes()
}

func (b *Builder) writeChecksum(data []byte) {
	// Build checksum for the index.
	checksum := pb.Checksum{
		// TODO: The checksum type should be configurable from the
		// options.
		// We chose to use CRC32 as the default option because
		// it performed better compared to xxHash64.
		// See the BenchmarkChecksum in table_test.go file
		// Size     =>   1024 B        2048 B
		// CRC32    => 63.7 ns/op     112 ns/op
		// xxHash64 => 87.5 ns/op     158 ns/op
		Sum:  y.CalculateChecksum(data, pb.Checksum_CRC32C),
		Algo: pb.Checksum_CRC32C,
	}

	// Write checksum to the file.
	chksum, err := proto.Marshal(&checksum)
	y.Check(err)
	n, err := b.buf.Write(chksum)
	y.Check(err)

	y.AssertTrue(uint32(n) < math.MaxUint32)
	// Write checksum size.
	_, err = b.buf.Write(y.U32ToBytes(uint32(n)))
	y.Check(err)
}

// DataKey returns datakey of the builder.
func (b *Builder) DataKey() *pb.DataKey {
	return b.opt.DataKey
}

// encrypt will encrypt the given data and appends IV to the end of the encrypted data.
// This should be only called only after checking shouldEncrypt method.
func (b *Builder) encrypt(data []byte) ([]byte, error) {
	iv, err := y.GenerateIV()
	if err != nil {
		return data, y.Wrapf(err, "Error while generating IV in Builder.encrypt")
	}
	data, err = y.XORBlock(data, b.DataKey().Data, iv)
	if err != nil {
		return data, y.Wrapf(err, "Error while encrypting in Builder.encrypt")
	}
	data = append(data, iv...)
	return data, nil
}

// shouldEncrypt tells us whether to encrypt the data or not.
// We encrypt only if the data key exist. Otherwise, not.
func (b *Builder) shouldEncrypt() bool {
	return b.opt.DataKey != nil
}

// compressData compresses the given data.
func (b *Builder) compressData(data []byte) ([]byte, error) {
	switch b.opt.Compression {
	case options.None:
		return data, nil
	case options.Snappy:
		return snappy.Encode(nil, data), nil
	case options.ZSTD:
		return zstd.Compress(nil, data)
	}
	return nil, errors.New("Unsupported compression type")
}<|MERGE_RESOLUTION|>--- conflicted
+++ resolved
@@ -45,11 +45,8 @@
 	diff    uint16 // Length of the diff.
 }
 
-<<<<<<< HEAD
-=======
 const headerSize = uint16(unsafe.Sizeof(header{}))
 
->>>>>>> 8e6cdca5
 // Encode encodes the header.
 func (h header) Encode() []byte {
 	var b [4]byte
@@ -59,28 +56,9 @@
 
 // Decode decodes the header.
 func (h *header) Decode(buf []byte) {
-<<<<<<< HEAD
 	copy((*[headerSize]byte)(unsafe.Pointer(h))[:], buf)
 }
 
-const headerSize = 4
-
-// Size returns size of the header. Currently it's just a constant.
-func (h header) Size() int { return headerSize }
-
-=======
-	// tempBuf will be allocated on the stack and so it shouldn't
-	// cause significant performance degradation.
-	tempBuf := make([]byte, headerSize)
-	// Copy headerSize bytes from buf to tempBuf. We need to do this because of pointer alignment
-	// issues. It might be possible that alignment of buf is different from alignment of p
-	// (header). Creating a new slice with same size as that of headerSize ensures we
-	// don't have any pointer alignment issues. See https://github.com/dgraph-io/badger/issues/1096
-	copy(tempBuf, buf)
-	*h = *(*header)(unsafe.Pointer(&tempBuf[0]))
-}
-
->>>>>>> 8e6cdca5
 // Builder is used in building a table.
 type Builder struct {
 	// Typically tens or hundreds of meg. This is for one single file.
