--- conflicted
+++ resolved
@@ -143,21 +143,12 @@
 	return y.VerifyChecksum(b.data[:readPos], cs)
 }
 
-<<<<<<< HEAD
-func (b block) NewIterator() *blockIterator {
-	bi := &blockIterator{
-		data:              b.data,
-		numEntries:        b.numEntries,
-		entryOffsets:      b.entryOffsets,
-		entriesIndexStart: b.entriesIndexStart,
-	}
-=======
 func (b *block) resetIterator(bi *blockIterator) {
 	bi.Reset()
->>>>>>> 2efdc3b4
 
 	bi.data = b.data
 	bi.numEntries = b.numEntries
+	bi.entryOffsets = b.entryOffsets
 	bi.entriesIndexStart = b.entriesIndexStart
 }
 
