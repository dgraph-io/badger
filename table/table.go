--- conflicted
+++ resolved
@@ -213,9 +213,6 @@
 	return t, nil
 }
 
-<<<<<<< HEAD
-// Close closes the open table. (Releases resources back to the OS.)
-=======
 // OpenInMemoryTable is similar to OpenTable but it opens a new table from the provided data.
 // OpenInMemoryTable is used for L0 tables.
 func OpenInMemoryTable(data []byte, id uint64) (*Table, error) {
@@ -251,7 +248,6 @@
 }
 
 // Close closes the open table.  (Releases resources back to the OS.)
->>>>>>> ee70ff26
 func (t *Table) Close() error {
 	if t.opt.LoadingMode == options.MemoryMap {
 		if err := y.Munmap(t.mmap); err != nil {
