--- conflicted
+++ resolved
@@ -41,11 +41,7 @@
 
 // Options contains configurable options for Table/Builder.
 type Options struct {
-<<<<<<< HEAD
-	// Options for Opening Table.
-=======
 	// Options for Opening/Building Table.
->>>>>>> a425b0ea
 
 	// ChkMode is the checksum verification mode for Table.
 	ChkMode options.ChecksumVerificationMode
@@ -61,13 +57,11 @@
 	// BlockSize is the size of each block inside SSTable in bytes.
 	BlockSize int
 
-<<<<<<< HEAD
+	// DataKey is the key used to decrypt the encrypted text.
+	DataKey *pb.DataKey
+
 	// Compression ...
 	Compression options.CompressionType
-=======
-	// DataKey is the key used to decrypt the encrypted text.
-	DataKey *pb.DataKey
->>>>>>> a425b0ea
 }
 
 // TableInterface is useful for testing.
@@ -356,22 +350,9 @@
 		offset: int(ko.Offset),
 	}
 	var err error
-<<<<<<< HEAD
-	blk.data, err = t.read(blk.offset, int(ko.Len))
-	if err != nil {
+	if blk.data, err = t.read(blk.offset, int(ko.Len)); err != nil {
 		return nil, errors.Wrapf(err,
 			"failed to read from file: %s at offset: %d, len: %d", t.fd.Name(), blk.offset, ko.Len)
-=======
-	if blk.data, err = t.read(blk.offset, int(ko.Len)); err != nil {
-		return nil, err
-	}
-
-	if t.shouldDecrypt() {
-		// Decrypt the block if it is encrypted.
-		if blk.data, err = t.decrypt(blk.data); err != nil {
-			return nil, err
-		}
->>>>>>> a425b0ea
 	}
 
 	if t.opt.Compression != options.NoCompression {
@@ -382,6 +363,14 @@
 				t.fd.Name(), blk.offset, ko.Len)
 		}
 	}
+
+	if t.shouldDecrypt() {
+		// Decrypt the block if it is encrypted.
+		if blk.data, err = t.decrypt(blk.data); err != nil {
+			return nil, err
+		}
+	}
+
 	// Read meta data related to block.
 	readPos := len(blk.data) - 4 // First read checksum length.
 	blk.chkLen = int(y.BytesToU32(blk.data[readPos : readPos+4]))
