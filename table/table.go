/*
 * Copyright 2017 Dgraph Labs, Inc. and Contributors
 *
 * Licensed under the Apache License, Version 2.0 (the "License");
 * you may not use this file except in compliance with the License.
 * You may obtain a copy of the License at
 *
 *     http://www.apache.org/licenses/LICENSE-2.0
 *
 * Unless required by applicable law or agreed to in writing, software
 * distributed under the License is distributed on an "AS IS" BASIS,
 * WITHOUT WARRANTIES OR CONDITIONS OF ANY KIND, either express or implied.
 * See the License for the specific language governing permissions and
 * limitations under the License.
 */

package table

import (
	"fmt"
	"io"
	"os"
	"path"
	"path/filepath"
	"strconv"
	"strings"
	"sync"
	"sync/atomic"

	"github.com/dgryski/go-farm"
	"github.com/pkg/errors"

	"github.com/dgraph-io/badger/options"
	"github.com/dgraph-io/badger/pb"
	"github.com/dgraph-io/badger/y"
	"github.com/dgraph-io/ristretto/z"
)

const fileSuffix = ".sst"

// Options contains configurable options for Table/Builder.
type Options struct {
	// Options for Openning Table.

	// ChkMode is the checksum verification mode for Table.
	ChkMode options.ChecksumVerificationMode

	// LoadingMode is the mode to be used for loading Table.
	LoadingMode options.FileLoadingMode

	// Options for Table builder.

	// BloomFalsePostive is the false postive probabiltiy of bloom filter.
	BloomFalsePostive float64

	// BlockSize is the size of each block inside SSTable in bytes.
	BlockSize int
}

// TableInterface is useful for testing.
type TableInterface interface {
	Smallest() []byte
	Biggest() []byte
	DoesNotHave(key []byte) bool
}

// Table represents a loaded table file with the info we have about it
type Table struct {
	sync.Mutex

	fd        *os.File // Own fd.
	tableSize int      // Initialized in OpenTable, using fd.Stat().

	blockIndex []*pb.BlockOffset
	ref        int32 // For file garbage collection. Atomic.

	mmap []byte // Memory mapped.

	// The following are initialized once and const.
	smallest, biggest []byte // Smallest and largest keys.
	id                uint64 // file id, part of filename

	bf       *z.Bloom
	Checksum []byte

	opt *Options
}

// IncrRef increments the refcount (having to do with whether the file should be deleted)
func (t *Table) IncrRef() {
	atomic.AddInt32(&t.ref, 1)
}

// DecrRef decrements the refcount and possibly deletes the table
func (t *Table) DecrRef() error {
	newRef := atomic.AddInt32(&t.ref, -1)
	if newRef == 0 {
		// We can safely delete this file, because for all the current files, we always have
		// at least one reference pointing to them.

		// It's necessary to delete windows files
		if t.opt.LoadingMode == options.MemoryMap {
			if err := y.Munmap(t.mmap); err != nil {
				return err
			}
		}
		if err := t.fd.Truncate(0); err != nil {
			// This is very important to let the FS know that the file is deleted.
			return err
		}
		filename := t.fd.Name()
		if err := t.fd.Close(); err != nil {
			return err
		}
		if err := os.Remove(filename); err != nil {
			return err
		}
	}
	return nil
}

type block struct {
	offset            int
	data              []byte
	checksum          []byte
	numEntries        int // number of entries present in the block
	entriesIndexStart int // start index of entryOffsets list
	entryOffsets      []uint32
	chkLen            int // checksum length
}

<<<<<<< HEAD
func (b block) verifyCheckSum() error {
=======
func (b *block) verifyCheckSum() error {
	readPos := len(b.data) - 4 - b.chkLen
	if readPos < 0 {
		// This should be rare, hence can create a error instead of having global error.
		return fmt.Errorf("block does not contain checksum")
	}

>>>>>>> 2722a7c9
	cs := &pb.Checksum{}
	if err := cs.Unmarshal(b.checksum); err != nil {
		return y.Wrapf(err, "unable to unmarshal checksum for block")
	}
<<<<<<< HEAD
	return y.VerifyChecksum(b.data, cs)
=======

	return y.VerifyChecksum(b.data[:readPos], cs)
}

func (b *block) resetIterator(bi *blockIterator) {
	bi.Reset()

	bi.data = b.data
	bi.numEntries = b.numEntries
	bi.entryOffsets = b.entryOffsets
	bi.entriesIndexStart = b.entriesIndexStart
>>>>>>> 2722a7c9
}

// OpenTable assumes file has only one table and opens it. Takes ownership of fd upon function
// entry. Returns a table with one reference count on it (decrementing which may delete the file!
// -- consider t.Close() instead). The fd has to writeable because we call Truncate on it before
// deleting. Checksum for all blocks of table is verified based on value of chkMode.
func OpenTable(fd *os.File, opts Options) (*Table, error) {
	fileInfo, err := fd.Stat()
	if err != nil {
		// It's OK to ignore fd.Close() errs in this function because we have only read
		// from the file.
		_ = fd.Close()
		return nil, y.Wrap(err)
	}

	filename := fileInfo.Name()
	id, ok := ParseFileID(filename)
	if !ok {
		_ = fd.Close()
		return nil, errors.Errorf("Invalid filename: %s", filename)
	}
	t := &Table{
		fd:  fd,
		ref: 1, // Caller is given one reference.
		id:  id,
		opt: &opts,
	}

	t.tableSize = int(fileInfo.Size())

	if err := t.readIndex(); err != nil {
		return nil, y.Wrap(err)
	}

	it := t.NewIterator(false)
	defer it.Close()
	it.Rewind()
	if it.Valid() {
		t.smallest = it.Key()
	}

	it2 := t.NewIterator(true)
	defer it2.Close()
	it2.Rewind()
	if it2.Valid() {
		t.biggest = it2.Key()
	}

	switch opts.LoadingMode {
	case options.LoadToRAM:
		if _, err := t.fd.Seek(0, io.SeekStart); err != nil {
			return nil, err
		}
		t.mmap = make([]byte, t.tableSize)
		n, err := t.fd.Read(t.mmap)
		if err != nil {
			// It's OK to ignore fd.Close() error because we have only read from the file.
			_ = t.fd.Close()
			return nil, y.Wrapf(err, "Failed to load file into RAM")
		}
		if n != t.tableSize {
			return nil, errors.Errorf("Failed to read all bytes from the file."+
				"Bytes in file: %d Bytes actually Read: %d", t.tableSize, n)
		}
	case options.MemoryMap:
		t.mmap, err = y.Mmap(fd, false, fileInfo.Size())
		if err != nil {
			_ = fd.Close()
			return nil, y.Wrapf(err, "Unable to map file: %q", fileInfo.Name())
		}
	case options.FileIO:
		t.mmap = nil
	default:
		panic(fmt.Sprintf("Invalid loading mode: %v", opts.LoadingMode))
	}

	if t.opt.ChkMode == options.OnTableRead || t.opt.ChkMode == options.OnTableAndBlockRead {
		if err := t.VerifyChecksum(); err != nil {
			_ = fd.Close()
			return nil, err
		}
	}

	return t, nil
}

// Close closes the open table.  (Releases resources back to the OS.)
func (t *Table) Close() error {
	if t.opt.LoadingMode == options.MemoryMap {
		if err := y.Munmap(t.mmap); err != nil {
			return err
		}
	}

	return t.fd.Close()
}

func (t *Table) read(off, sz int) ([]byte, error) {
	if len(t.mmap) > 0 {
		if len(t.mmap[off:]) < sz {
			return nil, y.ErrEOF
		}
		return t.mmap[off : off+sz], nil
	}

	res := make([]byte, sz)
	nbr, err := t.fd.ReadAt(res, int64(off))
	y.NumReads.Add(1)
	y.NumBytesRead.Add(int64(nbr))
	return res, err
}

func (t *Table) readNoFail(off, sz int) []byte {
	res, err := t.read(off, sz)
	y.Check(err)
	return res
}

func (t *Table) readIndex() error {
	readPos := t.tableSize

	// Read checksum len from the last 4 bytes.
	readPos -= 4
	buf := t.readNoFail(readPos, 4)
	checksumLen := int(y.BytesToU32(buf))

	// Read checksum.
	expectedChk := &pb.Checksum{}
	readPos -= checksumLen
	buf = t.readNoFail(readPos, checksumLen)
	if err := expectedChk.Unmarshal(buf); err != nil {
		return err
	}

	// Read index size from the footer.
	readPos -= 4
	buf = t.readNoFail(readPos, 4)
	indexLen := int(y.BytesToU32(buf))
	// Read index.
	readPos -= indexLen
	data := t.readNoFail(readPos, indexLen)

	if err := y.VerifyChecksum(data, expectedChk); err != nil {
		return y.Wrapf(err, "failed to verify checksum for table: %s", t.Filename())
	}

	index := pb.TableIndex{}
	err := index.Unmarshal(data)
	y.Check(err)

	t.bf = z.JSONUnmarshal(index.BloomFilter)
	t.blockIndex = index.Offsets
	return nil
}

func (t *Table) block(idx int) (block, error) {
	y.AssertTruef(idx >= 0, "idx=%d", idx)
	if idx >= len(t.blockIndex) {
		return block{}, errors.New("block out of index")
	}

	ko := t.blockIndex[idx]
	blk := block{
		offset: int(ko.Offset),
	}
	var err error
	blk.data, err = t.read(blk.offset, int(ko.Len))

	// Read meta data related to block.
	readPos := len(blk.data) - 4 // First read checksum length.
<<<<<<< HEAD
	blk.chkLen = int(binary.BigEndian.Uint32(blk.data[readPos : readPos+4]))
	readPos -= blk.chkLen
	blk.checksum = blk.data[readPos : readPos+blk.chkLen]
	// Skip reading checksum, and move position to read numEntries in block.
	readPos -= 4
	blk.numEntries = int(binary.BigEndian.Uint32(blk.data[readPos : readPos+4]))
	readPos += 4
	// Drop checksum and checksum length.
	blk.data = blk.data[:readPos]
=======
	blk.chkLen = int(y.BytesToU32(blk.data[readPos : readPos+4]))

	// Skip reading checksum, and move position to read numEntries in block.
	readPos -= (blk.chkLen + 4)
	blk.numEntries = int(y.BytesToU32(blk.data[readPos : readPos+4]))
	entriesIndexStart := readPos - (blk.numEntries * 4)
	entriesIndexEnd := entriesIndexStart + blk.numEntries*4

	blk.entryOffsets = y.BytesToU32Slice(blk.data[entriesIndexStart:entriesIndexEnd])

	blk.entriesIndexStart = entriesIndexStart
>>>>>>> 2722a7c9
	// Verify checksum on if checksum verification mode is OnRead on OnStartAndRead.
	if t.opt.ChkMode == options.OnBlockRead || t.opt.ChkMode == options.OnTableAndBlockRead {
		if err = blk.verifyCheckSum(); err != nil {
			return block{}, err
		}
	}
	return blk, err
}

// Size is its file size in bytes
func (t *Table) Size() int64 { return int64(t.tableSize) }

// Smallest is its smallest key, or nil if there are none
func (t *Table) Smallest() []byte { return t.smallest }

// Biggest is its biggest key, or nil if there are none
func (t *Table) Biggest() []byte { return t.biggest }

// Filename is NOT the file name.  Just kidding, it is.
func (t *Table) Filename() string { return t.fd.Name() }

// ID is the table's ID number (used to make the file name).
func (t *Table) ID() uint64 { return t.id }

// DoesNotHave returns true if (but not "only if") the table does not have the key.  It does a
// bloom filter lookup.
func (t *Table) DoesNotHave(key []byte) bool { return !t.bf.Has(farm.Fingerprint64(key)) }

// VerifyChecksum verifies checksum for all blocks of table. This function is called by
// OpenTable() function. This function is also called inside levelsController.VerifyChecksum().
func (t *Table) VerifyChecksum() error {
	for i, os := range t.blockIndex {
		b, err := t.block(i)
		if err != nil {
			return y.Wrapf(err, "checksum validation failed for table: %s, block: %d, offset:%d",
				t.Filename(), i, os.Offset)
		}

		// OnBlockRead or OnTableAndBlockRead, we don't need to call verify checksum
		// on block, verification would be done while reading block itself.
		if !(t.opt.ChkMode == options.OnBlockRead || t.opt.ChkMode == options.OnTableAndBlockRead) {
			if err = b.verifyCheckSum(); err != nil {
				return y.Wrapf(err,
					"checksum validation failed for table: %s, block: %d, offset:%d",
					t.Filename(), i, os.Offset)
			}
		}
	}

	return nil
}

// ParseFileID reads the file id out of a filename.
func ParseFileID(name string) (uint64, bool) {
	name = path.Base(name)
	if !strings.HasSuffix(name, fileSuffix) {
		return 0, false
	}
	//	suffix := name[len(fileSuffix):]
	name = strings.TrimSuffix(name, fileSuffix)
	id, err := strconv.Atoi(name)
	if err != nil {
		return 0, false
	}
	y.AssertTrue(id >= 0)
	return uint64(id), true
}

// IDToFilename does the inverse of ParseFileID
func IDToFilename(id uint64) string {
	return fmt.Sprintf("%06d", id) + fileSuffix
}

// NewFilename should be named TableFilepath -- it combines the dir with the ID to make a table
// filepath.
func NewFilename(id uint64, dir string) string {
	return filepath.Join(dir, IDToFilename(id))
}<|MERGE_RESOLUTION|>--- conflicted
+++ resolved
@@ -17,6 +17,7 @@
 package table
 
 import (
+	"encoding/binary"
 	"fmt"
 	"io"
 	"os"
@@ -129,36 +130,12 @@
 	chkLen            int // checksum length
 }
 
-<<<<<<< HEAD
 func (b block) verifyCheckSum() error {
-=======
-func (b *block) verifyCheckSum() error {
-	readPos := len(b.data) - 4 - b.chkLen
-	if readPos < 0 {
-		// This should be rare, hence can create a error instead of having global error.
-		return fmt.Errorf("block does not contain checksum")
-	}
-
->>>>>>> 2722a7c9
 	cs := &pb.Checksum{}
 	if err := cs.Unmarshal(b.checksum); err != nil {
 		return y.Wrapf(err, "unable to unmarshal checksum for block")
 	}
-<<<<<<< HEAD
 	return y.VerifyChecksum(b.data, cs)
-=======
-
-	return y.VerifyChecksum(b.data[:readPos], cs)
-}
-
-func (b *block) resetIterator(bi *blockIterator) {
-	bi.Reset()
-
-	bi.data = b.data
-	bi.numEntries = b.numEntries
-	bi.entryOffsets = b.entryOffsets
-	bi.entriesIndexStart = b.entriesIndexStart
->>>>>>> 2722a7c9
 }
 
 // OpenTable assumes file has only one table and opens it. Takes ownership of fd upon function
@@ -329,29 +306,24 @@
 
 	// Read meta data related to block.
 	readPos := len(blk.data) - 4 // First read checksum length.
-<<<<<<< HEAD
 	blk.chkLen = int(binary.BigEndian.Uint32(blk.data[readPos : readPos+4]))
+
+	// Read checksum and store it
 	readPos -= blk.chkLen
 	blk.checksum = blk.data[readPos : readPos+blk.chkLen]
-	// Skip reading checksum, and move position to read numEntries in block.
+	// Move back and read numEntries in the block.
 	readPos -= 4
 	blk.numEntries = int(binary.BigEndian.Uint32(blk.data[readPos : readPos+4]))
-	readPos += 4
-	// Drop checksum and checksum length.
-	blk.data = blk.data[:readPos]
-=======
-	blk.chkLen = int(y.BytesToU32(blk.data[readPos : readPos+4]))
-
-	// Skip reading checksum, and move position to read numEntries in block.
-	readPos -= (blk.chkLen + 4)
-	blk.numEntries = int(y.BytesToU32(blk.data[readPos : readPos+4]))
 	entriesIndexStart := readPos - (blk.numEntries * 4)
 	entriesIndexEnd := entriesIndexStart + blk.numEntries*4
-
 	blk.entryOffsets = y.BytesToU32Slice(blk.data[entriesIndexStart:entriesIndexEnd])
 
 	blk.entriesIndexStart = entriesIndexStart
->>>>>>> 2722a7c9
+
+	// Drop checksum and checksum length.
+	// The checksum is calculated for actual data + entry index + index length
+	blk.data = blk.data[:readPos+4]
+
 	// Verify checksum on if checksum verification mode is OnRead on OnStartAndRead.
 	if t.opt.ChkMode == options.OnBlockRead || t.opt.ChkMode == options.OnTableAndBlockRead {
 		if err = blk.verifyCheckSum(); err != nil {
