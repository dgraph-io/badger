/*
 * Copyright 2017 Dgraph Labs, Inc. and Contributors
 *
 * Licensed under the Apache License, Version 2.0 (the "License");
 * you may not use this file except in compliance with the License.
 * You may obtain a copy of the License at
 *
 *     http://www.apache.org/licenses/LICENSE-2.0
 *
 * Unless required by applicable law or agreed to in writing, software
 * distributed under the License is distributed on an "AS IS" BASIS,
 * WITHOUT WARRANTIES OR CONDITIONS OF ANY KIND, either express or implied.
 * See the License for the specific language governing permissions and
 * limitations under the License.
 */

package table

import (
	"crypto/aes"
	"encoding/binary"
	"fmt"
	"io"
	"math"
	"os"
	"path"
	"path/filepath"
	"strconv"
	"strings"
	"sync"
	"sync/atomic"
	"unsafe"

	"github.com/golang/protobuf/proto"
	"github.com/golang/snappy"
	"github.com/pkg/errors"

	"github.com/dgraph-io/badger/v2/options"
	"github.com/dgraph-io/badger/v2/pb"
	"github.com/dgraph-io/badger/v2/y"
	"github.com/dgraph-io/ristretto"
	"github.com/dgraph-io/ristretto/z"
)

const fileSuffix = ".sst"
const intSize = int(unsafe.Sizeof(int(0)))

// 1 word = 8 bytes
// sizeOfOffsetStruct is the size of pb.BlockOffset
const sizeOfOffsetStruct int64 = 3*8 + // key array take 3 words
	1*8 + // offset and len takes 1 word
	3*8 + // XXX_unrecognized array takes 3 word.
	1*8 // so far 7 words, in order to round the slab we're adding one more word.

// Options contains configurable options for Table/Builder.
type Options struct {
	// Options for Opening/Building Table.

	// Maximum size of the table.
	TableSize uint64

	// ChkMode is the checksum verification mode for Table.
	ChkMode options.ChecksumVerificationMode

	// LoadingMode is the mode to be used for loading Table.
	LoadingMode options.FileLoadingMode

	// Options for Table builder.

	// BloomFalsePositive is the false positive probabiltiy of bloom filter.
	BloomFalsePositive float64

	// BlockSize is the size of each block inside SSTable in bytes.
	BlockSize int

	// DataKey is the key used to decrypt the encrypted text.
	DataKey *pb.DataKey

	// Compression indicates the compression algorithm used for block compression.
	Compression options.CompressionType

	Cache   *ristretto.Cache
	BfCache *ristretto.Cache

	// ZSTDCompressionLevel is the ZSTD compression level used for compressing blocks.
	ZSTDCompressionLevel int

	// When LoadBloomsOnOpen is set, bloom filters will be read only when they are accessed.
	// Otherwise they will be loaded on table open.
	LoadBloomsOnOpen bool

	// KeepBlockOffsetsInCache is set to true and cache is enabled. Then block offsets are
	// kept in cache.
	KeepBlockOffsetsInCache bool
}

// TableInterface is useful for testing.
type TableInterface interface {
	Smallest() []byte
	Biggest() []byte
	DoesNotHave(hash uint64) bool
}

// Table represents a loaded table file with the info we have about it.
type Table struct {
	sync.Mutex

	fd        *os.File // Own fd.
	tableSize int      // Initialized in OpenTable, using fd.Stat().
	bfLock    sync.Mutex

	blockIndex []*pb.BlockOffset
	ref        int32    // For file garbage collection. Atomic.
	bf         *z.Bloom // Nil if BfCache is set.

	mmap []byte // Memory mapped.

	// The following are initialized once and const.
	smallest, biggest []byte // Smallest and largest keys (with timestamps).
	id                uint64 // file id, part of filename

	Checksum []byte
	// Stores the total size of key-values stored in this table (including the size on vlog).
	estimatedSize uint64
	indexStart    int
	indexLen      int

	IsInmemory bool // Set to true if the table is on level 0 and opened in memory.
	opt        *Options

	noOfBlocks int // Total number of blocks.
}

// CompressionType returns the compression algorithm used for block compression.
func (t *Table) CompressionType() options.CompressionType {
	return t.opt.Compression
}

// IncrRef increments the refcount (having to do with whether the file should be deleted)
func (t *Table) IncrRef() {
	atomic.AddInt32(&t.ref, 1)
}

// DecrRef decrements the refcount and possibly deletes the table
func (t *Table) DecrRef() error {
	newRef := atomic.AddInt32(&t.ref, -1)
	if newRef == 0 {
		// We can safely delete this file, because for all the current files, we always have
		// at least one reference pointing to them.

		// It's necessary to delete windows files.
		if t.opt.LoadingMode == options.MemoryMap {
			if err := y.Munmap(t.mmap); err != nil {
				return err
			}
			t.mmap = nil
		}
		// fd can be nil if the table belongs to L0 and it is opened in memory. See
		// OpenTableInMemory method.
		if t.fd == nil {
			return nil
		}
		if err := t.fd.Truncate(0); err != nil {
			// This is very important to let the FS know that the file is deleted.
			return err
		}
		filename := t.fd.Name()
		if err := t.fd.Close(); err != nil {
			return err
		}
		if err := os.Remove(filename); err != nil {
			return err
		}
		// Delete all blocks from the cache.
		for i := 0; i < t.noOfBlocks; i++ {
			t.opt.Cache.Del(t.blockCacheKey(i))
		}
		// Delete bloom filter from the cache.
		t.opt.BfCache.Del(t.bfCacheKey())

	}
	return nil
}

// BlockEvictHandler is used to reuse the byte slice stored in the block on cache eviction.
func BlockEvictHandler(value interface{}) {
	if b, ok := value.(*block); ok {
		b.decrRef()
	}
}

type block struct {
	offset            int
	data              []byte
	checksum          []byte
	entriesIndexStart int      // start index of entryOffsets list
	entryOffsets      []uint32 // used to binary search an entry in the block.
	chkLen            int      // checksum length.
	isReusable        bool     // used to determine if the blocked should be reused.
	ref               int32
}

// incrRef increments the ref of a block and return a bool indicating if the
// increment was successful. A true value indicates that the block can be used.
func (b *block) incrRef() bool {
	for {
		// We can't blindly add 1 to ref. We need to check whether it has
		// reached zero first, because if it did, then we should absolutely not
		// use this block.
		ref := atomic.LoadInt32(&b.ref)
		// The ref would not be equal to 0 unless the existing
		// block get evicted before this line. If the ref is zero, it means that
		// the block is already added the the blockPool and cannot be used
		// anymore. The ref of a new block is 1 so the following condition will
		// be true only if the block got reused before we could increment its
		// ref.
		if ref == 0 {
			return false
		}
		// Increment the ref only if it is not zero and has not changed between
		// the time we read it and we're updating it.
		//
		if atomic.CompareAndSwapInt32(&b.ref, ref, ref+1) {
			return true
		}
	}
}
func (b *block) decrRef() {
	if b == nil {
		return
	}

	// Insert the []byte into pool only if the block is resuable. When a block
	// is reusable a new []byte is used for decompression and this []byte can
	// be reused.
	// In case of an uncompressed block, the []byte is a reference to the
	// table.mmap []byte slice. Any attempt to write data to the mmap []byte
	// will lead to SEGFAULT.
	if atomic.AddInt32(&b.ref, -1) == 0 && b.isReusable {
		blockPool.Put(&b.data)
	}
	y.AssertTrue(atomic.LoadInt32(&b.ref) >= 0)
}
func (b *block) size() int64 {
	return int64(3*intSize /* Size of the offset, entriesIndexStart and chkLen */ +
		cap(b.data) + cap(b.checksum) + cap(b.entryOffsets)*4)
}

func (b block) verifyCheckSum() error {
	cs := &pb.Checksum{}
	if err := proto.Unmarshal(b.checksum, cs); err != nil {
		return y.Wrapf(err, "unable to unmarshal checksum for block")
	}
	return y.VerifyChecksum(b.data, cs)
}

// OpenTable assumes file has only one table and opens it. Takes ownership of fd upon function
// entry. Returns a table with one reference count on it (decrementing which may delete the file!
// -- consider t.Close() instead). The fd has to writeable because we call Truncate on it before
// deleting. Checksum for all blocks of table is verified based on value of chkMode.
func OpenTable(fd *os.File, opts Options) (*Table, error) {
	fileInfo, err := fd.Stat()
	if err != nil {
		// It's OK to ignore fd.Close() errs in this function because we have only read
		// from the file.
		_ = fd.Close()
		return nil, y.Wrap(err)
	}

	filename := fileInfo.Name()
	id, ok := ParseFileID(filename)
	if !ok {
		_ = fd.Close()
		return nil, errors.Errorf("Invalid filename: %s", filename)
	}
	t := &Table{
		fd:         fd,
		ref:        1, // Caller is given one reference.
		id:         id,
		opt:        &opts,
		IsInmemory: false,
	}

	t.tableSize = int(fileInfo.Size())

	switch opts.LoadingMode {
	case options.LoadToRAM:
		if _, err := t.fd.Seek(0, io.SeekStart); err != nil {
			return nil, err
		}
		t.mmap = make([]byte, t.tableSize)
		n, err := t.fd.Read(t.mmap)
		if err != nil {
			// It's OK to ignore fd.Close() error because we have only read from the file.
			_ = t.fd.Close()
			return nil, y.Wrapf(err, "Failed to load file into RAM")
		}
		if n != t.tableSize {
			return nil, errors.Errorf("Failed to read all bytes from the file."+
				"Bytes in file: %d Bytes actually Read: %d", t.tableSize, n)
		}
	case options.MemoryMap:
		t.mmap, err = y.Mmap(fd, false, fileInfo.Size())
		if err != nil {
			_ = fd.Close()
			return nil, y.Wrapf(err, "Unable to map file: %q", fileInfo.Name())
		}
	case options.FileIO:
		t.mmap = nil
	default:
		panic(fmt.Sprintf("Invalid loading mode: %v", opts.LoadingMode))
	}

	if err := t.initBiggestAndSmallest(); err != nil {
		return nil, errors.Wrapf(err, "failed to initialize table")
	}

	if opts.ChkMode == options.OnTableRead || opts.ChkMode == options.OnTableAndBlockRead {
		if err := t.VerifyChecksum(); err != nil {
			_ = fd.Close()
			return nil, errors.Wrapf(err, "failed to verify checksum")
		}
	}

	return t, nil
}

// OpenInMemoryTable is similar to OpenTable but it opens a new table from the provided data.
// OpenInMemoryTable is used for L0 tables.
func OpenInMemoryTable(data []byte, id uint64, opt *Options) (*Table, error) {
	opt.LoadingMode = options.LoadToRAM
	t := &Table{
		ref:        1, // Caller is given one reference.
		opt:        opt,
		mmap:       data,
		tableSize:  len(data),
		IsInmemory: true,
		id:         id, // It is important that each table gets a unique ID.
	}

	if err := t.initBiggestAndSmallest(); err != nil {
		return nil, err
	}
	return t, nil
}

func (t *Table) initBiggestAndSmallest() error {
	var err error
	var ko *pb.BlockOffset
	if ko, err = t.readIndex(); err != nil {
		return errors.Wrapf(err, "failed to read index.")
	}

	t.smallest = ko.Key

	it2 := t.NewIterator(true)
	defer it2.Close()
	it2.Rewind()
	if !it2.Valid() {
		return errors.Wrapf(it2.err, "failed to initialize biggest for table %s", t.Filename())
	}
	t.biggest = it2.Key()
	return nil
}

// Close closes the open table.  (Releases resources back to the OS.)
func (t *Table) Close() error {
	if t.opt.LoadingMode == options.MemoryMap {
		if err := y.Munmap(t.mmap); err != nil {
			return err
		}
		t.mmap = nil
	}
	if t.fd == nil {
		return nil
	}
	return t.fd.Close()
}

func (t *Table) read(off, sz int) ([]byte, error) {
	if len(t.mmap) > 0 {
		if len(t.mmap[off:]) < sz {
			return nil, y.ErrEOF
		}
		return t.mmap[off : off+sz], nil
	}

	res := make([]byte, sz)
	nbr, err := t.fd.ReadAt(res, int64(off))
	y.NumReads.Add(1)
	y.NumBytesRead.Add(int64(nbr))
	return res, err
}

func (t *Table) readNoFail(off, sz int) []byte {
	res, err := t.read(off, sz)
	y.Check(err)
	return res
}

// readIndex reads the index and populate the necessary table fields and returns
// first block offset
func (t *Table) readIndex() (*pb.BlockOffset, error) {
	readPos := t.tableSize

	// Read checksum len from the last 4 bytes.
	readPos -= 4
	buf := t.readNoFail(readPos, 4)
	checksumLen := int(y.BytesToU32(buf))
	if checksumLen < 0 {
		return nil, errors.New("checksum length less than zero. Data corrupted")
	}

	// Read checksum.
	expectedChk := &pb.Checksum{}
	readPos -= checksumLen
	buf = t.readNoFail(readPos, checksumLen)
	if err := proto.Unmarshal(buf, expectedChk); err != nil {
		return nil, err
	}

	// Read index size from the footer.
	readPos -= 4
	buf = t.readNoFail(readPos, 4)
	t.indexLen = int(y.BytesToU32(buf))

	// Read index.
	readPos -= t.indexLen
	t.indexStart = readPos
	data := t.readNoFail(readPos, t.indexLen)

	if err := y.VerifyChecksum(data, expectedChk); err != nil {
		return nil, y.Wrapf(err, "failed to verify checksum for table: %s", t.Filename())
	}

	index := pb.TableIndex{}
	// Decrypt the table index if it is encrypted.
	if t.shouldDecrypt() {
		var err error
		if data, err = t.decrypt(data); err != nil {
			return nil, y.Wrapf(err,
				"Error while decrypting table index for the table %d in Table.readIndex", t.id)
		}
	}
	err := proto.Unmarshal(data, &index)
	y.Check(err)

	t.estimatedSize = index.EstimatedSize
	t.noOfBlocks = len(index.Offsets)

	if t.opt.LoadBloomsOnOpen {
		t.bfLock.Lock()
		t.bf, _ = t.readBloomFilter()
		t.bfLock.Unlock()
	}

	if t.opt.KeepBlockOffsetsInCache && t.opt.Cache != nil {
		t.opt.Cache.Set(
			t.blockOffsetsCacheKey(),
			index.Offsets,
			calculateOffsetsSize(index.Offsets))

		return index.Offsets[0], nil
	}

	t.blockIndex = index.Offsets
	return index.Offsets[0], nil
}

// blockOffsets returns block offsets of this table.
func (t *Table) blockOffsets() []*pb.BlockOffset {
	if !t.opt.KeepBlockOffsetsInCache || t.opt.Cache == nil {
		return t.blockIndex
	}

	val, ok := t.opt.Cache.Get(t.blockOffsetsCacheKey())
	if ok {
		return val.([]*pb.BlockOffset)
	}

	ti := t.readTableIndex()

	t.opt.Cache.Set(t.blockOffsetsCacheKey(), ti.Offsets, calculateOffsetsSize(ti.Offsets))
	return ti.Offsets
}

// calculateOffsetsSize returns the size of *pb.BlockOffset array
func calculateOffsetsSize(offsets []*pb.BlockOffset) int64 {
	totalSize := sizeOfOffsetStruct * int64(len(offsets))

	for _, ko := range offsets {
		// add key size.
		totalSize += int64(cap(ko.Key))
		// add XXX_unrecognized size.
		totalSize += int64(cap(ko.XXX_unrecognized))
	}
	// Add three words for array size.
	return totalSize + 3*8
}

<<<<<<< HEAD
// block returns block from the sst. If the key offset is nil, this fuction will
// obtain the block offset either from cache or sst.
=======
// block function return a new block. Each block holds a ref and the byte
// slice stored in the block will be reused when the ref becomes zero. The
// caller should release the block by calling block.decrRef() on it.
>>>>>>> 6eaa5009
func (t *Table) block(idx int) (*block, error) {
	y.AssertTruef(idx >= 0, "idx=%d", idx)
	if idx >= t.noOfBlocks {
		return nil, errors.New("block out of index")
	}
	if t.opt.Cache != nil {
		key := t.blockCacheKey(idx)
		blk, ok := t.opt.Cache.Get(key)
		if ok && blk != nil {
			// Use the block only if the increment was successful. The block
			// could get evicted from the cache between the Get() call and the
			// incrRef() call.
			if b := blk.(*block); b.incrRef() {
				return b, nil
			}
		}
	}

	// Read the block index if it's nil
	ko := t.blockOffsets()[idx]
	blk := &block{
		offset: int(ko.Offset),
		ref:    1,
	}
	var err error
	if blk.data, err = t.read(blk.offset, int(ko.Len)); err != nil {
		return nil, errors.Wrapf(err,
			"failed to read from file: %s at offset: %d, len: %d", t.fd.Name(), blk.offset, ko.Len)
	}

	if t.shouldDecrypt() {
		// Decrypt the block if it is encrypted.
		if blk.data, err = t.decrypt(blk.data); err != nil {
			return nil, err
		}
	}

	if err = t.decompress(blk); err != nil {
		return nil, errors.Wrapf(err,
			"failed to decode compressed data in file: %s at offset: %d, len: %d",
			t.fd.Name(), blk.offset, ko.Len)
	}

	// Read meta data related to block.
	readPos := len(blk.data) - 4 // First read checksum length.
	blk.chkLen = int(y.BytesToU32(blk.data[readPos : readPos+4]))

	// Checksum length greater than block size could happen if the table was compressed and
	// it was opened with an incorrect compression algorithm (or the data was corrupted).
	if blk.chkLen > len(blk.data) {
		return nil, errors.New("invalid checksum length. Either the data is " +
			"corrupted or the table options are incorrectly set")
	}

	// Read checksum and store it
	readPos -= blk.chkLen
	blk.checksum = blk.data[readPos : readPos+blk.chkLen]
	// Move back and read numEntries in the block.
	readPos -= 4
	numEntries := int(y.BytesToU32(blk.data[readPos : readPos+4]))
	entriesIndexStart := readPos - (numEntries * 4)
	entriesIndexEnd := entriesIndexStart + numEntries*4

	blk.entryOffsets = y.BytesToU32Slice(blk.data[entriesIndexStart:entriesIndexEnd])

	blk.entriesIndexStart = entriesIndexStart

	// Drop checksum and checksum length.
	// The checksum is calculated for actual data + entry index + index length
	blk.data = blk.data[:readPos+4]

	// Verify checksum on if checksum verification mode is OnRead on OnStartAndRead.
	if t.opt.ChkMode == options.OnBlockRead || t.opt.ChkMode == options.OnTableAndBlockRead {
		if err = blk.verifyCheckSum(); err != nil {
			return nil, err
		}
	}
	if t.opt.Cache != nil {
		key := t.blockCacheKey(idx)
		// incrRef should never return false here because we're calling it on a
		// new block with ref=1.
		y.AssertTrue(blk.incrRef())

		// Decrement the block ref if we could not insert it in the cache.
		if !t.opt.Cache.Set(key, blk, blk.size()) {
			blk.decrRef()
		}
	}
	return blk, nil
}

// bfCacheKey returns the cache key for bloom filter.
func (t *Table) bfCacheKey() []byte {
	y.AssertTrue(t.id < math.MaxUint32)
	buf := make([]byte, 4)
	binary.BigEndian.PutUint32(buf, uint32(t.id))

	// Without the "bf" prefix, we will have conflict with the blockCacheKey.
	return append([]byte("bf"), buf...)
}

func (t *Table) blockCacheKey(idx int) []byte {
	y.AssertTrue(t.id < math.MaxUint32)
	y.AssertTrue(uint32(idx) < math.MaxUint32)

	buf := make([]byte, 8)
	// Assume t.ID does not overflow uint32.
	binary.BigEndian.PutUint32(buf[:4], uint32(t.ID()))
	binary.BigEndian.PutUint32(buf[4:], uint32(idx))
	return buf
}

// blockOffsetsCacheKey returns the cache key for block offsets.
func (t *Table) blockOffsetsCacheKey() []byte {
	y.AssertTrue(t.id < math.MaxUint32)
	buf := make([]byte, 4)
	binary.BigEndian.PutUint32(buf, uint32(t.id))

	return append([]byte("bo"), buf...)
}

// EstimatedSize returns the total size of key-values stored in this table (including the
// disk space occupied on the value log).
func (t *Table) EstimatedSize() uint64 { return t.estimatedSize }

// Size is its file size in bytes
func (t *Table) Size() int64 { return int64(t.tableSize) }

// Smallest is its smallest key, or nil if there are none
func (t *Table) Smallest() []byte { return t.smallest }

// Biggest is its biggest key, or nil if there are none
func (t *Table) Biggest() []byte { return t.biggest }

// Filename is NOT the file name.  Just kidding, it is.
func (t *Table) Filename() string { return t.fd.Name() }

// ID is the table's ID number (used to make the file name).
func (t *Table) ID() uint64 { return t.id }

// DoesNotHave returns true if (but not "only if") the table does not have the key hash.
// It does a bloom filter lookup.
func (t *Table) DoesNotHave(hash uint64) bool {
	var bf *z.Bloom

	// Return fast if the cache is absent.
	if t.opt.BfCache == nil {
		t.bfLock.Lock()
		// Load bloomfilter into memory if the cache is absent.
		if t.bf == nil {
			y.AssertTrue(!t.opt.LoadBloomsOnOpen)
			t.bf, _ = t.readBloomFilter()
		}
		t.bfLock.Unlock()
		return !t.bf.Has(hash)
	}

	// Check if the bloomfilter exists in the cache.
	if b, ok := t.opt.BfCache.Get(t.bfCacheKey()); b != nil && ok {
		bf = b.(*z.Bloom)
		return !bf.Has(hash)
	}

	bf, sz := t.readBloomFilter()
	t.opt.BfCache.Set(t.bfCacheKey(), bf, int64(sz))
	return !bf.Has(hash)
}

// readBloomFilter reads the bloom filter from the SST and returns its length
// along with the bloom filter.
func (t *Table) readBloomFilter() (*z.Bloom, int) {
	// Read bloom filter from the SST.
	index := t.readTableIndex()
	bf, err := z.JSONUnmarshal(index.BloomFilter)
	y.Check(err)
	return bf, len(index.BloomFilter)
}

// readTableIndex reads table index from the sst and returns its pb format.
func (t *Table) readTableIndex() *pb.TableIndex {
	data := t.readNoFail(t.indexStart, t.indexLen)
	index := pb.TableIndex{}
	var err error
	// Decrypt the table index if it is encrypted.
	if t.shouldDecrypt() {
		data, err = t.decrypt(data)
		y.Check(err)
	}
	y.Check(proto.Unmarshal(data, &index))
	return &index
}

// VerifyChecksum verifies checksum for all blocks of table. This function is called by
// OpenTable() function. This function is also called inside levelsController.VerifyChecksum().
func (t *Table) VerifyChecksum() error {
	for i, os := range t.blockOffsets() {
		b, err := t.block(i)
		if err != nil {
			return y.Wrapf(err, "checksum validation failed for table: %s, block: %d, offset:%d",
				t.Filename(), i, os.Offset)
		}
		b.incrRef()
		defer b.decrRef()
		// OnBlockRead or OnTableAndBlockRead, we don't need to call verify checksum
		// on block, verification would be done while reading block itself.
		if !(t.opt.ChkMode == options.OnBlockRead || t.opt.ChkMode == options.OnTableAndBlockRead) {
			if err = b.verifyCheckSum(); err != nil {
				return y.Wrapf(err,
					"checksum validation failed for table: %s, block: %d, offset:%d",
					t.Filename(), i, os.Offset)
			}
		}
	}

	return nil
}

// shouldDecrypt tells whether to decrypt or not. We decrypt only if the datakey exist
// for the table.
func (t *Table) shouldDecrypt() bool {
	return t.opt.DataKey != nil
}

// KeyID returns data key id.
func (t *Table) KeyID() uint64 {
	if t.opt.DataKey != nil {
		return t.opt.DataKey.KeyId
	}
	// By default it's 0, if it is plain text.
	return 0
}

// decrypt decrypts the given data. It should be called only after checking shouldDecrypt.
func (t *Table) decrypt(data []byte) ([]byte, error) {
	// Last BlockSize bytes of the data is the IV.
	iv := data[len(data)-aes.BlockSize:]
	// Rest all bytes are data.
	data = data[:len(data)-aes.BlockSize]
	return y.XORBlock(data, t.opt.DataKey.Data, iv)
}

// ParseFileID reads the file id out of a filename.
func ParseFileID(name string) (uint64, bool) {
	name = path.Base(name)
	if !strings.HasSuffix(name, fileSuffix) {
		return 0, false
	}
	//	suffix := name[len(fileSuffix):]
	name = strings.TrimSuffix(name, fileSuffix)
	id, err := strconv.Atoi(name)
	if err != nil {
		return 0, false
	}
	y.AssertTrue(id >= 0)
	return uint64(id), true
}

// IDToFilename does the inverse of ParseFileID
func IDToFilename(id uint64) string {
	return fmt.Sprintf("%06d", id) + fileSuffix
}

// NewFilename should be named TableFilepath -- it combines the dir with the ID to make a table
// filepath.
func NewFilename(id uint64, dir string) string {
	return filepath.Join(dir, IDToFilename(id))
}

// decompress decompresses the data stored in a block.
func (t *Table) decompress(b *block) error {
	var err error
	switch t.opt.Compression {
	case options.None:
		// Nothing to be done here.
	case options.Snappy:
		dst := blockPool.Get().(*[]byte)
		b.data, err = snappy.Decode(*dst, b.data)
		if err != nil {
			return errors.Wrap(err, "failed to decompress")
		}
		b.isReusable = true
	case options.ZSTD:
		dst := blockPool.Get().(*[]byte)
		b.data, err = y.ZSTDDecompress(*dst, b.data)
		if err != nil {
			return errors.Wrap(err, "failed to decompress")
		}
		b.isReusable = true
	default:
		return errors.New("Unsupported compression type")
	}
	return nil
}<|MERGE_RESOLUTION|>--- conflicted
+++ resolved
@@ -498,14 +498,9 @@
 	return totalSize + 3*8
 }
 
-<<<<<<< HEAD
-// block returns block from the sst. If the key offset is nil, this fuction will
-// obtain the block offset either from cache or sst.
-=======
 // block function return a new block. Each block holds a ref and the byte
 // slice stored in the block will be reused when the ref becomes zero. The
 // caller should release the block by calling block.decrRef() on it.
->>>>>>> 6eaa5009
 func (t *Table) block(idx int) (*block, error) {
 	y.AssertTruef(idx >= 0, "idx=%d", idx)
 	if idx >= t.noOfBlocks {
