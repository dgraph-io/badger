--- conflicted
+++ resolved
@@ -396,12 +396,8 @@
 	y.Check(err)
 
 	t.estimatedSize = index.EstimatedSize
-<<<<<<< HEAD
-	t.blockIndex = index.Offsets
 	t.hasBloomFilter = len(index.BloomFilter) > 0
-=======
 	t.noOfBlocks = len(index.Offsets)
->>>>>>> 32198b4e
 
 	if t.hasBloomFilter && t.opt.LoadBloomsOnOpen {
 		t.bfLock.Lock()
