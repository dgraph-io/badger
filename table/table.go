/*
 * Copyright 2017 Dgraph Labs, Inc. and Contributors
 *
 * Licensed under the Apache License, Version 2.0 (the "License");
 * you may not use this file except in compliance with the License.
 * You may obtain a copy of the License at
 *
 *     http://www.apache.org/licenses/LICENSE-2.0
 *
 * Unless required by applicable law or agreed to in writing, software
 * distributed under the License is distributed on an "AS IS" BASIS,
 * WITHOUT WARRANTIES OR CONDITIONS OF ANY KIND, either express or implied.
 * See the License for the specific language governing permissions and
 * limitations under the License.
 */

package table

import (
	"encoding/binary"
	"fmt"
	"io"
	"os"
	"path"
	"path/filepath"
	"strconv"
	"strings"
	"sync"
	"sync/atomic"

	"github.com/dgryski/go-farm"
	"github.com/pkg/errors"

	"github.com/dgraph-io/badger/options"
	"github.com/dgraph-io/badger/pb"
	"github.com/dgraph-io/badger/y"
	"github.com/dgraph-io/ristretto/z"
)

const fileSuffix = ".sst"

// Options contains configurable options for Table/Builder.
type Options struct {
	// Options for Openning Table.

	// ChkMode is the checksum verification mode for Table.
	ChkMode options.ChecksumVerificationMode

	// LoadingMode is the mode to be used for loading Table.
	LoadingMode options.FileLoadingMode

	// Options for Table builder.

	// BloomFalsePostive is the false postive probabiltiy of bloom filter.
	BloomFalsePostive float64

	// BlockSize is the size of each block inside SSTable in bytes.
	BlockSize int
}

// TableInterface is useful for testing.
type TableInterface interface {
	Smallest() []byte
	Biggest() []byte
	DoesNotHave(key []byte) bool
}

// Table represents a loaded table file with the info we have about it
type Table struct {
	sync.Mutex

	fd        *os.File // Own fd.
	tableSize int      // Initialized in OpenTable, using fd.Stat().

	blockIndex []*pb.BlockOffset
	ref        int32 // For file garbage collection. Atomic.

	mmap []byte // Memory mapped.

	// The following are initialized once and const.
	smallest, biggest []byte // Smallest and largest keys.
	id                uint64 // file id, part of filename

	bf       *z.Bloom
	Checksum []byte

	opt *Options
}

// IncrRef increments the refcount (having to do with whether the file should be deleted)
func (t *Table) IncrRef() {
	atomic.AddInt32(&t.ref, 1)
}

// DecrRef decrements the refcount and possibly deletes the table
func (t *Table) DecrRef() error {
	newRef := atomic.AddInt32(&t.ref, -1)
	if newRef == 0 {
		// We can safely delete this file, because for all the current files, we always have
		// at least one reference pointing to them.

		// It's necessary to delete windows files
		if t.opt.LoadingMode == options.MemoryMap {
			if err := y.Munmap(t.mmap); err != nil {
				return err
			}
		}
		if err := t.fd.Truncate(0); err != nil {
			// This is very important to let the FS know that the file is deleted.
			return err
		}
		filename := t.fd.Name()
		if err := t.fd.Close(); err != nil {
			return err
		}
		if err := os.Remove(filename); err != nil {
			return err
		}
	}
	return nil
}

type block struct {
	offset            int
	data              []byte
	numEntries        int // number of entries present in the block
	entriesIndexStart int // start index of entryOffsets list
	chkLen            int // checksum length
}

func (b block) verifyCheckSum() error {
	readPos := len(b.data) - 4 - b.chkLen
	if readPos < 0 {
		// This should be rare, hence can create a error instead of having global error.
		return fmt.Errorf("block does not contain checksum")
	}

	cs := &pb.Checksum{}
	if err := cs.Unmarshal(b.data[readPos : readPos+b.chkLen]); err != nil {
		return y.Wrapf(err, "unable to unmarshal checksum for block")
	}

	return y.VerifyChecksum(b.data[:readPos], cs)
}

func (b block) NewIterator() *blockIterator {
	bi := &blockIterator{
		data:              b.data,
		numEntries:        b.numEntries,
		entriesIndexStart: b.entriesIndexStart,
	}

	return bi
}

// OpenTable assumes file has only one table and opens it. Takes ownership of fd upon function
// entry. Returns a table with one reference count on it (decrementing which may delete the file!
// -- consider t.Close() instead). The fd has to writeable because we call Truncate on it before
// deleting. Checksum for all blocks of table is verified based on value of chkMode.
func OpenTable(fd *os.File, opts Options) (*Table, error) {
	fileInfo, err := fd.Stat()
	if err != nil {
		// It's OK to ignore fd.Close() errs in this function because we have only read
		// from the file.
		_ = fd.Close()
		return nil, y.Wrap(err)
	}

	filename := fileInfo.Name()
	id, ok := ParseFileID(filename)
	if !ok {
		_ = fd.Close()
		return nil, errors.Errorf("Invalid filename: %s", filename)
	}
	t := &Table{
		fd:  fd,
		ref: 1, // Caller is given one reference.
		id:  id,
		opt: &opts,
	}

	t.tableSize = int(fileInfo.Size())

<<<<<<< HEAD
	switch mode {
=======
	if err := t.readIndex(); err != nil {
		return nil, y.Wrap(err)
	}

	it := t.NewIterator(false)
	defer it.Close()
	it.Rewind()
	if it.Valid() {
		t.smallest = it.Key()
	}

	it2 := t.NewIterator(true)
	defer it2.Close()
	it2.Rewind()
	if it2.Valid() {
		t.biggest = it2.Key()
	}

	switch opts.LoadingMode {
>>>>>>> e627d49f
	case options.LoadToRAM:
		if _, err := t.fd.Seek(0, io.SeekStart); err != nil {
			return nil, err
		}
		t.mmap = make([]byte, t.tableSize)
		n, err := t.fd.Read(t.mmap)
		if err != nil {
			// It's OK to ignore fd.Close() error because we have only read from the file.
			_ = t.fd.Close()
			return nil, y.Wrapf(err, "Failed to load file into RAM")
		}
		if n != t.tableSize {
			return nil, errors.Errorf("Failed to read all bytes from the file."+
				"Bytes in file: %d Bytes actually Read: %d", t.tableSize, n)
		}
	case options.MemoryMap:
		t.mmap, err = y.Mmap(fd, false, fileInfo.Size())
		if err != nil {
			_ = fd.Close()
			return nil, y.Wrapf(err, "Unable to map file: %q", fileInfo.Name())
		}
	case options.FileIO:
		t.mmap = nil
	default:
		panic(fmt.Sprintf("Invalid loading mode: %v", opts.LoadingMode))
	}

<<<<<<< HEAD
	if err := t.init(); err != nil {
		return nil, errors.Wrapf(err, "failed to initialize table")
	}
	if t.chkMode == options.OnTableRead || t.chkMode == options.OnTableAndBlockRead {
=======
	if t.opt.ChkMode == options.OnTableRead || t.opt.ChkMode == options.OnTableAndBlockRead {
>>>>>>> e627d49f
		if err := t.VerifyChecksum(); err != nil {
			_ = fd.Close()
			return nil, errors.Wrapf(err, "failed to verify checksum")
		}
	}

	return t, nil
}

// OpenInMemoryTable is similar to OpenTable but it opens a new table from the provided data.
// OpenInMemoryTable is used for L0 tables.
func OpenInMemoryTable(fd *os.File, data []byte) (*Table, error) {
	filename := fd.Name()
	id, ok := ParseFileID(filename)
	if !ok {
		_ = fd.Close()
		return nil, errors.Errorf("Invalid filename: %s", filename)
	}
	t := &Table{
		fd:          fd,
		ref:         1, // Caller is given one reference.
		id:          id,
		loadingMode: options.LoadToRAM,
		mmap:        data,
		tableSize:   len(data),
	}

	t.init()
	return t, nil
}

func (t *Table) init() error {
	if err := t.readIndex(); err != nil {
		return errors.Wrapf(err, "failed to read index.")
	}

	it := t.NewIterator(false)
	defer it.Close()
	it.Rewind()
	if it.Valid() {
		t.smallest = it.Key()
	}

	it2 := t.NewIterator(true)
	defer it2.Close()
	it2.Rewind()
	if it2.Valid() {
		t.biggest = it2.Key()
	}
	return nil
}

// Close closes the open table.  (Releases resources back to the OS.)
func (t *Table) Close() error {
	if t.opt.LoadingMode == options.MemoryMap {
		if err := y.Munmap(t.mmap); err != nil {
			return err
		}
	}

	return t.fd.Close()
}

func (t *Table) read(off, sz int) ([]byte, error) {
	if len(t.mmap) > 0 {
		if len(t.mmap[off:]) < sz {
			return nil, y.ErrEOF
		}
		return t.mmap[off : off+sz], nil
	}

	res := make([]byte, sz)
	nbr, err := t.fd.ReadAt(res, int64(off))
	y.NumReads.Add(1)
	y.NumBytesRead.Add(int64(nbr))
	return res, err
}

func (t *Table) readNoFail(off, sz int) []byte {
	res, err := t.read(off, sz)
	y.Check(err)
	return res
}

func (t *Table) readIndex() error {
	readPos := t.tableSize

	// Read checksum len from the last 4 bytes.
	readPos -= 4
	buf := t.readNoFail(readPos, 4)
	checksumLen := int(binary.BigEndian.Uint32(buf))

	// Read checksum.
	expectedChk := &pb.Checksum{}
	readPos -= checksumLen
	buf = t.readNoFail(readPos, checksumLen)
	if err := expectedChk.Unmarshal(buf); err != nil {
		return err
	}

	// Read index size from the footer.
	readPos -= 4
	buf = t.readNoFail(readPos, 4)
	indexLen := int(binary.BigEndian.Uint32(buf))
	// Read index.
	readPos -= indexLen
	data := t.readNoFail(readPos, indexLen)

	if err := y.VerifyChecksum(data, expectedChk); err != nil {
		return y.Wrapf(err, "failed to verify checksum for table: %s", t.Filename())
	}

	index := pb.TableIndex{}
	err := index.Unmarshal(data)
	y.Check(err)

	t.bf = z.JSONUnmarshal(index.BloomFilter)
	t.blockIndex = index.Offsets
	return nil
}

func (t *Table) block(idx int) (*block, error) {
	y.AssertTruef(idx >= 0, "idx=%d", idx)
	if idx >= len(t.blockIndex) {
		return nil, errors.New("block out of index")
	}

	ko := t.blockIndex[idx]
	blk := &block{
		offset: int(ko.Offset),
	}
	var err error
	blk.data, err = t.read(blk.offset, int(ko.Len))

	// Read meta data related to block.
	readPos := len(blk.data) - 4 // First read checksum length.
	blk.chkLen = int(binary.BigEndian.Uint32(blk.data[readPos : readPos+4]))

	// Skip reading checksum, and move position to read numEntries in block.
	readPos -= (blk.chkLen + 4)
	blk.numEntries = int(binary.BigEndian.Uint32(blk.data[readPos : readPos+4]))
	blk.entriesIndexStart = readPos - (blk.numEntries * 4)

	// Verify checksum on if checksum verification mode is OnRead on OnStartAndRead.
	if t.opt.ChkMode == options.OnBlockRead || t.opt.ChkMode == options.OnTableAndBlockRead {
		if err = blk.verifyCheckSum(); err != nil {
			return nil, err
		}
	}

	return blk, err
}

// Size is its file size in bytes
func (t *Table) Size() int64 { return int64(t.tableSize) }

// Smallest is its smallest key, or nil if there are none
func (t *Table) Smallest() []byte { return t.smallest }

// Biggest is its biggest key, or nil if there are none
func (t *Table) Biggest() []byte { return t.biggest }

// Filename is NOT the file name.  Just kidding, it is.
func (t *Table) Filename() string { return t.fd.Name() }

// ID is the table's ID number (used to make the file name).
func (t *Table) ID() uint64 { return t.id }

// DoesNotHave returns true if (but not "only if") the table does not have the key.  It does a
// bloom filter lookup.
func (t *Table) DoesNotHave(key []byte) bool { return !t.bf.Has(farm.Fingerprint64(key)) }

// VerifyChecksum verifies checksum for all blocks of table. This function is called by
// OpenTable() function. This function is also called inside levelsController.VerifyChecksum().
func (t *Table) VerifyChecksum() error {
	for i, os := range t.blockIndex {
		b, err := t.block(i)
		if err != nil {
			return y.Wrapf(err, "checksum validation failed for table: %s, block: %d, offset:%d",
				t.Filename(), i, os.Offset)
		}

		// OnBlockRead or OnTableAndBlockRead, we don't need to call verify checksum
		// on block, verification would be done while reading block itself.
		if !(t.opt.ChkMode == options.OnBlockRead || t.opt.ChkMode == options.OnTableAndBlockRead) {
			if err = b.verifyCheckSum(); err != nil {
				return y.Wrapf(err,
					"checksum validation failed for table: %s, block: %d, offset:%d",
					t.Filename(), i, os.Offset)
			}
		}
	}

	return nil
}

// ParseFileID reads the file id out of a filename.
func ParseFileID(name string) (uint64, bool) {
	name = path.Base(name)
	if !strings.HasSuffix(name, fileSuffix) {
		return 0, false
	}
	//	suffix := name[len(fileSuffix):]
	name = strings.TrimSuffix(name, fileSuffix)
	id, err := strconv.Atoi(name)
	if err != nil {
		return 0, false
	}
	y.AssertTrue(id >= 0)
	return uint64(id), true
}

// IDToFilename does the inverse of ParseFileID
func IDToFilename(id uint64) string {
	return fmt.Sprintf("%06d", id) + fileSuffix
}

// NewFilename should be named TableFilepath -- it combines the dir with the ID to make a table
// filepath.
func NewFilename(id uint64, dir string) string {
	return filepath.Join(dir, IDToFilename(id))
}<|MERGE_RESOLUTION|>--- conflicted
+++ resolved
@@ -181,29 +181,7 @@
 
 	t.tableSize = int(fileInfo.Size())
 
-<<<<<<< HEAD
-	switch mode {
-=======
-	if err := t.readIndex(); err != nil {
-		return nil, y.Wrap(err)
-	}
-
-	it := t.NewIterator(false)
-	defer it.Close()
-	it.Rewind()
-	if it.Valid() {
-		t.smallest = it.Key()
-	}
-
-	it2 := t.NewIterator(true)
-	defer it2.Close()
-	it2.Rewind()
-	if it2.Valid() {
-		t.biggest = it2.Key()
-	}
-
 	switch opts.LoadingMode {
->>>>>>> e627d49f
 	case options.LoadToRAM:
 		if _, err := t.fd.Seek(0, io.SeekStart); err != nil {
 			return nil, err
@@ -231,14 +209,10 @@
 		panic(fmt.Sprintf("Invalid loading mode: %v", opts.LoadingMode))
 	}
 
-<<<<<<< HEAD
 	if err := t.init(); err != nil {
 		return nil, errors.Wrapf(err, "failed to initialize table")
 	}
-	if t.chkMode == options.OnTableRead || t.chkMode == options.OnTableAndBlockRead {
-=======
-	if t.opt.ChkMode == options.OnTableRead || t.opt.ChkMode == options.OnTableAndBlockRead {
->>>>>>> e627d49f
+	if opts.ChkMode == options.OnTableRead || opts.ChkMode == options.OnTableAndBlockRead {
 		if err := t.VerifyChecksum(); err != nil {
 			_ = fd.Close()
 			return nil, errors.Wrapf(err, "failed to verify checksum")
@@ -258,12 +232,12 @@
 		return nil, errors.Errorf("Invalid filename: %s", filename)
 	}
 	t := &Table{
-		fd:          fd,
-		ref:         1, // Caller is given one reference.
-		id:          id,
-		loadingMode: options.LoadToRAM,
-		mmap:        data,
-		tableSize:   len(data),
+		fd:        fd,
+		ref:       1, // Caller is given one reference.
+		id:        id,
+		opt:       &Options{LoadingMode: options.LoadToRAM},
+		mmap:      data,
+		tableSize: len(data),
 	}
 
 	t.init()
