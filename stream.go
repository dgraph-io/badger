/*
 * Copyright 2018 Dgraph Labs, Inc. and Contributors
 *
 * Licensed under the Apache License, Version 2.0 (the "License");
 * you may not use this file except in compliance with the License.
 * You may obtain a copy of the License at
 *
 *     http://www.apache.org/licenses/LICENSE-2.0
 *
 * Unless required by applicable law or agreed to in writing, software
 * distributed under the License is distributed on an "AS IS" BASIS,
 * WITHOUT WARRANTIES OR CONDITIONS OF ANY KIND, either express or implied.
 * See the License for the specific language governing permissions and
 * limitations under the License.
 */

package badger

import (
	"bytes"
	"context"
	"math"
	"sync"
	"sync/atomic"
	"time"

	"github.com/dgraph-io/badger/v2/pb"
	"github.com/dgraph-io/badger/v2/y"
	"github.com/dgraph-io/ristretto/z"
	humanize "github.com/dustin/go-humanize"
)

const batchSize = 16 << 20 // 16 MB

// maxStreamSize is the maximum allowed size of a stream batch. This is a soft limit
// as a single list that is still over the limit will have to be sent as is since it
// cannot be split further. This limit prevents the framework from creating batches
// so big that sending them causes issues (e.g running into the max size gRPC limit).
var maxStreamSize = uint64(100 << 20) // 100MB

// Stream provides a framework to concurrently iterate over a snapshot of Badger, pick up
// key-values, batch them up and call Send. Stream does concurrent iteration over many smaller key
// ranges. It does NOT send keys in lexicographical sorted order. To get keys in sorted
// order, use Iterator.
type Stream struct {
	// Prefix to only iterate over certain range of keys. If set to nil (default), Stream would
	// iterate over the entire DB.
	Prefix []byte

	// Number of goroutines to use for iterating over key ranges. Defaults to 16.
	NumGo int

	// Badger would produce log entries in Infof to indicate the progress of Stream. LogPrefix can
	// be used to help differentiate them from other activities. Default is "Badger.Stream".
	LogPrefix string

	// ChooseKey is invoked each time a new key is encountered. Note that this is not called
	// on every version of the value, only the first encountered version (i.e. the highest version
	// of the value a key has). ChooseKey can be left nil to select all keys.
	//
	// Note: Calls to ChooseKey are concurrent.
	ChooseKey func(item *Item) bool

	// KeyToList, similar to ChooseKey, is only invoked on the highest version of the value. It
	// is upto the caller to iterate over the versions and generate zero, one or more KVs. It
	// is expected that the user would advance the iterator to go through the versions of the
	// values. However, the user MUST immediately return from this function on the first encounter
	// with a mismatching key. See example usage in ToList function. Can be left nil to use ToList
	// function by default.
	//
	// KeyToList has access to z.Allocator accessible via stream.Allocator(itr.ThreadId). This
	// allocator can be used to allocate KVs, to decrease the memory pressure on Go GC. Stream
	// framework takes care of releasing those resources after calling Send. AllocRef does
	// NOT need to be set in the returned KVList, as Stream framework would ignore that field,
	// instead using the allocator assigned to that thread id.
	//
	// Note: Calls to KeyToList are concurrent.
	KeyToList func(key []byte, itr *Iterator) (*pb.KVList, error)

	// This is the method where Stream sends the final output. All calls to Send are done by a
	// single goroutine, i.e. logic within Send method can expect single threaded execution.
	Send func(buf *z.Buffer) error

	readTs       uint64
	db           *DB
	rangeCh      chan keyRange
	kvChan       chan *z.Buffer
	nextStreamId uint32
	doneMarkers  bool
}

// SendDoneMarkers when true would send out done markers on the stream. False by default.
func (st *Stream) SendDoneMarkers(done bool) {
	st.doneMarkers = done
}

// ToList is a default implementation of KeyToList. It picks up all valid versions of the key,
// skipping over deleted or expired keys.
func (st *Stream) ToList(key []byte, itr *Iterator) (*pb.KVList, error) {
	ka := y.Copy(key)

	list := &pb.KVList{}
	for ; itr.Valid(); itr.Next() {
		item := itr.Item()
		if item.IsDeletedOrExpired() {
			break
		}
		if !bytes.Equal(key, item.Key()) {
			// Break out on the first encounter with another key.
			break
		}

		kv := &pb.KV{}
		kv.Key = ka

		if err := item.Value(func(val []byte) error {
			kv.Value = y.Copy(val)
			return nil

		}); err != nil {
			return nil, err
		}
		kv.Version = item.Version()
		kv.ExpiresAt = item.ExpiresAt()
		kv.UserMeta = y.Copy([]byte{item.UserMeta()})

		list.Kv = append(list.Kv, kv)
		if st.db.opt.NumVersionsToKeep == 1 {
			break
		}

		if item.DiscardEarlierVersions() {
			break
		}
	}
	return list, nil
}

// keyRange is [start, end), including start, excluding end. Do ensure that the start,
// end byte slices are owned by keyRange struct.
func (st *Stream) produceRanges(ctx context.Context) {
	splits := st.db.KeySplits(st.Prefix)

	// We don't need to create more key ranges than NumGo goroutines. This way, we will have limited
	// number of "streams" coming out, which then helps limit the memory used by SSWriter.
	{
		pickEvery := int(math.Floor(float64(len(splits)) / float64(st.NumGo)))
		if pickEvery < 1 {
			pickEvery = 1
		}
		filtered := splits[:0]
		for i, split := range splits {
			if (i+1)%pickEvery == 0 {
				filtered = append(filtered, split)
			}
		}
		splits = filtered
	}

	start := y.SafeCopy(nil, st.Prefix)
	for _, key := range splits {
		st.rangeCh <- keyRange{left: start, right: y.SafeCopy(nil, []byte(key))}
		start = y.SafeCopy(nil, []byte(key))
	}
	// Edge case: prefix is empty and no splits exist. In that case, we should have at least one
	// keyRange output.
	st.rangeCh <- keyRange{left: start}
	close(st.rangeCh)
}

// produceKVs picks up ranges from rangeCh, generates KV lists and sends them to kvChan.
func (st *Stream) produceKVs(ctx context.Context, threadId int) error {
	var txn *Txn
	if st.readTs > 0 {
		txn = st.db.NewTransactionAt(st.readTs, false)
	} else {
		txn = st.db.NewTransaction(false)
	}
	defer txn.Discard()

	outList := z.NewBuffer(2 * batchSize)
	defer func() {
		// The outList variable changes. So, we need to evaluate the variable in the defer. DO NOT
		// call `defer outList.Release()`.
		outList.Release()
	}()

	// produceKVs is running iterate serially. So, we can define the outList here.
	// outList := new(pb.KVList)
	// There would be one last remaining Allocator for this threadId when produceKVs finishes, which
	// would be released by Orchestrate.
	// outList.AllocRef = st.newAllocator(threadId).Ref

	iterate := func(kr keyRange) error {
		iterOpts := DefaultIteratorOptions
		iterOpts.AllVersions = true
		iterOpts.Prefix = st.Prefix
		iterOpts.PrefetchValues = false
		itr := txn.NewIterator(iterOpts)
		itr.ThreadId = threadId
		defer itr.Close()

		// This unique stream id is used to identify all the keys from this iteration.
		streamId := atomic.AddUint32(&st.nextStreamId, 1)

		sendIt := func() error {
			select {
			case st.kvChan <- outList:
				outList = z.NewBuffer(2 * batchSize)
			case <-ctx.Done():
				return ctx.Err()
			}
			return nil
		}

		var prevKey []byte
		for itr.Seek(kr.left); itr.Valid(); {
			// it.Valid would only return true for keys with the provided Prefix in iterOpts.
			item := itr.Item()
			if bytes.Equal(item.Key(), prevKey) {
				itr.Next()
				continue
			}
			prevKey = append(prevKey[:0], item.Key()...)

			// Check if we reached the end of the key range.
			if len(kr.right) > 0 && bytes.Compare(item.Key(), kr.right) >= 0 {
				break
			}
			// Check if we should pick this key.
			if st.ChooseKey != nil && !st.ChooseKey(item) {
				continue
			}

			// Now convert to key value.
			list, err := st.KeyToList(item.KeyCopy(nil), itr)
			if err != nil {
				return err
			}
			if list == nil || len(list.Kv) == 0 {
				continue
			}
			for _, kv := range list.Kv {
				kv.StreamId = streamId
				out := outList.SliceAllocate(kv.Size())
				if _, err := kv.MarshalToSizedBuffer(out); err != nil {
					return err
				}
				if outList.LenNoPadding() < batchSize {
					continue
				}
				if err := sendIt(); err != nil {
					return err
				}
			}
		}
		// Mark the stream as done.
		if st.doneMarkers {
			kv := &pb.KV{
				StreamId:   streamId,
				StreamDone: true,
			}
			out := outList.SliceAllocate(kv.Size())
			if _, err := kv.MarshalToSizedBuffer(out); err != nil {
				return err
			}
		}
		return sendIt()
	}

	for {
		select {
		case kr, ok := <-st.rangeCh:
			if !ok {
				// Done with the keys.
				return nil
			}
			if err := iterate(kr); err != nil {
				return err
			}
		case <-ctx.Done():
			return ctx.Err()
		}
	}
}

func (st *Stream) streamKVs(ctx context.Context) error {
	var count int
	var bytesSent uint64
	t := time.NewTicker(time.Second)
	defer t.Stop()
	now := time.Now()

	sendBatch := func(batch *z.Buffer) error {
		defer batch.Release()
		sz := uint64(batch.LenNoPadding())
		if sz == 0 {
			return nil
		}
		bytesSent += sz
		// count += len(batch.Kv)
		st.db.opt.Infof("%s Sending batch of size: %s.\n",
			st.LogPrefix, humanize.Bytes(sz))
		if err := st.Send(batch); err != nil {
			return err
		}
		return nil
	}

	slurp := func(batch *z.Buffer) error {
	loop:
		for {
			// Send the batch immediately if it already exceeds the maximum allowed size.
			// If the size of the batch exceeds maxStreamSize, break from the loop to
			// avoid creating a batch that is so big that certain limits are reached.
			if batch.LenNoPadding() > int(maxStreamSize) {
				break loop
			}
			select {
			case kvs, ok := <-st.kvChan:
				if !ok {
					break loop
				}
				y.AssertTrue(kvs != nil)
				if _, err := batch.Write(kvs.Bytes()); err != nil {
					return err
				}
				if err := kvs.Release(); err != nil {
					return err
				}

			default:
				break loop
			}
		}
		return sendBatch(batch)
	}

outer:
	for {
		var batch *z.Buffer
		select {
		case <-ctx.Done():
			return ctx.Err()

		case <-t.C:
			dur := time.Since(now)
			durSec := uint64(dur.Seconds())
			if durSec == 0 {
				continue
			}
			speed := bytesSent / durSec

			ms := z.MemStats{}
			z.ReadMemStats(&ms)
			st.db.opt.Infof("%s Time elapsed: %s, bytes sent: %s, speed: %s/sec, jemalloc: %s %s\n",
				st.LogPrefix, y.FixedDuration(dur), humanize.IBytes(bytesSent),
				humanize.IBytes(speed), humanize.IBytes(ms.Active), humanize.IBytes(ms.Resident))

		case kvs, ok := <-st.kvChan:
			if !ok {
				break outer
			}
			y.AssertTrue(kvs != nil)
			batch = kvs

			// Otherwise, slurp more keys into this batch.
			if err := slurp(batch); err != nil {
				return err
			}
		}
	}

	st.db.opt.Infof("%s Sent %d keys\n", st.LogPrefix, count)
	return nil
}

// Orchestrate runs Stream. It picks up ranges from the SSTables, then runs NumGo number of
// goroutines to iterate over these ranges and batch up KVs in lists. It concurrently runs a single
// goroutine to pick these lists, batch them up further and send to Output.Send. Orchestrate also
// spits logs out to Infof, using provided LogPrefix. Note that all calls to Output.Send
// are serial. In case any of these steps encounter an error, Orchestrate would stop execution and
// return that error. Orchestrate can be called multiple times, but in serial order.
func (st *Stream) Orchestrate(ctx context.Context) error {
<<<<<<< HEAD
=======
	ctx, cancel := context.WithCancel(ctx)
	defer cancel()
	defer func() {
		for _, a := range st.allocators {
			// Using AllocatorFrom is better because if the allocator is already freed up, it would
			// return nil.
			a = z.AllocatorFrom(a.Ref)
			a.Release()
		}
	}()

>>>>>>> feb1f5f3
	st.rangeCh = make(chan keyRange, 3) // Contains keys for posting lists.

	// kvChan should only have a small capacity to ensure that we don't buffer up too much data if
	// sending is slow. Page size is set to 4MB, which is used to lazily cap the size of each
	// KVList. To get 128MB buffer, we can set the channel size to 32.
	st.kvChan = make(chan *z.Buffer, 32)

	if st.KeyToList == nil {
		st.KeyToList = st.ToList
	}

	// Picks up ranges from Badger, and sends them to rangeCh.
	go st.produceRanges(ctx)

	errCh := make(chan error, st.NumGo) // Stores error by consumeKeys.
	var wg sync.WaitGroup
	for i := 0; i < st.NumGo; i++ {
		wg.Add(1)

		go func(threadId int) {
			defer wg.Done()
			// Picks up ranges from rangeCh, generates KV lists, and sends them to kvChan.
			if err := st.produceKVs(ctx, threadId); err != nil {
				select {
				case errCh <- err:
				default:
				}
			}
		}(i)
	}

	// Pick up key-values from kvChan and send to stream.
	kvErr := make(chan error, 1)
	go func() {
		// Picks up KV lists from kvChan, and sends them to Output.
		err := st.streamKVs(ctx)
		if err != nil {
			cancel() // Stop all the go routines.
		}
		kvErr <- err
	}()
	wg.Wait()        // Wait for produceKVs to be over.
	close(st.kvChan) // Now we can close kvChan.

	select {
	case err := <-errCh: // Check error from produceKVs.
		return err
	default:
	}

	// Wait for key streaming to be over.
	err := <-kvErr
	return err
}

func (db *DB) newStream() *Stream {
	return &Stream{
		db:        db,
		NumGo:     8,
		LogPrefix: "Badger.Stream",
	}
}

// NewStream creates a new Stream.
func (db *DB) NewStream() *Stream {
	if db.opt.managedTxns {
		panic("This API can not be called in managed mode.")
	}
	return db.newStream()
}

// NewStreamAt creates a new Stream at a particular timestamp. Should only be used with managed DB.
func (db *DB) NewStreamAt(readTs uint64) *Stream {
	if !db.opt.managedTxns {
		panic("This API can only be called in managed mode.")
	}
	stream := db.newStream()
	stream.readTs = readTs
	return stream
}

func BufferToKVList(buf *z.Buffer) (*pb.KVList, error) {
	var list pb.KVList
	err := buf.SliceIterate(func(s []byte) error {
		kv := new(pb.KV)
		if err := kv.Unmarshal(s); err != nil {
			return err
		}
		list.Kv = append(list.Kv, kv)
		return nil
	})
	return &list, err
}

func KVToBuffer(kv *pb.KV, buf *z.Buffer) {
	out := buf.SliceAllocate(kv.Size())
	y.Check2(kv.MarshalToSizedBuffer(out))
}<|MERGE_RESOLUTION|>--- conflicted
+++ resolved
@@ -382,20 +382,8 @@
 // are serial. In case any of these steps encounter an error, Orchestrate would stop execution and
 // return that error. Orchestrate can be called multiple times, but in serial order.
 func (st *Stream) Orchestrate(ctx context.Context) error {
-<<<<<<< HEAD
-=======
 	ctx, cancel := context.WithCancel(ctx)
 	defer cancel()
-	defer func() {
-		for _, a := range st.allocators {
-			// Using AllocatorFrom is better because if the allocator is already freed up, it would
-			// return nil.
-			a = z.AllocatorFrom(a.Ref)
-			a.Release()
-		}
-	}()
-
->>>>>>> feb1f5f3
 	st.rangeCh = make(chan keyRange, 3) // Contains keys for posting lists.
 
 	// kvChan should only have a small capacity to ensure that we don't buffer up too much data if
