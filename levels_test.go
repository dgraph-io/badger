--- conflicted
+++ resolved
@@ -1053,7 +1053,6 @@
 	})
 }
 
-<<<<<<< HEAD
 func TestSameLevel(t *testing.T) {
 	opt := DefaultOptions("")
 	opt.NumCompactors = 0
@@ -1128,7 +1127,8 @@
 			{"C", "bar", 4, bitDiscardEarlierVersions}, {"Cfoo", "baz", 2, 0}})
 		require.NoError(t, db.lc.validate())
 	})
-=======
+}
+
 func TestTableContainsPrefix(t *testing.T) {
 	opts := table.Options{
 		BlockSize:          4 * 1024,
@@ -1166,5 +1166,4 @@
 	require.False(t, containsPrefix(tbl, []byte("key2")))
 	require.False(t, containsPrefix(tbl, []byte("key323")))
 	require.False(t, containsPrefix(tbl, []byte("key5")))
->>>>>>> 3adc574c
 }