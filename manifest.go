--- conflicted
+++ resolved
@@ -70,14 +70,9 @@
 // TableManifest contains information about a specific table
 // in the LSM tree.
 type TableManifest struct {
-<<<<<<< HEAD
 	Level       uint8
-	Checksum    []byte
+	KeyID       uint64
 	Compression options.CompressionType
-=======
-	Level uint8
-	KeyID uint64
->>>>>>> a425b0ea
 }
 
 // manifestFile holds the file pointer (and other info) about the manifest file, which is a log
@@ -108,11 +103,7 @@
 func (m *Manifest) asChanges() []*pb.ManifestChange {
 	changes := make([]*pb.ManifestChange, 0, len(m.Tables))
 	for id, tm := range m.Tables {
-<<<<<<< HEAD
-		changes = append(changes, newCreateChange(id, int(tm.Level), tm.Compression))
-=======
-		changes = append(changes, newCreateChange(id, int(tm.Level), tm.KeyID))
->>>>>>> a425b0ea
+		changes = append(changes, newCreateChange(id, int(tm.Level), tm.KeyID, tm.Compression))
 	}
 	return changes
 }
@@ -407,13 +398,9 @@
 			return fmt.Errorf("MANIFEST invalid, table %d exists", tc.Id)
 		}
 		build.Tables[tc.Id] = TableManifest{
-<<<<<<< HEAD
 			Level:       uint8(tc.Level),
+			KeyID:       tc.KeyId,
 			Compression: options.CompressionType(tc.Compression),
-=======
-			Level: uint8(tc.Level),
-			KeyID: tc.KeyId,
->>>>>>> a425b0ea
 		}
 		for len(build.Levels) <= int(tc.Level) {
 			build.Levels = append(build.Levels, levelManifest{make(map[uint64]struct{})})
@@ -445,23 +432,15 @@
 	return nil
 }
 
-<<<<<<< HEAD
-func newCreateChange(id uint64, level int, c options.CompressionType) *pb.ManifestChange {
+func newCreateChange(id uint64, level int, keyID uint64, c options.CompressionType) *pb.ManifestChange {
 	return &pb.ManifestChange{
-		Id:          id,
-		Op:          pb.ManifestChange_CREATE,
-		Level:       uint32(level),
-		Compression: uint32(c),
-=======
-func newCreateChange(id uint64, level int, keyID uint64) *pb.ManifestChange {
-	return &pb.ManifestChange{
-		Id:             id,
-		Op:             pb.ManifestChange_CREATE,
-		Level:          uint32(level),
-		KeyId:          keyID,
+		Id:    id,
+		Op:    pb.ManifestChange_CREATE,
+		Level: uint32(level),
+		KeyId: keyID,
+		// Hard coding it, since we're supporting only AES for now.
 		EncryptionAlgo: pb.EncryptionAlgo_aes,
-		// Hardcoding it, since we're supporting only AES for now.
->>>>>>> a425b0ea
+		Compression:    uint32(c),
 	}
 }
 
