--- conflicted
+++ resolved
@@ -27,13 +27,8 @@
 
 func Example() {
 	opt := badger.DefaultOptions
-<<<<<<< HEAD
 	opt.Dir = os.TempDir()
 	opt.ValueDir = opt.Dir
-=======
-	opt.Dir = "/tmp"
-	opt.ValueDir = "/tmp"
->>>>>>> 0cabef73
 	kv, _ := badger.NewKV(&opt)
 
 	key := []byte("hello")
