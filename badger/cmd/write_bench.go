--- conflicted
+++ resolved
@@ -65,14 +65,11 @@
 	loadBloomsOnOpen    bool
 	detectConflicts     bool
 	compression         bool
-<<<<<<< HEAD
 	dropAllPeriod       string
-=======
-
-	gcPeriod       string
-	gcDiscardRatio float64
-	gcSuccess      uint64
->>>>>>> 32198b4e
+	gcPeriod            string
+	gcDiscardRatio      float64
+
+	gcSuccess uint64
 )
 
 const (
@@ -109,13 +106,10 @@
 		"If true, it badger will detect the conflicts")
 	writeBenchCmd.Flags().BoolVar(&compression, "compression", false,
 		"If true, badger will use ZSTD mode")
-<<<<<<< HEAD
 	writeBenchCmd.Flags().StringVar(&dropAllPeriod, "dropall", "0s",
 		"Period of dropping all. If 0, doesn't drops all.")
-=======
 	writeBenchCmd.Flags().StringVarP(&gcPeriod, "gc-every", "g", "5m", "GC Period.")
 	writeBenchCmd.Flags().Float64VarP(&gcDiscardRatio, "gc-ratio", "r", 0.5, "GC discard ratio.")
->>>>>>> 32198b4e
 }
 
 func writeRandom(db *badger.DB, num uint64) error {
@@ -256,13 +250,10 @@
 
 	startTime = time.Now()
 	num := uint64(numKeys * mil)
-	c := y.NewCloser(2)
+	c := y.NewCloser(3)
 	go reportStats(c)
-<<<<<<< HEAD
 	go dropAll(c, db)
-=======
 	go runGC(c, db)
->>>>>>> 32198b4e
 
 	if sorted {
 		err = writeSorted(db, num)
