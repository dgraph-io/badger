/*
 * Copyright 2019 Dgraph Labs, Inc. and Contributors
 *
 * Licensed under the Apache License, Version 2.0 (the "License");
 * you may not use this file except in compliance with the License.
 * You may obtain a copy of the License at
 *
 *     http://www.apache.org/licenses/LICENSE-2.0
 *
 * Unless required by applicable law or agreed to in writing, software
 * distributed under the License is distributed on an "AS IS" BASIS,
 * WITHOUT WARRANTIES OR CONDITIONS OF ANY KIND, either express or implied.
 * See the License for the specific language governing permissions and
 * limitations under the License.
 */

package cmd

import (
	"encoding/binary"
	"fmt"
	"log"
	"math/rand"
	"os"
	"path/filepath"
	"sync"
	"sync/atomic"
	"time"

	humanize "github.com/dustin/go-humanize"
	"github.com/spf13/cobra"

	"github.com/dgraph-io/badger/v2"
	"github.com/dgraph-io/badger/v2/options"
	"github.com/dgraph-io/badger/v2/pb"
	"github.com/dgraph-io/badger/v2/y"
)

var writeBenchCmd = &cobra.Command{
	Use:   "write",
	Short: "Writes random data to Badger to benchmark write speed.",
	Long: `
	 This command writes random data to Badger to benchmark write speed. Useful for testing and
	 performance analysis.
	 `,
	RunE: writeBench,
}

var (
	keySz      int
	valSz      int
	numKeys    float64
	syncWrites bool
	force      bool
	sorted     bool
	showLogs   bool

	sizeWritten    uint64
	entriesWritten uint64

	valueThreshold      int
	numVersions         int
	maxCacheSize        int64
	keepBlockIdxInCache bool
	keepBlocksInCache   bool
	maxBfCacheSize      int64
	vlogMaxEntries      uint32
	loadBloomsOnOpen    bool
	detectConflicts     bool
	compression         bool
	showDir             bool
	ttlDuration         string
	showKeysCount       bool

	sstCount  uint32
	vlogCount uint32
	files     []string

	dropAllPeriod    string
	dropPrefixPeriod string
	gcPeriod         string
	gcDiscardRatio   float64
	gcSuccess        uint64
)

const (
	mil float64 = 1e6
)

func init() {
	benchCmd.AddCommand(writeBenchCmd)
	writeBenchCmd.Flags().IntVarP(&keySz, "key-size", "k", 32, "Size of key")
	writeBenchCmd.Flags().IntVarP(&valSz, "val-size", "v", 128, "Size of value")
	writeBenchCmd.Flags().Float64VarP(&numKeys, "keys-mil", "m", 10.0,
		"Number of keys to add in millions")
	writeBenchCmd.Flags().BoolVar(&syncWrites, "sync", true,
		"If true, sync writes to disk.")
	writeBenchCmd.Flags().BoolVarP(&force, "force-compact", "f", true,
		"Force compact level 0 on close.")
	writeBenchCmd.Flags().BoolVarP(&sorted, "sorted", "s", false, "Write keys in sorted order.")
	writeBenchCmd.Flags().BoolVarP(&showLogs, "logs", "l", false, "Show Badger logs.")
	writeBenchCmd.Flags().IntVarP(&valueThreshold, "value-th", "t", 1<<10, "Value threshold")
	writeBenchCmd.Flags().IntVarP(&numVersions, "num-version", "n", 1, "Number of versions to keep")
	writeBenchCmd.Flags().Int64VarP(&maxCacheSize, "max-cache", "C", 0, "Max size of cache")
	writeBenchCmd.Flags().BoolVarP(&keepBlockIdxInCache, "keep-bidx", "b", false,
		"Keep block indices in cache")
	writeBenchCmd.Flags().BoolVarP(&keepBlocksInCache, "keep-blocks", "B", false,
		"Keep blocks in cache")
	writeBenchCmd.Flags().Int64VarP(&maxBfCacheSize, "max-bf-cache", "c", 0,
		"Maximum Bloom Filter Cache Size")
	writeBenchCmd.Flags().Uint32Var(&vlogMaxEntries, "vlog-maxe", 1000000, "Value log Max Entries")
	writeBenchCmd.Flags().StringVarP(&encryptionKey, "encryption-key", "e", "",
		"If it is true, badger will encrypt all the data stored on the disk.")
	writeBenchCmd.Flags().StringVar(&loadingMode, "loading-mode", "mmap",
		"Mode for accessing SSTables")
	writeBenchCmd.Flags().BoolVar(&loadBloomsOnOpen, "load-blooms", true,
		"Load Bloom filter on DB open.")
	writeBenchCmd.Flags().BoolVar(&detectConflicts, "conficts", true,
		"If true, it badger will detect the conflicts")
	writeBenchCmd.Flags().BoolVar(&compression, "compression", false,
		"If true, badger will use ZSTD mode")
	writeBenchCmd.Flags().BoolVar(&showDir, "show-dir", false,
		"If true, the report will include the directory contents")
	writeBenchCmd.Flags().StringVar(&dropAllPeriod, "dropall", "0s",
		"Period of dropping all. If 0, doesn't drops all.")
	writeBenchCmd.Flags().StringVar(&dropPrefixPeriod, "drop-prefix", "0s",
		"Period of dropping by random prefixes. If 0, doesn't drops by prefix.")
	writeBenchCmd.Flags().StringVar(&ttlDuration, "entry-ttl", "0s",
		"TTL duration in seconds for the entries, 0 means without TTL")
	writeBenchCmd.Flags().StringVarP(&gcPeriod, "gc-every", "g", "5m", "GC Period.")
	writeBenchCmd.Flags().Float64VarP(&gcDiscardRatio, "gc-ratio", "r", 0.5, "GC discard ratio.")
	writeBenchCmd.Flags().BoolVar(&showKeysCount, "show-keys", false,
		"If true, the report will include the keys statistics")
}

func writeRandom(db *badger.DB, num uint64) error {
	value := make([]byte, valSz)
	y.Check2(rand.Read(value))

	es := uint64(keySz + valSz) // entry size is keySz + valSz
	batch := db.NewWriteBatch()

	ttlPeriod, errParse := time.ParseDuration(ttlDuration)
	y.Check(errParse)

	for i := uint64(1); i <= num; i++ {
		key := make([]byte, keySz)
		y.Check2(rand.Read(key))
		e := badger.NewEntry(key, value)

		if ttlPeriod != 0 {
			e.WithTTL(ttlPeriod)
		}
		err := batch.SetEntry(e)
		for err == badger.ErrBlockedWrites {
			time.Sleep(time.Second)
			batch = db.NewWriteBatch()
			err = batch.SetEntry(e)
		}
		if err != nil {
			panic(err)
		}

		atomic.AddUint64(&entriesWritten, 1)
		atomic.AddUint64(&sizeWritten, es)
	}
	return batch.Flush()
}

func writeSorted(db *badger.DB, num uint64) error {
	value := make([]byte, valSz)
	y.Check2(rand.Read(value))
	es := 8 + valSz // key size is 8 bytes and value size is valSz

	writer := db.NewStreamWriter()
	if err := writer.Prepare(); err != nil {
		return err
	}

	wg := &sync.WaitGroup{}
	writeCh := make(chan *pb.KVList, 3)
	writeRange := func(start, end uint64, streamId uint32) {
		// end is not included.
		defer wg.Done()
		kvs := &pb.KVList{}
		var sz int
		for i := start; i < end; i++ {
			key := make([]byte, 8)
			binary.BigEndian.PutUint64(key, i)
			kvs.Kv = append(kvs.Kv, &pb.KV{
				Key:      key,
				Value:    value,
				Version:  1,
				StreamId: streamId,
			})

			sz += es
			atomic.AddUint64(&entriesWritten, 1)
			atomic.AddUint64(&sizeWritten, uint64(es))

			if sz >= 4<<20 { // 4 MB
				writeCh <- kvs
				kvs = &pb.KVList{}
				sz = 0
			}
		}
		writeCh <- kvs
	}

	// Let's create some streams.
	width := num / 16
	streamID := uint32(0)
	for start := uint64(0); start < num; start += width {
		end := start + width
		if end > num {
			end = num
		}
		streamID++
		wg.Add(1)
		go writeRange(start, end, streamID)
	}
	go func() {
		wg.Wait()
		close(writeCh)
	}()
	log.Printf("Max StreamId used: %d. Width: %d\n", streamID, width)
	for kvs := range writeCh {
		if err := writer.Write(kvs); err != nil {
			panic(err)
		}
	}
	log.Println("DONE streaming. Flushing...")
	return writer.Flush()
}

func writeBench(cmd *cobra.Command, args []string) error {
	var cmode options.CompressionType
	if compression {
		cmode = options.ZSTD
	} else {
		cmode = options.None
	}
	mode := getLoadingMode(loadingMode)
	opt := badger.DefaultOptions(sstDir).
		WithValueDir(vlogDir).
		WithTruncate(truncate).
		WithSyncWrites(syncWrites).
		WithCompactL0OnClose(force).
		WithValueThreshold(valueThreshold).
		WithNumVersionsToKeep(numVersions).
		WithMaxCacheSize(maxCacheSize).
		WithKeepBlockIndicesInCache(keepBlockIdxInCache).
		WithKeepBlocksInCache(keepBlocksInCache).
		WithMaxBfCacheSize(maxBfCacheSize).
		WithValueLogMaxEntries(vlogMaxEntries).
		WithTableLoadingMode(mode).
		WithEncryptionKey([]byte(encryptionKey)).
		WithLoadBloomsOnOpen(loadBloomsOnOpen).
		WithDetectConflicts(detectConflicts).
		WithCompression(cmode)

	if !showLogs {
		opt = opt.WithLogger(nil)
	}

	fmt.Printf("Opening badger with options = %+v\n", opt)
	db, err := badger.Open(opt)
	if err != nil {
		return err
	}
	defer func() {
		start := time.Now()
		err := db.Close()
		log.Printf("DB.Close. Error: %v. Time taken to close: %s", err, time.Since(start))
	}()

	fmt.Println("*********************************************************")
	fmt.Println("Starting to benchmark Writes")
	fmt.Println("*********************************************************")

	startTime = time.Now()
	num := uint64(numKeys * mil)
	c := y.NewCloser(4)
	go reportStats(c, db)
	go dropAll(c, db)
	go dropPrefix(c, db)
	go runGC(c, db)

	if sorted {
		err = writeSorted(db, num)
	} else {
		err = writeRandom(db, num)
	}

	c.SignalAndWait()
	return err
}

func showKeysStats(db *badger.DB) {
	var (
		internalKeyCount uint32
		moveKeyCount     uint32
		invalidKeyCount  uint32
		validKeyCount    uint32
	)

	txn := db.NewTransaction(false)
	defer txn.Discard()

	iopt := badger.DefaultIteratorOptions
	iopt.AllVersions = true
	iopt.InternalAccess = true
	it := txn.NewIterator(iopt)
	defer it.Close()

	for it.Rewind(); it.Valid(); it.Next() {
		i := it.Item()
		if bytes.HasPrefix(i.Key(), []byte("!badger!")) {
			internalKeyCount++
		}
		if bytes.HasPrefix(i.Key(), []byte("!badger!Move")) {
			moveKeyCount++
		}
		if i.IsDeletedOrExpired() {
			invalidKeyCount++
		} else {
			validKeyCount++
		}
	}
	fmt.Printf("Valid Keys: %d Invalid Keys: %d Move Keys:"+
		" %d Internal Keys: %d\n", validKeyCount, invalidKeyCount,
		moveKeyCount, internalKeyCount)
}

func reportStats(c *y.Closer, db *badger.DB) {
	defer c.Done()

	t := time.NewTicker(time.Second)
	defer t.Stop()

	for {
		select {
		case <-c.HasBeenClosed():
			return
		case <-t.C:
<<<<<<< HEAD
			// txn := db.NewTransaction(false)
			// defer txn.Discard()

			// iopt := badger.DefaultIteratorOptions
			// iopt.AllVersions = true
			// iopt.InternalAccess = true

			// it := txn.NewIterator(iopt)
			// defer it.Close()
			// for it.Rewind(); it.Valid(); it.Next() {
			// 	i := it.Item()
			// 	if bytes.HasPrefix(i.Key(), []byte("!badger!")) {
			// 		internalKeyCount++
			// 	}
			// 	if bytes.HasPrefix(i.Key(), []byte("!badger!Move")) {
			// 		moveKeyCount++
			// 	}
			// 	if i.IsDeletedOrExpired() {
			// 		invalidKeyCount++
			// 	} else {
			// 		validKeyCount++
			// 	}
			// }
=======
			if showKeysCount {
				showKeysStats(db)
			}
>>>>>>> 4c8fe7fd

			// fetch directory contents
			if showDir {
				err := filepath.Walk(sstDir, func(path string, info os.FileInfo, err error) error {
					fileSize := humanize.Bytes(uint64(info.Size()))
					files = append(files, "[Content] "+path+" "+fileSize)
					if filepath.Ext(path) == ".vlog" {
						vlogCount++
					}
					if filepath.Ext(path) == ".sst" {
						sstCount++
					}
					return nil
				})
				if err != nil {
					log.Printf("Error while fetching directory. %v.", err)
				} else {
					fmt.Printf("[Content] Number of files:%d\n", len(files))
					for _, file := range files {
						fmt.Println(file)
					}
					fmt.Printf("SST Count: %d vlog Count: %d\n", sstCount, vlogCount)
				}
			}

			dur := time.Since(startTime)
			sz := atomic.LoadUint64(&sizeWritten)
			entries := atomic.LoadUint64(&entriesWritten)
			bytesRate := sz / uint64(dur.Seconds())
			entriesRate := entries / uint64(dur.Seconds())
			fmt.Printf("Time elapsed: %s, bytes written: %s, speed: %s/sec, "+
				"entries written: %d, speed: %d/sec, gcSuccess: %d\n", y.FixedDuration(time.Since(startTime)),
				humanize.Bytes(sz), humanize.Bytes(bytesRate), entries, entriesRate, gcSuccess)
<<<<<<< HEAD
			// fmt.Printf("Valid Keys Count: %d\nInvalid Keys Count: %d\nMove Keys Count: %d\n"+
			// 	"Internal Keys Count: %d\n", validKeyCount, invalidKeyCount, moveKeyCount,
			// 	internalKeyCount)
=======
>>>>>>> 4c8fe7fd
		}
	}
}

func runGC(c *y.Closer, db *badger.DB) {
	defer c.Done()
	period, err := time.ParseDuration(gcPeriod)
	y.Check(err)
	t := time.NewTicker(period)
	defer t.Stop()
	for {
		select {
		case <-c.HasBeenClosed():
			return
		case <-t.C:
			if err := db.RunValueLogGC(gcDiscardRatio); err == nil {
				atomic.AddUint64(&gcSuccess, 1)
			} else {
				log.Printf("[GC] Failed due to following err %v", err)
			}
		}
	}
}

func dropAll(c *y.Closer, db *badger.DB) {
	defer c.Done()

	dropPeriod, err := time.ParseDuration(dropAllPeriod)
	y.Check(err)
	if dropPeriod == 0 {
		return
	}

	t := time.NewTicker(dropPeriod)
	defer t.Stop()
	for {
		select {
		case <-c.HasBeenClosed():
			return
		case <-t.C:
			fmt.Println("[DropAll] Started")
			err := db.DropAll()
			for err == badger.ErrBlockedWrites {
				err = db.DropAll()
				time.Sleep(time.Millisecond * 300)
			}

			if err != nil {
				fmt.Println("[DropAll] Failed")
			} else {
				fmt.Println("[DropAll] Successful")
			}
		}
	}
}

func dropPrefix(c *y.Closer, db *badger.DB) {
	defer c.Done()

	dropPeriod, err := time.ParseDuration(dropPrefixPeriod)
	y.Check(err)
	if dropPeriod == 0 {
		return
	}

	t := time.NewTicker(dropPeriod)
	defer t.Stop()
	for {
		select {
		case <-c.HasBeenClosed():
			return
		case <-t.C:
			fmt.Println("[DropPrefix] Started")
			prefix := make([]byte, 1+int(float64(keySz)*0.1))
			y.Check2(rand.Read(prefix))
			err = db.DropPrefix(prefix)

			if err != nil {
				panic(err)
			} else {
				fmt.Println("[DropPrefix] Successful")
			}
		}
	}
}<|MERGE_RESOLUTION|>--- conflicted
+++ resolved
@@ -17,6 +17,7 @@
 package cmd
 
 import (
+	"bytes"
 	"encoding/binary"
 	"fmt"
 	"log"
@@ -343,36 +344,9 @@
 		case <-c.HasBeenClosed():
 			return
 		case <-t.C:
-<<<<<<< HEAD
-			// txn := db.NewTransaction(false)
-			// defer txn.Discard()
-
-			// iopt := badger.DefaultIteratorOptions
-			// iopt.AllVersions = true
-			// iopt.InternalAccess = true
-
-			// it := txn.NewIterator(iopt)
-			// defer it.Close()
-			// for it.Rewind(); it.Valid(); it.Next() {
-			// 	i := it.Item()
-			// 	if bytes.HasPrefix(i.Key(), []byte("!badger!")) {
-			// 		internalKeyCount++
-			// 	}
-			// 	if bytes.HasPrefix(i.Key(), []byte("!badger!Move")) {
-			// 		moveKeyCount++
-			// 	}
-			// 	if i.IsDeletedOrExpired() {
-			// 		invalidKeyCount++
-			// 	} else {
-			// 		validKeyCount++
-			// 	}
-			// }
-=======
 			if showKeysCount {
 				showKeysStats(db)
 			}
->>>>>>> 4c8fe7fd
-
 			// fetch directory contents
 			if showDir {
 				err := filepath.Walk(sstDir, func(path string, info os.FileInfo, err error) error {
@@ -405,12 +379,6 @@
 			fmt.Printf("Time elapsed: %s, bytes written: %s, speed: %s/sec, "+
 				"entries written: %d, speed: %d/sec, gcSuccess: %d\n", y.FixedDuration(time.Since(startTime)),
 				humanize.Bytes(sz), humanize.Bytes(bytesRate), entries, entriesRate, gcSuccess)
-<<<<<<< HEAD
-			// fmt.Printf("Valid Keys Count: %d\nInvalid Keys Count: %d\nMove Keys Count: %d\n"+
-			// 	"Internal Keys Count: %d\n", validKeyCount, invalidKeyCount, moveKeyCount,
-			// 	internalKeyCount)
-=======
->>>>>>> 4c8fe7fd
 		}
 	}
 }
