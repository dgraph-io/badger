--- conflicted
+++ resolved
@@ -65,13 +65,10 @@
 	loadBloomsOnOpen    bool
 	detectConflicts     bool
 	compression         bool
-<<<<<<< HEAD
 	dropAllPeriod       string
 	gcPeriod            string
 	gcDiscardRatio      float64
-=======
 	ttlDuration         uint32
->>>>>>> 6269b145
 
 	gcSuccess uint64
 )
@@ -110,13 +107,10 @@
 		"If true, it badger will detect the conflicts")
 	writeBenchCmd.Flags().BoolVar(&compression, "compression", false,
 		"If true, badger will use ZSTD mode")
-<<<<<<< HEAD
 	writeBenchCmd.Flags().StringVar(&dropAllPeriod, "dropall", "0s",
 		"Period of dropping all. If 0, doesn't drops all.")
-=======
 	writeBenchCmd.Flags().Uint32Var(&ttlDuration, "entry-ttl", 0,
 		"TTL duration in seconds for the entries, 0 means without TTL")
->>>>>>> 6269b145
 	writeBenchCmd.Flags().StringVarP(&gcPeriod, "gc-every", "g", "5m", "GC Period.")
 	writeBenchCmd.Flags().Float64VarP(&gcDiscardRatio, "gc-ratio", "r", 0.5, "GC discard ratio.")
 }
@@ -131,24 +125,18 @@
 	for i := uint64(1); i <= num; i++ {
 		key := make([]byte, keySz)
 		y.Check2(rand.Read(key))
-<<<<<<< HEAD
-		err := batch.Set(key, value)
+    e := badger.NewEntry(key, value)
+    if ttlDuration {
+      e.WithTTL(time.Duration(ttlDuration) * time.Second)
+    }
+    err := batch.SetEntry(e)
 		for err == badger.ErrBlockedWrites {
 			time.Sleep(time.Second)
 			batch = db.NewWriteBatch()
-			err = batch.Set(key, value)
+			err = batch.SetEntry(e)
 		}
 		if err != nil {
 			panic(err)
-=======
-
-		e := badger.NewEntry(key, value)
-		if ttlDuration != 0 {
-			e.WithTTL(time.Duration(ttlDuration) * time.Second)
-		}
-		if err := batch.SetEntry(e); err != nil {
-			return err
->>>>>>> 6269b145
 		}
 
 		atomic.AddUint64(&entriesWritten, 1)
