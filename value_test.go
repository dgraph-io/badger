/*
 * Copyright 2017 Dgraph Labs, Inc. and Contributors
 *
 * Licensed under the Apache License, Version 2.0 (the "License");
 * you may not use this file except in compliance with the License.
 * You may obtain a copy of the License at
 *
 *     http://www.apache.org/licenses/LICENSE-2.0
 *
 * Unless required by applicable law or agreed to in writing, software
 * distributed under the License is distributed on an "AS IS" BASIS,
 * WITHOUT WARRANTIES OR CONDITIONS OF ANY KIND, either express or implied.
 * See the License for the specific language governing permissions and
 * limitations under the License.
 */

package badger

import (
	"bytes"
	"fmt"
	"io/ioutil"
	"math/rand"
	"os"
	"reflect"
	"sync"
	"testing"
	"time"

	"github.com/dgraph-io/badger/options"
	"github.com/dgraph-io/badger/y"
	humanize "github.com/dustin/go-humanize"
	"github.com/stretchr/testify/require"
	"golang.org/x/net/trace"
)

func TestValueBasic(t *testing.T) {
	dir, err := ioutil.TempDir("", "badger-test")
	y.Check(err)
	defer os.RemoveAll(dir)

	kv, _ := Open(getTestOptions(dir))
	defer kv.Close()
	log := &kv.vlog

	// Use value big enough that the value log writes them even if SyncWrites is false.
	const val1 = "sampleval012345678901234567890123"
	const val2 = "samplevalb012345678901234567890123"
	require.True(t, len(val1) >= kv.opt.ValueThreshold)

	e1 := &Entry{
		Key:   []byte("samplekey"),
		Value: []byte(val1),
		meta:  bitValuePointer,
	}
	e2 := &Entry{
		Key:   []byte("samplekeyb"),
		Value: []byte(val2),
		meta:  bitValuePointer,
	}

	b := new(request)
	b.Entries = []*Entry{e1, e2}

	log.write([]*request{b})
	require.Len(t, b.Ptrs, 2)
	t.Logf("Pointer written: %+v %+v\n", b.Ptrs[0], b.Ptrs[1])

	s := new(y.Slice)
	buf1, cb1, err1 := log.readValueBytes(b.Ptrs[0], s)
	buf2, cb2, err2 := log.readValueBytes(b.Ptrs[1], s)
	require.NoError(t, err1)
	require.NoError(t, err2)
	defer runCallback(cb1)
	defer runCallback(cb2)

	readEntries := []Entry{valueBytesToEntry(buf1), valueBytesToEntry(buf2)}
	require.EqualValues(t, []Entry{
		{
			Key:   []byte("samplekey"),
			Value: []byte(val1),
			meta:  bitValuePointer,
		},
		{
			Key:   []byte("samplekeyb"),
			Value: []byte(val2),
			meta:  bitValuePointer,
		},
	}, readEntries)

}

func TestValueGCManaged(t *testing.T) {
	dir, err := ioutil.TempDir("", "badger-test")
	require.NoError(t, err)
	defer os.RemoveAll(dir)

	N := 10000
	opt := getTestOptions(dir)
	opt.ValueLogMaxEntries = uint32(N / 10)
	opt.managedTxns = true
	db, err := Open(opt)
	require.NoError(t, err)
	defer db.Close()

	var ts uint64
	newTs := func() uint64 {
		ts++
		return ts
	}

	sz := 64 << 10
	var wg sync.WaitGroup
	for i := 0; i < N; i++ {
		v := make([]byte, sz)
		rand.Read(v[:rand.Intn(sz)])

		wg.Add(1)
		txn := db.NewTransactionAt(newTs(), true)
		require.NoError(t, txn.SetEntry(NewEntry([]byte(fmt.Sprintf("key%d", i)), v)))
		require.NoError(t, txn.CommitAt(newTs(), func(err error) {
			wg.Done()
			require.NoError(t, err)
		}))
	}

	for i := 0; i < N; i++ {
		wg.Add(1)
		txn := db.NewTransactionAt(newTs(), true)
		require.NoError(t, txn.Delete([]byte(fmt.Sprintf("key%d", i))))
		require.NoError(t, txn.CommitAt(newTs(), func(err error) {
			wg.Done()
			require.NoError(t, err)
		}))
	}
	wg.Wait()
	files, err := ioutil.ReadDir(dir)
	require.NoError(t, err)
	for _, fi := range files {
		t.Logf("File: %s. Size: %s\n", fi.Name(), humanize.Bytes(uint64(fi.Size())))
	}

	for i := 0; i < 100; i++ {
		// Try at max 100 times to GC even a single value log file.
		if err := db.RunValueLogGC(0.0001); err == nil {
			return // Done
		}
	}
	require.Fail(t, "Unable to GC even a single value log file.")
}

func TestValueGC(t *testing.T) {
	dir, err := ioutil.TempDir("", "badger-test")
	require.NoError(t, err)
	defer os.RemoveAll(dir)
	opt := getTestOptions(dir)
	opt.ValueLogFileSize = 1 << 20

	kv, _ := Open(opt)
	defer kv.Close()

	sz := 32 << 10
	txn := kv.NewTransaction(true)
	for i := 0; i < 100; i++ {
		v := make([]byte, sz)
		rand.Read(v[:rand.Intn(sz)])
		require.NoError(t, txn.SetEntry(NewEntry([]byte(fmt.Sprintf("key%d", i)), v)))
		if i%20 == 0 {
			require.NoError(t, txn.Commit())
			txn = kv.NewTransaction(true)
		}
	}
	require.NoError(t, txn.Commit())

	for i := 0; i < 45; i++ {
		txnDelete(t, kv, []byte(fmt.Sprintf("key%d", i)))
	}

	kv.vlog.filesLock.RLock()
	lf := kv.vlog.filesMap[kv.vlog.sortedFids()[0]]
	kv.vlog.filesLock.RUnlock()

	//	lf.iterate(0, func(e Entry) bool {
	//		e.print("lf")
	//		return true
	//	})

	tr := trace.New("Test", "Test")
	defer tr.Finish()
	kv.vlog.rewrite(lf, tr)
	for i := 45; i < 100; i++ {
		key := []byte(fmt.Sprintf("key%d", i))

		require.NoError(t, kv.View(func(txn *Txn) error {
			item, err := txn.Get(key)
			require.NoError(t, err)
			val := getItemValue(t, item)
			require.NotNil(t, val)
			require.True(t, len(val) == sz, "Size found: %d", len(val))
			return nil
		}))
	}
}

func TestValueGC2(t *testing.T) {
	dir, err := ioutil.TempDir("", "badger-test")
	require.NoError(t, err)
	defer os.RemoveAll(dir)
	opt := getTestOptions(dir)
	opt.ValueLogFileSize = 1 << 20

	kv, _ := Open(opt)
	defer kv.Close()

	sz := 32 << 10
	txn := kv.NewTransaction(true)
	for i := 0; i < 100; i++ {
		v := make([]byte, sz)
		rand.Read(v[:rand.Intn(sz)])
		require.NoError(t, txn.SetEntry(NewEntry([]byte(fmt.Sprintf("key%d", i)), v)))
		if i%20 == 0 {
			require.NoError(t, txn.Commit())
			txn = kv.NewTransaction(true)
		}
	}
	require.NoError(t, txn.Commit())

	for i := 0; i < 5; i++ {
		txnDelete(t, kv, []byte(fmt.Sprintf("key%d", i)))
	}

	for i := 5; i < 10; i++ {
		v := []byte(fmt.Sprintf("value%d", i))
		txnSet(t, kv, []byte(fmt.Sprintf("key%d", i)), v, 0)
	}

	kv.vlog.filesLock.RLock()
	lf := kv.vlog.filesMap[kv.vlog.sortedFids()[0]]
	kv.vlog.filesLock.RUnlock()

	//	lf.iterate(0, func(e Entry) bool {
	//		e.print("lf")
	//		return true
	//	})

	tr := trace.New("Test", "Test")
	defer tr.Finish()
	kv.vlog.rewrite(lf, tr)
	for i := 0; i < 5; i++ {
		key := []byte(fmt.Sprintf("key%d", i))
		require.NoError(t, kv.View(func(txn *Txn) error {
			_, err := txn.Get(key)
			require.Equal(t, ErrKeyNotFound, err)
			return nil
		}))
	}
	for i := 5; i < 10; i++ {
		key := []byte(fmt.Sprintf("key%d", i))
		require.NoError(t, kv.View(func(txn *Txn) error {
			item, err := txn.Get(key)
			require.NoError(t, err)
			val := getItemValue(t, item)
			require.NotNil(t, val)
			require.Equal(t, string(val), fmt.Sprintf("value%d", i))
			return nil
		}))
	}
	for i := 10; i < 100; i++ {
		key := []byte(fmt.Sprintf("key%d", i))
		require.NoError(t, kv.View(func(txn *Txn) error {
			item, err := txn.Get(key)
			require.NoError(t, err)
			val := getItemValue(t, item)
			require.NotNil(t, val)
			require.True(t, len(val) == sz, "Size found: %d", len(val))
			return nil
		}))
	}
}

func TestValueGC3(t *testing.T) {
	dir, err := ioutil.TempDir("", "badger-test")
	require.NoError(t, err)
	defer os.RemoveAll(dir)
	opt := getTestOptions(dir)
	opt.ValueLogFileSize = 1 << 20

	kv, err := Open(opt)
	require.NoError(t, err)
	defer kv.Close()

	// We want to test whether an iterator can continue through a value log GC.

	valueSize := 32 << 10

	var value3 []byte
	txn := kv.NewTransaction(true)
	for i := 0; i < 100; i++ {
		v := make([]byte, valueSize) // 32K * 100 will take >=3'276'800 B.
		if i == 3 {
			value3 = v
		}
		rand.Read(v[:])
		// Keys key000, key001, key002, such that sorted order matches insertion order
		require.NoError(t, txn.SetEntry(NewEntry([]byte(fmt.Sprintf("key%03d", i)), v)))
		if i%20 == 0 {
			require.NoError(t, txn.Commit())
			txn = kv.NewTransaction(true)
		}
	}
	require.NoError(t, txn.Commit())

	// Start an iterator to keys in the first value log file
	itOpt := IteratorOptions{
		PrefetchValues: false,
		PrefetchSize:   0,
		Reverse:        false,
	}

	txn = kv.NewTransaction(true)
	it := txn.NewIterator(itOpt)
	defer it.Close()
	// Walk a few keys
	it.Rewind()
	require.True(t, it.Valid())
	item := it.Item()
	require.Equal(t, []byte("key000"), item.Key())
	it.Next()
	require.True(t, it.Valid())
	item = it.Item()
	require.Equal(t, []byte("key001"), item.Key())
	it.Next()
	require.True(t, it.Valid())
	item = it.Item()
	require.Equal(t, []byte("key002"), item.Key())

	// Like other tests, we pull out a logFile to rewrite it directly

	kv.vlog.filesLock.RLock()
	logFile := kv.vlog.filesMap[kv.vlog.sortedFids()[0]]
	kv.vlog.filesLock.RUnlock()

	tr := trace.New("Test", "Test")
	defer tr.Finish()
	kv.vlog.rewrite(logFile, tr)
	it.Next()
	require.True(t, it.Valid())
	item = it.Item()
	require.Equal(t, []byte("key003"), item.Key())

	v3, err := item.ValueCopy(nil)
	require.NoError(t, err)
	require.Equal(t, value3, v3)
}

func TestValueGC4(t *testing.T) {
	dir, err := ioutil.TempDir("", "badger-test")
	require.NoError(t, err)
	defer os.RemoveAll(dir)
	opt := getTestOptions(dir)
	opt.ValueLogFileSize = 1 << 20
	opt.Truncate = true

	kv, err := Open(opt)
	require.NoError(t, err)
	defer kv.Close()

	sz := 128 << 10 // 5 entries per value log file.
	txn := kv.NewTransaction(true)
	for i := 0; i < 24; i++ {
		v := make([]byte, sz)
		rand.Read(v[:rand.Intn(sz)])
		require.NoError(t, txn.SetEntry(NewEntry([]byte(fmt.Sprintf("key%d", i)), v)))
		if i%3 == 0 {
			require.NoError(t, txn.Commit())
			txn = kv.NewTransaction(true)
		}
	}
	require.NoError(t, txn.Commit())

	for i := 0; i < 8; i++ {
		txnDelete(t, kv, []byte(fmt.Sprintf("key%d", i)))
	}

	for i := 8; i < 16; i++ {
		v := []byte(fmt.Sprintf("value%d", i))
		txnSet(t, kv, []byte(fmt.Sprintf("key%d", i)), v, 0)
	}

	kv.vlog.filesLock.RLock()
	lf0 := kv.vlog.filesMap[kv.vlog.sortedFids()[0]]
	lf1 := kv.vlog.filesMap[kv.vlog.sortedFids()[1]]
	kv.vlog.filesLock.RUnlock()

	//	lf.iterate(0, func(e Entry) bool {
	//		e.print("lf")
	//		return true
	//	})

	tr := trace.New("Test", "Test")
	defer tr.Finish()
	kv.vlog.rewrite(lf0, tr)
	kv.vlog.rewrite(lf1, tr)

	err = kv.vlog.Close()
	require.NoError(t, err)

	err = kv.vlog.open(kv, valuePointer{Fid: 2}, kv.replayFunction())
	require.NoError(t, err)

	for i := 0; i < 8; i++ {
		key := []byte(fmt.Sprintf("key%d", i))
		require.NoError(t, kv.View(func(txn *Txn) error {
			_, err := txn.Get(key)
			require.Equal(t, ErrKeyNotFound, err)
			return nil
		}))
	}
	for i := 8; i < 16; i++ {
		key := []byte(fmt.Sprintf("key%d", i))
		require.NoError(t, kv.View(func(txn *Txn) error {
			item, err := txn.Get(key)
			require.NoError(t, err)
			val := getItemValue(t, item)
			require.NotNil(t, val)
			require.Equal(t, string(val), fmt.Sprintf("value%d", i))
			return nil
		}))
	}
}

func TestPersistLFDiscardStats(t *testing.T) {
	dir, err := ioutil.TempDir("", "badger-test")
	require.NoError(t, err)
	defer os.RemoveAll(dir)
	opt := getTestOptions(dir)
	opt.ValueLogFileSize = 1 << 20
	opt.Truncate = true
	// avoid compaction on close, so that discard map remains same
	opt.CompactL0OnClose = false

	db, err := Open(opt)
	require.NoError(t, err)

	sz := 128 << 10 // 5 entries per value log file.
	v := make([]byte, sz)
	rand.Read(v[:rand.Intn(sz)])
	txn := db.NewTransaction(true)
	for i := 0; i < 500; i++ {
		require.NoError(t, txn.SetEntry(NewEntry([]byte(fmt.Sprintf("key%d", i)), v)))
		if i%3 == 0 {
			require.NoError(t, txn.Commit())
			txn = db.NewTransaction(true)
		}
	}
	require.NoError(t, txn.Commit(), "error while committing txn")

	for i := 0; i < 500; i++ {
		// use Entry.WithDiscard() to delete entries, because this causes data to be flushed on
		// disk, creating SSTs. Simple Delete was having data in Memtables only.
		err = db.Update(func(txn *Txn) error {
			return txn.SetEntry(NewEntry([]byte(fmt.Sprintf("key%d", i)), v).WithDiscard())
		})
		require.NoError(t, err)
	}

	// wait for compaction to complete
	time.Sleep(1 * time.Second)

	persistedMap := make(map[uint32]int64)
	db.vlog.lfDiscardStats.Lock()
	for k, v := range db.vlog.lfDiscardStats.m {
		persistedMap[k] = v
	}
	db.vlog.lfDiscardStats.Unlock()
	err = db.Close()
	require.NoError(t, err)

	db, err = Open(opt)
	require.NoError(t, err)
	defer db.Close()
	require.True(t, reflect.DeepEqual(persistedMap, db.vlog.lfDiscardStats.m),
		"Discard maps are not equal")
}

func TestChecksums(t *testing.T) {
	dir, err := ioutil.TempDir("", "badger-test")
	require.NoError(t, err)
	defer os.RemoveAll(dir)

	// Set up SST with K1=V1
	opts := getTestOptions(dir)
	opts.Truncate = true
	opts.ValueLogFileSize = 100 * 1024 * 1024 // 100Mb
	kv, err := Open(opts)
	require.NoError(t, err)
	require.NoError(t, kv.Close())

	var (
		k0 = []byte("k0")
		k1 = []byte("k1")
		k2 = []byte("k2")
		k3 = []byte("k3")
		v0 = []byte("value0-012345678901234567890123012345678901234567890123")
		v1 = []byte("value1-012345678901234567890123012345678901234567890123")
		v2 = []byte("value2-012345678901234567890123012345678901234567890123")
		v3 = []byte("value3-012345678901234567890123012345678901234567890123")
	)
	// Make sure the value log would actually store the item
	require.True(t, len(v0) >= kv.opt.ValueThreshold)

	// Use a vlog with K0=V0 and a (corrupted) second transaction(k1,k2)
	buf := createVlog(t, []*Entry{
		{Key: k0, Value: v0},
		{Key: k1, Value: v1},
		{Key: k2, Value: v2},
	})
	buf[len(buf)-1]++ // Corrupt last byte
	require.NoError(t, ioutil.WriteFile(vlogFilePath(dir, 0), buf, 0777))

	// K1 should exist, but K2 shouldn't.
	kv, err = Open(opts)
	require.NoError(t, err)

	require.NoError(t, kv.View(func(txn *Txn) error {
		item, err := txn.Get(k0)
		require.NoError(t, err)
		require.Equal(t, getItemValue(t, item), v0)

		_, err = txn.Get(k1)
		require.Equal(t, ErrKeyNotFound, err)

		_, err = txn.Get(k2)
		require.Equal(t, ErrKeyNotFound, err)
		return nil
	}))

	// Write K3 at the end of the vlog.
	txnSet(t, kv, k3, v3, 0)
	require.NoError(t, kv.Close())

	// The vlog should contain K0 and K3 (K1 and k2 was lost when Badger started up
	// last due to checksum failure).
	kv, err = Open(opts)
	require.NoError(t, err)

	{
		txn := kv.NewTransaction(false)

		iter := txn.NewIterator(DefaultIteratorOptions)
		iter.Seek(k0)
		require.True(t, iter.Valid())
		it := iter.Item()
		require.Equal(t, it.Key(), k0)
		require.Equal(t, getItemValue(t, it), v0)
		iter.Next()
		require.True(t, iter.Valid())
		it = iter.Item()
		require.Equal(t, it.Key(), k3)
		require.Equal(t, getItemValue(t, it), v3)

		iter.Close()
		txn.Discard()
	}

	require.NoError(t, kv.Close())
}

func TestPartialAppendToValueLog(t *testing.T) {
	dir, err := ioutil.TempDir("", "badger-test")
	require.NoError(t, err)
	defer os.RemoveAll(dir)

	// Create skeleton files.
	opts := getTestOptions(dir)
	opts.Truncate = true
	opts.ValueLogFileSize = 100 * 1024 * 1024 // 100Mb
	kv, err := Open(opts)
	require.NoError(t, err)
	require.NoError(t, kv.Close())

	var (
		k0 = []byte("k0")
		k1 = []byte("k1")
		k2 = []byte("k2")
		k3 = []byte("k3")
		v0 = []byte("value0-01234567890123456789012012345678901234567890123")
		v1 = []byte("value1-01234567890123456789012012345678901234567890123")
		v2 = []byte("value2-01234567890123456789012012345678901234567890123")
		v3 = []byte("value3-01234567890123456789012012345678901234567890123")
	)
	// Values need to be long enough to actually get written to value log.
	require.True(t, len(v3) >= kv.opt.ValueThreshold)

	// Create truncated vlog to simulate a partial append.
	// k0 - single transaction, k1 and k2 in another transaction
	buf := createVlog(t, []*Entry{
		{Key: k0, Value: v0},
		{Key: k1, Value: v1},
		{Key: k2, Value: v2},
	})
	buf = buf[:len(buf)-6]
	require.NoError(t, ioutil.WriteFile(vlogFilePath(dir, 0), buf, 0777))

	// Badger should now start up
	kv, err = Open(opts)
	require.NoError(t, err)

	require.NoError(t, kv.View(func(txn *Txn) error {
		item, err := txn.Get(k0)
		require.NoError(t, err)
		require.Equal(t, v0, getItemValue(t, item))

		_, err = txn.Get(k1)
		require.Equal(t, ErrKeyNotFound, err)
		_, err = txn.Get(k2)
		require.Equal(t, ErrKeyNotFound, err)
		return nil
	}))

	// When K3 is set, it should be persisted after a restart.
	txnSet(t, kv, k3, v3, 0)
	require.NoError(t, kv.Close())
	kv, err = Open(opts)
	require.NoError(t, err)
	checkKeys(t, kv, [][]byte{k3})

	// Replay value log from beginning, badger head is past k2.
	require.NoError(t, kv.vlog.Close())
	require.NoError(t,
		kv.vlog.open(kv, valuePointer{Fid: 0}, kv.replayFunction()))
	require.NoError(t, kv.Close())
}

func TestReadOnlyOpenWithPartialAppendToValueLog(t *testing.T) {
	dir, err := ioutil.TempDir("", "badger-test")
	require.NoError(t, err)
	defer os.RemoveAll(dir)

	// Create skeleton files.
	opts := getTestOptions(dir)
	opts.ValueLogFileSize = 100 * 1024 * 1024 // 100Mb
	kv, err := Open(opts)
	require.NoError(t, err)
	require.NoError(t, kv.Close())

	var (
		k0 = []byte("k0")
		k1 = []byte("k1")
		k2 = []byte("k2")
		v0 = []byte("value0-012345678901234567890123")
		v1 = []byte("value1-012345678901234567890123")
		v2 = []byte("value2-012345678901234567890123")
	)

	// Create truncated vlog to simulate a partial append.
	// k0 - single transaction, k1 and k2 in another transaction
	buf := createVlog(t, []*Entry{
		{Key: k0, Value: v0},
		{Key: k1, Value: v1},
		{Key: k2, Value: v2},
	})
	buf = buf[:len(buf)-6]
	require.NoError(t, ioutil.WriteFile(vlogFilePath(dir, 0), buf, 0777))

	opts.ReadOnly = true
	// Badger should fail a read-only open with values to replay
	kv, err = Open(opts)
	require.Error(t, err)
	require.Regexp(t, "Database was not properly closed, cannot open read-only|Read-only mode is not supported on Windows", err.Error())
}

func TestValueLogTrigger(t *testing.T) {
	t.Skip("Difficult to trigger compaction, so skipping. Re-enable after fixing #226")
	dir, err := ioutil.TempDir("", "badger-test")
	require.NoError(t, err)
	defer os.RemoveAll(dir)

	opt := getTestOptions(dir)
	opt.ValueLogFileSize = 1 << 20
	kv, err := Open(opt)
	require.NoError(t, err)

	// Write a lot of data, so it creates some work for valug log GC.
	sz := 32 << 10
	txn := kv.NewTransaction(true)
	for i := 0; i < 100; i++ {
		v := make([]byte, sz)
		rand.Read(v[:rand.Intn(sz)])
		require.NoError(t, txn.SetEntry(NewEntry([]byte(fmt.Sprintf("key%d", i)), v)))
		if i%20 == 0 {
			require.NoError(t, txn.Commit())
			txn = kv.NewTransaction(true)
		}
	}
	require.NoError(t, txn.Commit())

	for i := 0; i < 45; i++ {
		txnDelete(t, kv, []byte(fmt.Sprintf("key%d", i)))
	}

	require.NoError(t, kv.RunValueLogGC(0.5))

	require.NoError(t, kv.Close())

	err = kv.RunValueLogGC(0.5)
	require.Equal(t, ErrRejected, err, "Error should be returned after closing DB.")
}

func createVlog(t *testing.T, entries []*Entry) []byte {
	dir, err := ioutil.TempDir("", "badger-test")
	require.NoError(t, err)
	defer os.RemoveAll(dir)

	opts := getTestOptions(dir)
	opts.ValueLogFileSize = 100 * 1024 * 1024 // 100Mb
	kv, err := Open(opts)
	require.NoError(t, err)
	txnSet(t, kv, entries[0].Key, entries[0].Value, entries[0].meta)
	entries = entries[1:]
	txn := kv.NewTransaction(true)
	for _, entry := range entries {
		require.NoError(t, txn.SetEntry(NewEntry(entry.Key, entry.Value).WithMeta(entry.meta)))
	}
	require.NoError(t, txn.Commit())
	require.NoError(t, kv.Close())

	filename := vlogFilePath(dir, 0)
	buf, err := ioutil.ReadFile(filename)
	require.NoError(t, err)
	return buf
}

func TestPenultimateLogCorruption(t *testing.T) {
	dir, err := ioutil.TempDir("", "badger-test")
	require.NoError(t, err)
	defer os.RemoveAll(dir)
	opt := getTestOptions(dir)
	opt.ValueLogLoadingMode = options.FileIO
	// Each txn generates at least two entries. 3 txns will fit each file.
	opt.ValueLogMaxEntries = 5
	opt.LogRotatesToFlush = 1000

	db0, err := Open(opt)
	require.NoError(t, err)

	h := testHelper{db: db0, t: t}
	h.writeRange(0, 7)
	h.readRange(0, 7)

	for i := 2; i >= 0; i-- {
		fpath := vlogFilePath(dir, uint32(i))
		fi, err := os.Stat(fpath)
		require.NoError(t, err)
		require.True(t, fi.Size() > 0, "Empty file at log=%d", i)
		if i == 0 {
			err := os.Truncate(fpath, fi.Size()-1)
			require.NoError(t, err)
		}
	}
	// Simulate a crash by not closing db0, but releasing the locks.
	if db0.dirLockGuard != nil {
		require.NoError(t, db0.dirLockGuard.release())
	}
	if db0.valueDirGuard != nil {
		require.NoError(t, db0.valueDirGuard.release())
	}

	opt.Truncate = true
	db1, err := Open(opt)
	require.NoError(t, err)
	h.db = db1
	h.readRange(0, 1) // Only 2 should be gone, because it is at the end of logfile 0.
	h.readRange(3, 7)
	err = db1.View(func(txn *Txn) error {
		_, err := txn.Get(h.key(2)) // Verify that 2 is gone.
		require.Equal(t, ErrKeyNotFound, err)
		return nil
	})
	require.NoError(t, err)
	require.NoError(t, db1.Close())
}

func checkKeys(t *testing.T, kv *DB, keys [][]byte) {
	i := 0
	txn := kv.NewTransaction(false)
	iter := txn.NewIterator(IteratorOptions{})
	for iter.Seek(keys[0]); iter.Valid(); iter.Next() {
		require.Equal(t, iter.Item().Key(), keys[i])
		i++
	}
	require.Equal(t, i, len(keys))
}

type testHelper struct {
	db  *DB
	t   *testing.T
	val []byte
}

func (th *testHelper) key(i int) []byte {
	return []byte(fmt.Sprintf("%010d", i))
}
func (th *testHelper) value() []byte {
	if len(th.val) > 0 {
		return th.val
	}
	th.val = make([]byte, 100)
	y.Check2(rand.Read(th.val))
	return th.val
}

// writeRange [from, to].
func (th *testHelper) writeRange(from, to int) {
	for i := from; i <= to; i++ {
		err := th.db.Update(func(txn *Txn) error {
			return txn.SetEntry(NewEntry(th.key(i), th.value()))
		})
		require.NoError(th.t, err)
	}
}

func (th *testHelper) readRange(from, to int) {
	for i := from; i <= to; i++ {
		err := th.db.View(func(txn *Txn) error {
			item, err := txn.Get(th.key(i))
			if err != nil {
				return err
			}
			return item.Value(func(val []byte) error {
				require.Equal(th.t, val, th.value(), "key=%q", th.key(i))
				return nil

			})
		})
		require.NoError(th.t, err, "key=%q", th.key(i))
	}
}

// Test Bug #578, which showed that if a value is moved during value log GC, an
// older version can end up at a higher level in the LSM tree than a newer
// version, causing the data to not be returned.
func TestBug578(t *testing.T) {
	dir, err := ioutil.TempDir("", "badger-test")
	y.Check(err)
	defer os.RemoveAll(dir)

	db, err := Open(DefaultOptions(dir).
		WithValueLogMaxEntries(64).
		WithMaxTableSize(1 << 13))
	require.NoError(t, err)

	h := testHelper{db: db, t: t}

	// Let's run this whole thing a few times.
	for j := 0; j < 10; j++ {
		t.Logf("Cycle: %d\n", j)
		h.writeRange(0, 32)
		h.writeRange(0, 10)
		h.writeRange(50, 72)
		h.writeRange(40, 72)
		h.writeRange(40, 72)

		// Run value log GC a few times.
		for i := 0; i < 5; i++ {
			db.RunValueLogGC(0.5)
		}
		h.readRange(0, 10)
	}
}

func BenchmarkReadWrite(b *testing.B) {
	rwRatio := []float32{
		0.1, 0.2, 0.5, 1.0,
	}
	valueSize := []int{
		64, 128, 256, 512, 1024, 2048, 4096, 8192, 16384,
	}

	for _, vsz := range valueSize {
		for _, rw := range rwRatio {
			b.Run(fmt.Sprintf("%3.1f,%04d", rw, vsz), func(b *testing.B) {
				dir, err := ioutil.TempDir("", "vlog-benchmark")
				y.Check(err)
				defer os.RemoveAll(dir)

				db, err := Open(getTestOptions(dir))
				y.Check(err)

				vl := &db.vlog
				b.ResetTimer()

				for i := 0; i < b.N; i++ {
					e := new(Entry)
					e.Key = make([]byte, 16)
					e.Value = make([]byte, vsz)
					bl := new(request)
					bl.Entries = []*Entry{e}

					var ptrs []valuePointer

					vl.write([]*request{bl})
					ptrs = append(ptrs, bl.Ptrs...)

					f := rand.Float32()
					if f < rw {
						vl.write([]*request{bl})

					} else {
						ln := len(ptrs)
						if ln == 0 {
							b.Fatalf("Zero length of ptrs")
						}
						idx := rand.Intn(ln)
						s := new(y.Slice)
						buf, cb, err := vl.readValueBytes(ptrs[idx], s)
						if err != nil {
							b.Fatalf("Benchmark Read: %v", err)
						}

						e := valueBytesToEntry(buf)
						if len(e.Key) != 16 {
							b.Fatalf("Key is invalid")
						}
						if len(e.Value) != vsz {
							b.Fatalf("Value is invalid")
						}
						cb()
					}
				}
			})
		}
	}
}

// Regression test for https://github.com/dgraph-io/badger/issues/817
func TestValueLogTruncate(t *testing.T) {
	dir, err := ioutil.TempDir("", "badger-test")
	require.NoError(t, err)
	defer os.RemoveAll(dir)

	db, err := Open(DefaultOptions(dir).WithTruncate(true))
	require.NoError(t, err)
	// Insert 1 entry so that we have valid data in first vlog file
	require.NoError(t, db.Update(func(txn *Txn) error {
		return txn.Set([]byte("foo"), nil)
	}))

	fileCountBeforeCorruption := len(db.vlog.filesMap)

	require.NoError(t, db.Close())

	// Create two vlog files corrupted data. These will be truncated when DB starts next time
	require.NoError(t, ioutil.WriteFile(vlogFilePath(dir, 1), []byte("foo"), 0664))
	require.NoError(t, ioutil.WriteFile(vlogFilePath(dir, 2), []byte("foo"), 0664))

	db, err = Open(DefaultOptions(dir).WithTruncate(true))
	require.NoError(t, err)

	// Ensure vlog file with id=1 is not present
	require.Nil(t, db.vlog.filesMap[1])

	// Ensure filesize of fid=2 is zero
	zeroFile, ok := db.vlog.filesMap[2]
	require.True(t, ok)
	fileStat, err := zeroFile.fd.Stat()
	require.NoError(t, err)
	require.Zero(t, fileStat.Size())

	fileCountAfterCorruption := len(db.vlog.filesMap)
	// +1 because the file with id=2 will be completely truncated. It won't be deleted.
	// There would be two files. fid=0 with valid data, fid=2 with zero data (truncated).
	require.Equal(t, fileCountBeforeCorruption+1, fileCountAfterCorruption)
	// Max file ID would point to the last vlog file, which is fid=2 in this case
	require.Equal(t, 2, int(db.vlog.maxFid))
	require.NoError(t, db.Close())
}

<<<<<<< HEAD
func TestReadEntry(t *testing.T) {
	var s safeRead
	k := []byte("foo")
	v := []byte("bar")
	e := NewEntry(k, v)
=======
func TestSafeEntry(t *testing.T) {
	var s safeRead
	e := NewEntry([]byte("foo"), []byte("bar"))
>>>>>>> 498b111e
	buf := bytes.NewBuffer(nil)
	_, err := encodeEntry(e, buf)
	require.NoError(t, err)

	hlen, err := s.nextHeaderLength(buf)
	require.NoError(t, err)

<<<<<<< HEAD
	ne, err := s.readEntry(buf, hlen)
	require.NoError(t, err)
	require.Equal(t, e.Key, ne.Key, "key mismatch")
	require.Equal(t, e.Value, ne.Value, "value mismatch")
=======
	ne, err := s.Entry(buf, hlen)
	require.NoError(t, err)
>>>>>>> 498b111e
	require.Equal(t, e.meta, ne.meta, "meta mismatch")
	require.Equal(t, e.UserMeta, ne.UserMeta, "usermeta mismatch")
	require.Equal(t, e.ExpiresAt, ne.ExpiresAt, "expiresAt mismatch")
}<|MERGE_RESOLUTION|>--- conflicted
+++ resolved
@@ -976,17 +976,12 @@
 	require.NoError(t, db.Close())
 }
 
-<<<<<<< HEAD
-func TestReadEntry(t *testing.T) {
+func TestSafeEntry(t *testing.T) {
 	var s safeRead
+
 	k := []byte("foo")
 	v := []byte("bar")
 	e := NewEntry(k, v)
-=======
-func TestSafeEntry(t *testing.T) {
-	var s safeRead
-	e := NewEntry([]byte("foo"), []byte("bar"))
->>>>>>> 498b111e
 	buf := bytes.NewBuffer(nil)
 	_, err := encodeEntry(e, buf)
 	require.NoError(t, err)
@@ -994,15 +989,10 @@
 	hlen, err := s.nextHeaderLength(buf)
 	require.NoError(t, err)
 
-<<<<<<< HEAD
 	ne, err := s.readEntry(buf, hlen)
 	require.NoError(t, err)
 	require.Equal(t, e.Key, ne.Key, "key mismatch")
 	require.Equal(t, e.Value, ne.Value, "value mismatch")
-=======
-	ne, err := s.Entry(buf, hlen)
-	require.NoError(t, err)
->>>>>>> 498b111e
 	require.Equal(t, e.meta, ne.meta, "meta mismatch")
 	require.Equal(t, e.UserMeta, ne.UserMeta, "usermeta mismatch")
 	require.Equal(t, e.ExpiresAt, ne.ExpiresAt, "expiresAt mismatch")
