/*
 * Copyright 2017 Dgraph Labs, Inc. and Contributors
 *
 * Licensed under the Apache License, Version 2.0 (the "License");
 * you may not use this file except in compliance with the License.
 * You may obtain a copy of the License at
 *
 *     http://www.apache.org/licenses/LICENSE-2.0
 *
 * Unless required by applicable law or agreed to in writing, software
 * distributed under the License is distributed on an "AS IS" BASIS,
 * WITHOUT WARRANTIES OR CONDITIONS OF ANY KIND, either express or implied.
 * See the License for the specific language governing permissions and
 * limitations under the License.
 */

package badger

import (
	"bytes"
	"fmt"
	"io/ioutil"
	"math/rand"
	"os"
	"reflect"
	"sync"
	"testing"
	"time"

	"github.com/dgraph-io/badger/options"
	"github.com/dgraph-io/badger/y"
	humanize "github.com/dustin/go-humanize"
	"github.com/stretchr/testify/require"
	"golang.org/x/net/trace"
)

func TestValueBasic(t *testing.T) {
	dir, err := ioutil.TempDir("", "badger-test")
	y.Check(err)
	defer os.RemoveAll(dir)

	kv, _ := Open(getTestOptions(dir))
	defer kv.Close()
	log := &kv.vlog

	// Use value big enough that the value log writes them even if SyncWrites is false.
	const val1 = "sampleval012345678901234567890123"
	const val2 = "samplevalb012345678901234567890123"
	require.True(t, len(val1) >= kv.opt.ValueThreshold)

	e1 := &Entry{
		Key:   []byte("samplekey"),
		Value: []byte(val1),
		meta:  bitValuePointer,
	}
	e2 := &Entry{
		Key:   []byte("samplekeyb"),
		Value: []byte(val2),
		meta:  bitValuePointer,
	}

	b := new(request)
	b.Entries = []*Entry{e1, e2}

	log.write([]*request{b})
	require.Len(t, b.Ptrs, 2)
	t.Logf("Pointer written: %+v %+v\n", b.Ptrs[0], b.Ptrs[1])

	s := new(y.Slice)
	buf1, cb1, err1 := log.readValueBytes(b.Ptrs[0], s)
	buf2, cb2, err2 := log.readValueBytes(b.Ptrs[1], s)
	require.NoError(t, err1)
	require.NoError(t, err2)
	defer runCallback(cb1)
	defer runCallback(cb2)

	readEntries := []Entry{valueBytesToEntry(buf1), valueBytesToEntry(buf2)}
	require.EqualValues(t, []Entry{
		{
			Key:   []byte("samplekey"),
			Value: []byte(val1),
			meta:  bitValuePointer,
		},
		{
			Key:   []byte("samplekeyb"),
			Value: []byte(val2),
			meta:  bitValuePointer,
		},
	}, readEntries)

}

func TestValueGCManaged(t *testing.T) {
	dir, err := ioutil.TempDir("", "badger-test")
	require.NoError(t, err)
	defer os.RemoveAll(dir)

	N := 10000
	opt := getTestOptions(dir)
	opt.ValueLogMaxEntries = uint32(N / 10)
	opt.managedTxns = true
	db, err := Open(opt)
	require.NoError(t, err)
	defer db.Close()

	var ts uint64
	newTs := func() uint64 {
		ts++
		return ts
	}

	sz := 64 << 10
	var wg sync.WaitGroup
	for i := 0; i < N; i++ {
		v := make([]byte, sz)
		rand.Read(v[:rand.Intn(sz)])

		wg.Add(1)
		txn := db.NewTransactionAt(newTs(), true)
		require.NoError(t, txn.SetEntry(NewEntry([]byte(fmt.Sprintf("key%d", i)), v)))
		require.NoError(t, txn.CommitAt(newTs(), func(err error) {
			wg.Done()
			require.NoError(t, err)
		}))
	}

	for i := 0; i < N; i++ {
		wg.Add(1)
		txn := db.NewTransactionAt(newTs(), true)
		require.NoError(t, txn.Delete([]byte(fmt.Sprintf("key%d", i))))
		require.NoError(t, txn.CommitAt(newTs(), func(err error) {
			wg.Done()
			require.NoError(t, err)
		}))
	}
	wg.Wait()
	files, err := ioutil.ReadDir(dir)
	require.NoError(t, err)
	for _, fi := range files {
		t.Logf("File: %s. Size: %s\n", fi.Name(), humanize.Bytes(uint64(fi.Size())))
	}

	for i := 0; i < 100; i++ {
		// Try at max 100 times to GC even a single value log file.
		if err := db.RunValueLogGC(0.0001); err == nil {
			return // Done
		}
	}
	require.Fail(t, "Unable to GC even a single value log file.")
}

func TestValueGC(t *testing.T) {
	dir, err := ioutil.TempDir("", "badger-test")
	require.NoError(t, err)
	defer os.RemoveAll(dir)
	opt := getTestOptions(dir)
	opt.ValueLogFileSize = 1 << 20

	kv, _ := Open(opt)
	defer kv.Close()

	sz := 32 << 10
	txn := kv.NewTransaction(true)
	for i := 0; i < 100; i++ {
		v := make([]byte, sz)
		rand.Read(v[:rand.Intn(sz)])
		require.NoError(t, txn.SetEntry(NewEntry([]byte(fmt.Sprintf("key%d", i)), v)))
		if i%20 == 0 {
			require.NoError(t, txn.Commit())
			txn = kv.NewTransaction(true)
		}
	}
	require.NoError(t, txn.Commit())

	for i := 0; i < 45; i++ {
		txnDelete(t, kv, []byte(fmt.Sprintf("key%d", i)))
	}

	kv.vlog.filesLock.RLock()
	lf := kv.vlog.filesMap[kv.vlog.sortedFids()[0]]
	kv.vlog.filesLock.RUnlock()

	//	lf.iterate(0, func(e Entry) bool {
	//		e.print("lf")
	//		return true
	//	})

	tr := trace.New("Test", "Test")
	defer tr.Finish()
	kv.vlog.rewrite(lf, tr)
	for i := 45; i < 100; i++ {
		key := []byte(fmt.Sprintf("key%d", i))

		require.NoError(t, kv.View(func(txn *Txn) error {
			item, err := txn.Get(key)
			require.NoError(t, err)
			val := getItemValue(t, item)
			require.NotNil(t, val)
			require.True(t, len(val) == sz, "Size found: %d", len(val))
			return nil
		}))
	}
}

func TestValueGC2(t *testing.T) {
	dir, err := ioutil.TempDir("", "badger-test")
	require.NoError(t, err)
	defer os.RemoveAll(dir)
	opt := getTestOptions(dir)
	opt.ValueLogFileSize = 1 << 20

	kv, _ := Open(opt)
	defer kv.Close()

	sz := 32 << 10
	txn := kv.NewTransaction(true)
	for i := 0; i < 100; i++ {
		v := make([]byte, sz)
		rand.Read(v[:rand.Intn(sz)])
		require.NoError(t, txn.SetEntry(NewEntry([]byte(fmt.Sprintf("key%d", i)), v)))
		if i%20 == 0 {
			require.NoError(t, txn.Commit())
			txn = kv.NewTransaction(true)
		}
	}
	require.NoError(t, txn.Commit())

	for i := 0; i < 5; i++ {
		txnDelete(t, kv, []byte(fmt.Sprintf("key%d", i)))
	}

	for i := 5; i < 10; i++ {
		v := []byte(fmt.Sprintf("value%d", i))
		txnSet(t, kv, []byte(fmt.Sprintf("key%d", i)), v, 0)
	}

	kv.vlog.filesLock.RLock()
	lf := kv.vlog.filesMap[kv.vlog.sortedFids()[0]]
	kv.vlog.filesLock.RUnlock()

	//	lf.iterate(0, func(e Entry) bool {
	//		e.print("lf")
	//		return true
	//	})

	tr := trace.New("Test", "Test")
	defer tr.Finish()
	kv.vlog.rewrite(lf, tr)
	for i := 0; i < 5; i++ {
		key := []byte(fmt.Sprintf("key%d", i))
		require.NoError(t, kv.View(func(txn *Txn) error {
			_, err := txn.Get(key)
			require.Equal(t, ErrKeyNotFound, err)
			return nil
		}))
	}
	for i := 5; i < 10; i++ {
		key := []byte(fmt.Sprintf("key%d", i))
		require.NoError(t, kv.View(func(txn *Txn) error {
			item, err := txn.Get(key)
			require.NoError(t, err)
			val := getItemValue(t, item)
			require.NotNil(t, val)
			require.Equal(t, string(val), fmt.Sprintf("value%d", i))
			return nil
		}))
	}
	for i := 10; i < 100; i++ {
		key := []byte(fmt.Sprintf("key%d", i))
		require.NoError(t, kv.View(func(txn *Txn) error {
			item, err := txn.Get(key)
			require.NoError(t, err)
			val := getItemValue(t, item)
			require.NotNil(t, val)
			require.True(t, len(val) == sz, "Size found: %d", len(val))
			return nil
		}))
	}
}

func TestValueGC3(t *testing.T) {
	dir, err := ioutil.TempDir("", "badger-test")
	require.NoError(t, err)
	defer os.RemoveAll(dir)
	opt := getTestOptions(dir)
	opt.ValueLogFileSize = 1 << 20

	kv, err := Open(opt)
	require.NoError(t, err)
	defer kv.Close()

	// We want to test whether an iterator can continue through a value log GC.

	valueSize := 32 << 10

	var value3 []byte
	txn := kv.NewTransaction(true)
	for i := 0; i < 100; i++ {
		v := make([]byte, valueSize) // 32K * 100 will take >=3'276'800 B.
		if i == 3 {
			value3 = v
		}
		rand.Read(v[:])
		// Keys key000, key001, key002, such that sorted order matches insertion order
		require.NoError(t, txn.SetEntry(NewEntry([]byte(fmt.Sprintf("key%03d", i)), v)))
		if i%20 == 0 {
			require.NoError(t, txn.Commit())
			txn = kv.NewTransaction(true)
		}
	}
	require.NoError(t, txn.Commit())

	// Start an iterator to keys in the first value log file
	itOpt := IteratorOptions{
		PrefetchValues: false,
		PrefetchSize:   0,
		Reverse:        false,
	}

	txn = kv.NewTransaction(true)
	it := txn.NewIterator(itOpt)
	defer it.Close()
	// Walk a few keys
	it.Rewind()
	require.True(t, it.Valid())
	item := it.Item()
	require.Equal(t, []byte("key000"), item.Key())
	it.Next()
	require.True(t, it.Valid())
	item = it.Item()
	require.Equal(t, []byte("key001"), item.Key())
	it.Next()
	require.True(t, it.Valid())
	item = it.Item()
	require.Equal(t, []byte("key002"), item.Key())

	// Like other tests, we pull out a logFile to rewrite it directly

	kv.vlog.filesLock.RLock()
	logFile := kv.vlog.filesMap[kv.vlog.sortedFids()[0]]
	kv.vlog.filesLock.RUnlock()

	tr := trace.New("Test", "Test")
	defer tr.Finish()
	kv.vlog.rewrite(logFile, tr)
	it.Next()
	require.True(t, it.Valid())
	item = it.Item()
	require.Equal(t, []byte("key003"), item.Key())

	v3, err := item.ValueCopy(nil)
	require.NoError(t, err)
	require.Equal(t, value3, v3)
}

func TestValueGC4(t *testing.T) {
	dir, err := ioutil.TempDir("", "badger-test")
	require.NoError(t, err)
	defer os.RemoveAll(dir)
	opt := getTestOptions(dir)
	opt.ValueLogFileSize = 1 << 20
	opt.Truncate = true

	kv, err := Open(opt)
	require.NoError(t, err)
	defer kv.Close()

	sz := 128 << 10 // 5 entries per value log file.
	txn := kv.NewTransaction(true)
	for i := 0; i < 24; i++ {
		v := make([]byte, sz)
		rand.Read(v[:rand.Intn(sz)])
		require.NoError(t, txn.SetEntry(NewEntry([]byte(fmt.Sprintf("key%d", i)), v)))
		if i%3 == 0 {
			require.NoError(t, txn.Commit())
			txn = kv.NewTransaction(true)
		}
	}
	require.NoError(t, txn.Commit())

	for i := 0; i < 8; i++ {
		txnDelete(t, kv, []byte(fmt.Sprintf("key%d", i)))
	}

	for i := 8; i < 16; i++ {
		v := []byte(fmt.Sprintf("value%d", i))
		txnSet(t, kv, []byte(fmt.Sprintf("key%d", i)), v, 0)
	}

	kv.vlog.filesLock.RLock()
	lf0 := kv.vlog.filesMap[kv.vlog.sortedFids()[0]]
	lf1 := kv.vlog.filesMap[kv.vlog.sortedFids()[1]]
	kv.vlog.filesLock.RUnlock()

	//	lf.iterate(0, func(e Entry) bool {
	//		e.print("lf")
	//		return true
	//	})

	tr := trace.New("Test", "Test")
	defer tr.Finish()
	kv.vlog.rewrite(lf0, tr)
	kv.vlog.rewrite(lf1, tr)

	err = kv.vlog.Close()
	require.NoError(t, err)

	err = kv.vlog.open(kv, valuePointer{Fid: 2}, kv.replayFunction())
	require.NoError(t, err)

	for i := 0; i < 8; i++ {
		key := []byte(fmt.Sprintf("key%d", i))
		require.NoError(t, kv.View(func(txn *Txn) error {
			_, err := txn.Get(key)
			require.Equal(t, ErrKeyNotFound, err)
			return nil
		}))
	}
	for i := 8; i < 16; i++ {
		key := []byte(fmt.Sprintf("key%d", i))
		require.NoError(t, kv.View(func(txn *Txn) error {
			item, err := txn.Get(key)
			require.NoError(t, err)
			val := getItemValue(t, item)
			require.NotNil(t, val)
			require.Equal(t, string(val), fmt.Sprintf("value%d", i))
			return nil
		}))
	}
}

func TestPersistLFDiscardStats(t *testing.T) {
	dir, err := ioutil.TempDir("", "badger-test")
	require.NoError(t, err)
	defer os.RemoveAll(dir)
	opt := getTestOptions(dir)
	opt.ValueLogFileSize = 1 << 20
	opt.Truncate = true
	// avoid compaction on close, so that discard map remains same
	opt.CompactL0OnClose = false

	db, err := Open(opt)
	require.NoError(t, err)

	sz := 128 << 10 // 5 entries per value log file.
	v := make([]byte, sz)
	rand.Read(v[:rand.Intn(sz)])
	txn := db.NewTransaction(true)
	for i := 0; i < 500; i++ {
		require.NoError(t, txn.SetEntry(NewEntry([]byte(fmt.Sprintf("key%d", i)), v)))
		if i%3 == 0 {
			require.NoError(t, txn.Commit())
			txn = db.NewTransaction(true)
		}
	}
	require.NoError(t, txn.Commit(), "error while committing txn")

	for i := 0; i < 500; i++ {
		// use Entry.WithDiscard() to delete entries, because this causes data to be flushed on
		// disk, creating SSTs. Simple Delete was having data in Memtables only.
		err = db.Update(func(txn *Txn) error {
			return txn.SetEntry(NewEntry([]byte(fmt.Sprintf("key%d", i)), v).WithDiscard())
		})
		require.NoError(t, err)
	}

	// wait for compaction to complete
	time.Sleep(1 * time.Second)

	persistedMap := make(map[uint32]int64)
	db.vlog.lfDiscardStats.Lock()
	for k, v := range db.vlog.lfDiscardStats.m {
		persistedMap[k] = v
	}
	db.vlog.lfDiscardStats.Unlock()
	err = db.Close()
	require.NoError(t, err)

	db, err = Open(opt)
	require.NoError(t, err)
	defer db.Close()
	require.True(t, reflect.DeepEqual(persistedMap, db.vlog.lfDiscardStats.m),
		"Discard maps are not equal")
}

func TestChecksums(t *testing.T) {
	dir, err := ioutil.TempDir("", "badger-test")
	require.NoError(t, err)
	defer os.RemoveAll(dir)

	// Set up SST with K1=V1
	opts := getTestOptions(dir)
	opts.Truncate = true
	opts.ValueLogFileSize = 100 * 1024 * 1024 // 100Mb
	kv, err := Open(opts)
	require.NoError(t, err)
	require.NoError(t, kv.Close())

	var (
		k0 = []byte("k0")
		k1 = []byte("k1")
		k2 = []byte("k2")
		k3 = []byte("k3")
		v0 = []byte("value0-012345678901234567890123012345678901234567890123")
		v1 = []byte("value1-012345678901234567890123012345678901234567890123")
		v2 = []byte("value2-012345678901234567890123012345678901234567890123")
		v3 = []byte("value3-012345678901234567890123012345678901234567890123")
	)
	// Make sure the value log would actually store the item
	require.True(t, len(v0) >= kv.opt.ValueThreshold)

	// Use a vlog with K0=V0 and a (corrupted) second transaction(k1,k2)
	buf := createVlog(t, []*Entry{
		{Key: k0, Value: v0},
		{Key: k1, Value: v1},
		{Key: k2, Value: v2},
	})
	buf[len(buf)-1]++ // Corrupt last byte
	require.NoError(t, ioutil.WriteFile(vlogFilePath(dir, 0), buf, 0777))

	// K1 should exist, but K2 shouldn't.
	kv, err = Open(opts)
	require.NoError(t, err)

	require.NoError(t, kv.View(func(txn *Txn) error {
		item, err := txn.Get(k0)
		require.NoError(t, err)
		require.Equal(t, getItemValue(t, item), v0)

		_, err = txn.Get(k1)
		require.Equal(t, ErrKeyNotFound, err)

		_, err = txn.Get(k2)
		require.Equal(t, ErrKeyNotFound, err)
		return nil
	}))

	// Write K3 at the end of the vlog.
	txnSet(t, kv, k3, v3, 0)
	require.NoError(t, kv.Close())

	// The vlog should contain K0 and K3 (K1 and k2 was lost when Badger started up
	// last due to checksum failure).
	kv, err = Open(opts)
	require.NoError(t, err)

	{
		txn := kv.NewTransaction(false)

		iter := txn.NewIterator(DefaultIteratorOptions)
		iter.Seek(k0)
		require.True(t, iter.Valid())
		it := iter.Item()
		require.Equal(t, it.Key(), k0)
		require.Equal(t, getItemValue(t, it), v0)
		iter.Next()
		require.True(t, iter.Valid())
		it = iter.Item()
		require.Equal(t, it.Key(), k3)
		require.Equal(t, getItemValue(t, it), v3)

		iter.Close()
		txn.Discard()
	}

	require.NoError(t, kv.Close())
}

func TestPartialAppendToValueLog(t *testing.T) {
	dir, err := ioutil.TempDir("", "badger-test")
	require.NoError(t, err)
	defer os.RemoveAll(dir)

	// Create skeleton files.
	opts := getTestOptions(dir)
	opts.Truncate = true
	opts.ValueLogFileSize = 100 * 1024 * 1024 // 100Mb
	kv, err := Open(opts)
	require.NoError(t, err)
	require.NoError(t, kv.Close())

	var (
		k0 = []byte("k0")
		k1 = []byte("k1")
		k2 = []byte("k2")
		k3 = []byte("k3")
		v0 = []byte("value0-01234567890123456789012012345678901234567890123")
		v1 = []byte("value1-01234567890123456789012012345678901234567890123")
		v2 = []byte("value2-01234567890123456789012012345678901234567890123")
		v3 = []byte("value3-01234567890123456789012012345678901234567890123")
	)
	// Values need to be long enough to actually get written to value log.
	require.True(t, len(v3) >= kv.opt.ValueThreshold)

	// Create truncated vlog to simulate a partial append.
	// k0 - single transaction, k1 and k2 in another transaction
	buf := createVlog(t, []*Entry{
		{Key: k0, Value: v0},
		{Key: k1, Value: v1},
		{Key: k2, Value: v2},
	})
	buf = buf[:len(buf)-6]
	require.NoError(t, ioutil.WriteFile(vlogFilePath(dir, 0), buf, 0777))

	// Badger should now start up
	kv, err = Open(opts)
	require.NoError(t, err)

	require.NoError(t, kv.View(func(txn *Txn) error {
		item, err := txn.Get(k0)
		require.NoError(t, err)
		require.Equal(t, v0, getItemValue(t, item))

		_, err = txn.Get(k1)
		require.Equal(t, ErrKeyNotFound, err)
		_, err = txn.Get(k2)
		require.Equal(t, ErrKeyNotFound, err)
		return nil
	}))

	// When K3 is set, it should be persisted after a restart.
	txnSet(t, kv, k3, v3, 0)
	require.NoError(t, kv.Close())
	kv, err = Open(opts)
	require.NoError(t, err)
	checkKeys(t, kv, [][]byte{k3})

	// Replay value log from beginning, badger head is past k2.
	require.NoError(t, kv.vlog.Close())
	require.NoError(t,
		kv.vlog.open(kv, valuePointer{Fid: 0}, kv.replayFunction()))
	require.NoError(t, kv.Close())
}

func TestReadOnlyOpenWithPartialAppendToValueLog(t *testing.T) {
	dir, err := ioutil.TempDir("", "badger-test")
	require.NoError(t, err)
	defer os.RemoveAll(dir)

	// Create skeleton files.
	opts := getTestOptions(dir)
	opts.ValueLogFileSize = 100 * 1024 * 1024 // 100Mb
	kv, err := Open(opts)
	require.NoError(t, err)
	require.NoError(t, kv.Close())

	var (
		k0 = []byte("k0")
		k1 = []byte("k1")
		k2 = []byte("k2")
		v0 = []byte("value0-012345678901234567890123")
		v1 = []byte("value1-012345678901234567890123")
		v2 = []byte("value2-012345678901234567890123")
	)

	// Create truncated vlog to simulate a partial append.
	// k0 - single transaction, k1 and k2 in another transaction
	buf := createVlog(t, []*Entry{
		{Key: k0, Value: v0},
		{Key: k1, Value: v1},
		{Key: k2, Value: v2},
	})
	buf = buf[:len(buf)-6]
	require.NoError(t, ioutil.WriteFile(vlogFilePath(dir, 0), buf, 0777))

	opts.ReadOnly = true
	// Badger should fail a read-only open with values to replay
	kv, err = Open(opts)
	require.Error(t, err)
	require.Regexp(t, "Database was not properly closed, cannot open read-only|Read-only mode is not supported on Windows", err.Error())
}

func TestValueLogTrigger(t *testing.T) {
	t.Skip("Difficult to trigger compaction, so skipping. Re-enable after fixing #226")
	dir, err := ioutil.TempDir("", "badger-test")
	require.NoError(t, err)
	defer os.RemoveAll(dir)

	opt := getTestOptions(dir)
	opt.ValueLogFileSize = 1 << 20
	kv, err := Open(opt)
	require.NoError(t, err)

	// Write a lot of data, so it creates some work for valug log GC.
	sz := 32 << 10
	txn := kv.NewTransaction(true)
	for i := 0; i < 100; i++ {
		v := make([]byte, sz)
		rand.Read(v[:rand.Intn(sz)])
		require.NoError(t, txn.SetEntry(NewEntry([]byte(fmt.Sprintf("key%d", i)), v)))
		if i%20 == 0 {
			require.NoError(t, txn.Commit())
			txn = kv.NewTransaction(true)
		}
	}
	require.NoError(t, txn.Commit())

	for i := 0; i < 45; i++ {
		txnDelete(t, kv, []byte(fmt.Sprintf("key%d", i)))
	}

	require.NoError(t, kv.RunValueLogGC(0.5))

	require.NoError(t, kv.Close())

	err = kv.RunValueLogGC(0.5)
	require.Equal(t, ErrRejected, err, "Error should be returned after closing DB.")
}

func createVlog(t *testing.T, entries []*Entry) []byte {
	dir, err := ioutil.TempDir("", "badger-test")
	require.NoError(t, err)
	defer os.RemoveAll(dir)

	opts := getTestOptions(dir)
	opts.ValueLogFileSize = 100 * 1024 * 1024 // 100Mb
	kv, err := Open(opts)
	require.NoError(t, err)
	txnSet(t, kv, entries[0].Key, entries[0].Value, entries[0].meta)
	entries = entries[1:]
	txn := kv.NewTransaction(true)
	for _, entry := range entries {
		require.NoError(t, txn.SetEntry(NewEntry(entry.Key, entry.Value).WithMeta(entry.meta)))
	}
	require.NoError(t, txn.Commit())
	require.NoError(t, kv.Close())

	filename := vlogFilePath(dir, 0)
	buf, err := ioutil.ReadFile(filename)
	require.NoError(t, err)
	return buf
}

func TestPenultimateLogCorruption(t *testing.T) {
	dir, err := ioutil.TempDir("", "badger-test")
	require.NoError(t, err)
	defer os.RemoveAll(dir)
	opt := getTestOptions(dir)
	opt.ValueLogLoadingMode = options.FileIO
	// Each txn generates at least two entries. 3 txns will fit each file.
	opt.ValueLogMaxEntries = 5
	opt.LogRotatesToFlush = 1000

	db0, err := Open(opt)
	require.NoError(t, err)

	h := testHelper{db: db0, t: t}
	h.writeRange(0, 7)
	h.readRange(0, 7)

	for i := 2; i >= 0; i-- {
		fpath := vlogFilePath(dir, uint32(i))
		fi, err := os.Stat(fpath)
		require.NoError(t, err)
		require.True(t, fi.Size() > 0, "Empty file at log=%d", i)
		if i == 0 {
			err := os.Truncate(fpath, fi.Size()-1)
			require.NoError(t, err)
		}
	}
	// Simulate a crash by not closing db0, but releasing the locks.
	if db0.dirLockGuard != nil {
		require.NoError(t, db0.dirLockGuard.release())
	}
	if db0.valueDirGuard != nil {
		require.NoError(t, db0.valueDirGuard.release())
	}

	opt.Truncate = true
	db1, err := Open(opt)
	require.NoError(t, err)
	h.db = db1
	h.readRange(0, 1) // Only 2 should be gone, because it is at the end of logfile 0.
	h.readRange(3, 7)
	err = db1.View(func(txn *Txn) error {
		_, err := txn.Get(h.key(2)) // Verify that 2 is gone.
		require.Equal(t, ErrKeyNotFound, err)
		return nil
	})
	require.NoError(t, err)
	require.NoError(t, db1.Close())
}

func checkKeys(t *testing.T, kv *DB, keys [][]byte) {
	i := 0
	txn := kv.NewTransaction(false)
	iter := txn.NewIterator(IteratorOptions{})
	for iter.Seek(keys[0]); iter.Valid(); iter.Next() {
		require.Equal(t, iter.Item().Key(), keys[i])
		i++
	}
	require.Equal(t, i, len(keys))
}

type testHelper struct {
	db  *DB
	t   *testing.T
	val []byte
}

func (th *testHelper) key(i int) []byte {
	return []byte(fmt.Sprintf("%010d", i))
}
func (th *testHelper) value() []byte {
	if len(th.val) > 0 {
		return th.val
	}
	th.val = make([]byte, 100)
	y.Check2(rand.Read(th.val))
	return th.val
}

// writeRange [from, to].
func (th *testHelper) writeRange(from, to int) {
	for i := from; i <= to; i++ {
		err := th.db.Update(func(txn *Txn) error {
			return txn.SetEntry(NewEntry(th.key(i), th.value()))
		})
		require.NoError(th.t, err)
	}
}

func (th *testHelper) readRange(from, to int) {
	for i := from; i <= to; i++ {
		err := th.db.View(func(txn *Txn) error {
			item, err := txn.Get(th.key(i))
			if err != nil {
				return err
			}
			return item.Value(func(val []byte) error {
				require.Equal(th.t, val, th.value(), "key=%q", th.key(i))
				return nil

			})
		})
		require.NoError(th.t, err, "key=%q", th.key(i))
	}
}

// Test Bug #578, which showed that if a value is moved during value log GC, an
// older version can end up at a higher level in the LSM tree than a newer
// version, causing the data to not be returned.
func TestBug578(t *testing.T) {
	dir, err := ioutil.TempDir("", "badger-test")
	y.Check(err)
	defer os.RemoveAll(dir)

	db, err := Open(DefaultOptions(dir).
		WithValueLogMaxEntries(64).
		WithMaxTableSize(1 << 13))
	require.NoError(t, err)

	h := testHelper{db: db, t: t}

	// Let's run this whole thing a few times.
	for j := 0; j < 10; j++ {
		t.Logf("Cycle: %d\n", j)
		h.writeRange(0, 32)
		h.writeRange(0, 10)
		h.writeRange(50, 72)
		h.writeRange(40, 72)
		h.writeRange(40, 72)

		// Run value log GC a few times.
		for i := 0; i < 5; i++ {
			db.RunValueLogGC(0.5)
		}
		h.readRange(0, 10)
	}
}

func BenchmarkReadWrite(b *testing.B) {
	rwRatio := []float32{
		0.1, 0.2, 0.5, 1.0,
	}
	valueSize := []int{
		64, 128, 256, 512, 1024, 2048, 4096, 8192, 16384,
	}

	for _, vsz := range valueSize {
		for _, rw := range rwRatio {
			b.Run(fmt.Sprintf("%3.1f,%04d", rw, vsz), func(b *testing.B) {
				dir, err := ioutil.TempDir("", "vlog-benchmark")
				y.Check(err)
				defer os.RemoveAll(dir)

				db, err := Open(getTestOptions(dir))
				y.Check(err)

				vl := &db.vlog
				b.ResetTimer()

				for i := 0; i < b.N; i++ {
					e := new(Entry)
					e.Key = make([]byte, 16)
					e.Value = make([]byte, vsz)
					bl := new(request)
					bl.Entries = []*Entry{e}

					var ptrs []valuePointer

					vl.write([]*request{bl})
					ptrs = append(ptrs, bl.Ptrs...)

					f := rand.Float32()
					if f < rw {
						vl.write([]*request{bl})

					} else {
						ln := len(ptrs)
						if ln == 0 {
							b.Fatalf("Zero length of ptrs")
						}
						idx := rand.Intn(ln)
						s := new(y.Slice)
						buf, cb, err := vl.readValueBytes(ptrs[idx], s)
						if err != nil {
							b.Fatalf("Benchmark Read: %v", err)
						}

						e := valueBytesToEntry(buf)
						if len(e.Key) != 16 {
							b.Fatalf("Key is invalid")
						}
						if len(e.Value) != vsz {
							b.Fatalf("Value is invalid")
						}
						cb()
					}
				}
			})
		}
	}
}

// Regression test for https://github.com/dgraph-io/badger/issues/817
func TestValueLogTruncate(t *testing.T) {
	dir, err := ioutil.TempDir("", "badger-test")
	require.NoError(t, err)
	defer os.RemoveAll(dir)

	db, err := Open(DefaultOptions(dir).WithTruncate(true))
	require.NoError(t, err)
	// Insert 1 entry so that we have valid data in first vlog file
	require.NoError(t, db.Update(func(txn *Txn) error {
		return txn.Set([]byte("foo"), nil)
	}))

	fileCountBeforeCorruption := len(db.vlog.filesMap)

	require.NoError(t, db.Close())

	// Create two vlog files corrupted data. These will be truncated when DB starts next time
	require.NoError(t, ioutil.WriteFile(vlogFilePath(dir, 1), []byte("foo"), 0664))
	require.NoError(t, ioutil.WriteFile(vlogFilePath(dir, 2), []byte("foo"), 0664))

	db, err = Open(DefaultOptions(dir).WithTruncate(true))
	require.NoError(t, err)

	// Ensure vlog file with id=1 is not present
	require.Nil(t, db.vlog.filesMap[1])

	// Ensure filesize of fid=2 is zero
	zeroFile, ok := db.vlog.filesMap[2]
	require.True(t, ok)
	fileStat, err := zeroFile.fd.Stat()
	require.NoError(t, err)
	require.Zero(t, fileStat.Size())

	fileCountAfterCorruption := len(db.vlog.filesMap)
	// +1 because the file with id=2 will be completely truncated. It won't be deleted.
	// There would be two files. fid=0 with valid data, fid=2 with zero data (truncated).
	require.Equal(t, fileCountBeforeCorruption+1, fileCountAfterCorruption)
	// Max file ID would point to the last vlog file, which is fid=2 in this case
	require.Equal(t, 2, int(db.vlog.maxFid))
	require.NoError(t, db.Close())
}

<<<<<<< HEAD
func TestSafeEntry(t *testing.T) {
	var s safeRead
	e := NewEntry([]byte("foo"), []byte("bar"))
	buf := bytes.NewBuffer(nil)
	_, err := encodeEntry(e, buf)
	require.NoError(t, err)

	ne, err := s.Entry(buf)
	require.NoError(t, err)
	require.Equal(t, e.Key, ne.Key, "key mismatch")
	require.Equal(t, e.Value, ne.Value, "value mismatch")
	require.Equal(t, e.meta, ne.meta, "meta mismatch")
	require.Equal(t, e.UserMeta, ne.UserMeta, "usermeta mismatch")
	require.Equal(t, e.ExpiresAt, ne.ExpiresAt, "expiresAt mismatch")
=======
// Regression test for https://github.com/dgraph-io/dgraph/issues/3669
func TestTruncatedDiscardStat(t *testing.T) {
	dir, err := ioutil.TempDir("", "badger-test")
	require.NoError(t, err)
	ops := getTestOptions(dir)
	db, err := Open(ops)
	require.NoError(t, err)

	stat := make(map[uint32]int64, 20)
	for i := uint32(0); i < uint32(20); i++ {
		stat[i] = 0
	}
	// Set discard stats.
	db.vlog.lfDiscardStats = &lfDiscardStats{
		m: stat,
	}
	entries := []*Entry{{
		Key: y.KeyWithTs(lfDiscardStatsKey, 1),
		// Insert truncated discard stats. This is important.
		Value: db.vlog.encodedDiscardStats()[:10],
	}}
	// Push discard stats entry to the write channel.
	req, err := db.sendToWriteCh(entries)
	require.NoError(t, err)
	req.Wait()

	// Unset discard stats. We've already pushed the stats. If we don't unset it then it will be
	// pushed again on DB close.
	db.vlog.lfDiscardStats.m = nil

	require.NoError(t, db.Close())

	db, err = Open(ops)
	require.NoError(t, err)
	require.NoError(t, db.Close())
>>>>>>> c5bf7e35
}<|MERGE_RESOLUTION|>--- conflicted
+++ resolved
@@ -976,22 +976,6 @@
 	require.NoError(t, db.Close())
 }
 
-<<<<<<< HEAD
-func TestSafeEntry(t *testing.T) {
-	var s safeRead
-	e := NewEntry([]byte("foo"), []byte("bar"))
-	buf := bytes.NewBuffer(nil)
-	_, err := encodeEntry(e, buf)
-	require.NoError(t, err)
-
-	ne, err := s.Entry(buf)
-	require.NoError(t, err)
-	require.Equal(t, e.Key, ne.Key, "key mismatch")
-	require.Equal(t, e.Value, ne.Value, "value mismatch")
-	require.Equal(t, e.meta, ne.meta, "meta mismatch")
-	require.Equal(t, e.UserMeta, ne.UserMeta, "usermeta mismatch")
-	require.Equal(t, e.ExpiresAt, ne.ExpiresAt, "expiresAt mismatch")
-=======
 // Regression test for https://github.com/dgraph-io/dgraph/issues/3669
 func TestTruncatedDiscardStat(t *testing.T) {
 	dir, err := ioutil.TempDir("", "badger-test")
@@ -1027,5 +1011,20 @@
 	db, err = Open(ops)
 	require.NoError(t, err)
 	require.NoError(t, db.Close())
->>>>>>> c5bf7e35
+}
+
+func TestSafeEntry(t *testing.T) {
+	var s safeRead
+	e := NewEntry([]byte("foo"), []byte("bar"))
+	buf := bytes.NewBuffer(nil)
+	_, err := encodeEntry(e, buf)
+	require.NoError(t, err)
+
+	ne, err := s.Entry(buf)
+	require.NoError(t, err)
+	require.Equal(t, e.Key, ne.Key, "key mismatch")
+	require.Equal(t, e.Value, ne.Value, "value mismatch")
+	require.Equal(t, e.meta, ne.meta, "meta mismatch")
+	require.Equal(t, e.UserMeta, ne.UserMeta, "usermeta mismatch")
+	require.Equal(t, e.ExpiresAt, ne.ExpiresAt, "expiresAt mismatch")
 }