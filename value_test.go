--- conflicted
+++ resolved
@@ -975,7 +975,43 @@
 	require.NoError(t, db.Close())
 }
 
-<<<<<<< HEAD
+// Regression test for https://github.com/dgraph-io/dgraph/issues/3669
+func TestTruncatedDiscardStat(t *testing.T) {
+	dir, err := ioutil.TempDir("", "badger-test")
+	require.NoError(t, err)
+	ops := getTestOptions(dir)
+	db, err := Open(ops)
+	require.NoError(t, err)
+
+	stat := make(map[uint32]int64, 20)
+	for i := uint32(0); i < uint32(20); i++ {
+		stat[i] = 0
+	}
+	// Set discard stats.
+	db.vlog.lfDiscardStats = &lfDiscardStats{
+		m: stat,
+	}
+	entries := []*Entry{{
+		Key: y.KeyWithTs(lfDiscardStatsKey, 1),
+		// Insert truncated discard stats. This is important.
+		Value: db.vlog.encodedDiscardStats()[:10],
+	}}
+	// Push discard stats entry to the write channel.
+	req, err := db.sendToWriteCh(entries)
+	require.NoError(t, err)
+	req.Wait()
+
+	// Unset discard stats. We've already pushed the stats. If we don't unset it then it will be
+	// pushed again on DB close.
+	db.vlog.lfDiscardStats.m = nil
+
+	require.NoError(t, db.Close())
+
+	db, err = Open(ops)
+	require.NoError(t, err)
+	require.NoError(t, db.Close())
+}
+
 // Regression test for https://github.com/dgraph-io/badger/issues/926
 func TestDiscardStatsMove(t *testing.T) {
 	dir, err := ioutil.TempDir("", "badger-test")
@@ -991,43 +1027,20 @@
 	}
 
 	// Set discard stat.
-=======
-// Regression test for https://github.com/dgraph-io/dgraph/issues/3669
-func TestTruncatedDiscardStat(t *testing.T) {
-	dir, err := ioutil.TempDir("", "badger-test")
-	require.NoError(t, err)
-	ops := getTestOptions(dir)
-	db, err := Open(ops)
-	require.NoError(t, err)
-
-	stat := make(map[uint32]int64, 20)
-	for i := uint32(0); i < uint32(20); i++ {
-		stat[i] = 0
-	}
-	// Set discard stats.
->>>>>>> c5bf7e35
 	db.vlog.lfDiscardStats = &lfDiscardStats{
 		m: stat,
 	}
 	entries := []*Entry{{
 		Key: y.KeyWithTs(lfDiscardStatsKey, 1),
-<<<<<<< HEAD
 		// The discard stat value is more than value threshold.
 		Value: db.vlog.encodedDiscardStats(),
 	}}
 	// Push discard stats entry to write channel
-=======
-		// Insert truncated discard stats. This is important.
-		Value: db.vlog.encodedDiscardStats()[:10],
-	}}
-	// Push discard stats entry to the write channel.
->>>>>>> c5bf7e35
 	req, err := db.sendToWriteCh(entries)
 	require.NoError(t, err)
 	req.Wait()
 
 	// Unset discard stats. We've already pushed the stats. If we don't unset it then it will be
-<<<<<<< HEAD
 	// pushed again on DB close. Also, the first insertion was in vlog file 1, this insertion would
 	// be in value log file 3.
 	db.vlog.lfDiscardStats.m = nil
@@ -1047,18 +1060,10 @@
 	// Use first value log file for GC. This value log file contains the discard stats.
 	lf := db.vlog.filesMap[0]
 	require.NoError(t, db.vlog.rewrite(lf, tr))
-=======
-	// pushed again on DB close.
-	db.vlog.lfDiscardStats.m = nil
-
->>>>>>> c5bf7e35
 	require.NoError(t, db.Close())
 
 	db, err = Open(ops)
 	require.NoError(t, err)
-<<<<<<< HEAD
 	require.Equal(t, stat, db.vlog.lfDiscardStats.m)
-=======
->>>>>>> c5bf7e35
 	require.NoError(t, db.Close())
 }