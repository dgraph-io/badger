--- conflicted
+++ resolved
@@ -259,16 +259,10 @@
 	readTs   uint64
 	commitTs uint64
 
-<<<<<<< HEAD
-	update bool                // update is used to conditionally keep track of reads.
-	reads  []uint64            // contains fingerprints of keys read.
-	writes map[uint64]struct{} // contains fingerprints of keys written.
-=======
-	update    bool       // update is used to conditionally keep track of reads.
-	readsLock sync.Mutex // guards the reads slice. See addReadKey.
-	reads     []uint64   // contains fingerprints of keys read.
-	writes    []uint64   // contains fingerprints of keys written.
->>>>>>> af22dfd8
+	update    bool                // update is used to conditionally keep track of reads.
+	reads     []uint64            // contains fingerprints of keys read.
+	writes    map[uint64]struct{} // contains fingerprints of keys written.
+	readsLock sync.Mutex          // guards the reads slice. See addReadKey.
 
 	pendingWrites   map[string]*Entry // cache stores any writes done by txn.
 	duplicateWrites []*Entry          // Used in managed mode to store duplicate entries.
