--- conflicted
+++ resolved
@@ -622,11 +622,11 @@
 	db.vhead = ptr
 }
 
-//var requestPool = sync.Pool{
-//	New: func() interface{} {
-//		return new(request)
-//	},
-//}
+var requestPool = sync.Pool{
+	New: func() interface{} {
+		return new(request)
+	},
+}
 
 func (db *DB) shouldWriteValueToLSM(e Entry) bool {
 	return len(e.Value) < db.opt.ValueThreshold
@@ -734,17 +734,9 @@
 
 	// We can only service one request because we need each txn to be stored in a contigous section.
 	// Txns should not interleave among other txns or rewrites.
-<<<<<<< HEAD
-	//req := requestPool.Get().(*request)
-	req := new(request)
-	req.Entries = entries
-	req.Ptrs = req.Ptrs[:0]
-	req.Wg = sync.WaitGroup{}
-=======
 	req := requestPool.Get().(*request)
 	req.reset()
 	req.Entries = entries
->>>>>>> 3eb4e723
 	req.Wg.Add(1)
 	req.IncrRef()     // for db write
 	db.writeCh <- req // Handled in doWrites.
