--- conflicted
+++ resolved
@@ -234,73 +234,36 @@
 		if err := createDirs(opt); err != nil {
 			return nil, err
 		}
-		dirLockGuard, err = acquireDirectoryLock(opt.Dir, lockFile, opt.ReadOnly)
-		if err != nil {
-			return nil, err
-		}
-		defer func() {
-			if dirLockGuard != nil {
-				_ = dirLockGuard.release()
-			}
-		}()
-		absDir, err := filepath.Abs(opt.Dir)
-		if err != nil {
-			return nil, err
-		}
-<<<<<<< HEAD
-	}
-	absDir, err := filepath.Abs(opt.Dir)
-	if err != nil {
-		return nil, err
-	}
-	absValueDir, err := filepath.Abs(opt.ValueDir)
-	if err != nil {
-		return nil, err
-	}
-	var dirLockGuard, valueDirLockGuard *directoryLockGuard
-	if !opt.BypassLockGuard {
-		dirLockGuard, err = acquireDirectoryLock(opt.Dir, lockFile, opt.ReadOnly)
-		if err != nil {
-			return nil, err
-		}
-		defer func() {
-			if dirLockGuard != nil {
-				_ = dirLockGuard.release()
-			}
-		}()
-		if absValueDir != absDir {
-			valueDirLockGuard, err = acquireDirectoryLock(opt.ValueDir, lockFile, opt.ReadOnly)
+		if !opt.BypassLockGuard {
+			dirLockGuard, err = acquireDirectoryLock(opt.Dir, lockFile, opt.ReadOnly)
 			if err != nil {
 				return nil, err
 			}
-=======
-		absValueDir, err := filepath.Abs(opt.ValueDir)
-		if err != nil {
-			return nil, err
-		}
-		if absValueDir != absDir {
-			valueDirLockGuard, err = acquireDirectoryLock(opt.ValueDir, lockFile, opt.ReadOnly)
+			defer func() {
+				if dirLockGuard != nil {
+					_ = dirLockGuard.release()
+				}
+			}()
+			absDir, err := filepath.Abs(opt.Dir)
 			if err != nil {
 				return nil, err
 			}
->>>>>>> 8dbc982d
-			defer func() {
-				if valueDirLockGuard != nil {
-					_ = valueDirLockGuard.release()
+			absValueDir, err := filepath.Abs(opt.ValueDir)
+			if err != nil {
+				return nil, err
+			}
+			if absValueDir != absDir {
+				valueDirLockGuard, err = acquireDirectoryLock(opt.ValueDir, lockFile, opt.ReadOnly)
+				if err != nil {
+					return nil, err
 				}
-			}()
-		}
-<<<<<<< HEAD
-	}
-
-	if !(opt.ValueLogFileSize <= 2<<30 && opt.ValueLogFileSize >= 1<<20) {
-		return nil, ErrValueLogSize
-	}
-	if !(opt.ValueLogLoadingMode == options.FileIO ||
-		opt.ValueLogLoadingMode == options.MemoryMap) {
-		return nil, ErrInvalidLoadingMode
-=======
->>>>>>> 8dbc982d
+				defer func() {
+					if valueDirLockGuard != nil {
+						_ = valueDirLockGuard.release()
+					}
+				}()
+			}
+		}
 	}
 
 	manifestFile, manifest, err := openOrCreateManifestFile(opt)
