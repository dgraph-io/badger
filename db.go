/*
 * Copyright 2017 Dgraph Labs, Inc. and Contributors
 *
 * Licensed under the Apache License, Version 2.0 (the "License");
 * you may not use this file except in compliance with the License.
 * You may obtain a copy of the License at
 *
 *     http://www.apache.org/licenses/LICENSE-2.0
 *
 * Unless required by applicable law or agreed to in writing, software
 * distributed under the License is distributed on an "AS IS" BASIS,
 * WITHOUT WARRANTIES OR CONDITIONS OF ANY KIND, either express or implied.
 * See the License for the specific language governing permissions and
 * limitations under the License.
 */

package badger

import (
	"bytes"
	"context"
	"encoding/binary"
	"expvar"
	"math"
	"os"
	"path/filepath"
	"sort"
	"strconv"
	"sync"
	"sync/atomic"
	"time"

	"github.com/dgraph-io/badger/options"
	"github.com/dgraph-io/badger/pb"
	"github.com/dgraph-io/badger/skl"
	"github.com/dgraph-io/badger/table"
	"github.com/dgraph-io/badger/y"
	humanize "github.com/dustin/go-humanize"
	"github.com/pkg/errors"
	"golang.org/x/net/trace"
)

var (
	badgerPrefix      = []byte("!badger!")        // Prefix for internal keys used by badger.
	head              = []byte("!badger!head")    // For storing value offset for replay.
	txnKey            = []byte("!badger!txn")     // For indicating end of entries in txn.
	badgerMove        = []byte("!badger!move")    // For key-value pairs which got moved during GC.
	lfDiscardStatsKey = []byte("!badger!discard") // For storing lfDiscardStats
)

type closers struct {
	updateSize *y.Closer
	compactors *y.Closer
	memtable   *y.Closer
	writes     *y.Closer
	valueGC    *y.Closer
	pub        *y.Closer
}

// DB provides the various functions required to interact with Badger.
// DB is thread-safe.
type DB struct {
	sync.RWMutex // Guards list of inmemory tables, not individual reads and writes.

	dirLockGuard *directoryLockGuard
	// nil if Dir and ValueDir are the same
	valueDirGuard *directoryLockGuard

	closers   closers
	elog      trace.EventLog
	mt        *skl.Skiplist   // Our latest (actively written) in-memory table
	imm       []*skl.Skiplist // Add here only AFTER pushing to flushChan.
	opt       Options
	manifest  *manifestFile
	lc        *levelsController
	vlog      valueLog
	vhead     valuePointer // less than or equal to a pointer to the last vlog value put into mt
	writeCh   chan *request
	flushChan chan flushTask // For flushing memtables.
	closeOnce sync.Once      // For closing DB only once.

	// Number of log rotates since the last memtable flush. We will access this field via atomic
	// functions. Since we are not going to use any 64bit atomic functions, there is no need for
	// 64 bit alignment of this struct(see #311).
	logRotates int32

	blockWrites int32

	orc *oracle

	pub *publisher
}

const (
	kvWriteChCapacity = 1000
)

func (db *DB) replayFunction() func(Entry, valuePointer) error {
	type txnEntry struct {
		nk []byte
		v  y.ValueStruct
	}

	var txn []txnEntry
	var lastCommit uint64

	toLSM := func(nk []byte, vs y.ValueStruct) {
		for err := db.ensureRoomForWrite(); err != nil; err = db.ensureRoomForWrite() {
			db.elog.Printf("Replay: Making room for writes")
			time.Sleep(10 * time.Millisecond)
		}
		db.mt.Put(nk, vs)
	}

	first := true
	return func(e Entry, vp valuePointer) error { // Function for replaying.
		if first {
			db.elog.Printf("First key=%q\n", e.Key)
		}
		first = false

		if db.orc.nextTxnTs < y.ParseTs(e.Key) {
			db.orc.nextTxnTs = y.ParseTs(e.Key)
		}

		nk := make([]byte, len(e.Key))
		copy(nk, e.Key)
		var nv []byte
		meta := e.meta
		if db.shouldWriteValueToLSM(e) {
			nv = make([]byte, len(e.Value))
			copy(nv, e.Value)
		} else {
			nv = vp.Encode()
			meta = meta | bitValuePointer
		}

		v := y.ValueStruct{
			Value:     nv,
			Meta:      meta,
			UserMeta:  e.UserMeta,
			ExpiresAt: e.ExpiresAt,
		}

		if e.meta&bitFinTxn > 0 {
			txnTs, err := strconv.ParseUint(string(e.Value), 10, 64)
			if err != nil {
				return errors.Wrapf(err, "Unable to parse txn fin: %q", e.Value)
			}
			y.AssertTrue(lastCommit == txnTs)
			y.AssertTrue(len(txn) > 0)
			// Got the end of txn. Now we can store them.
			for _, t := range txn {
				toLSM(t.nk, t.v)
			}
			txn = txn[:0]
			lastCommit = 0

		} else if e.meta&bitTxn > 0 {
			txnTs := y.ParseTs(nk)
			if lastCommit == 0 {
				lastCommit = txnTs
			}
			if lastCommit != txnTs {
				db.opt.Warningf("Found an incomplete txn at timestamp %d. Discarding it.\n",
					lastCommit)
				txn = txn[:0]
				lastCommit = txnTs
			}
			te := txnEntry{nk: nk, v: v}
			txn = append(txn, te)

		} else {
			// This entry is from a rewrite.
			toLSM(nk, v)

			// We shouldn't get this entry in the middle of a transaction.
			y.AssertTrue(lastCommit == 0)
			y.AssertTrue(len(txn) == 0)
		}
		return nil
	}
}

// Open returns a new DB object.
func Open(opt Options) (db *DB, err error) {
	opt.maxBatchSize = (15 * opt.MaxTableSize) / 100
	opt.maxBatchCount = opt.maxBatchSize / int64(skl.MaxNodeSize)

	// We are limiting opt.ValueThreshold to maxValueThreshold for now.
	if opt.ValueThreshold > maxValueThreshold {
		return nil, errors.Errorf("Invalid ValueThreshold, must be less or equal to %d",
			maxValueThreshold)
	}

	// If ValueThreshold is greater than opt.maxBatchSize, we won't be able to push any data using
	// the transaction APIs. Transaction batches entries into batches of size opt.maxBatchSize.
	if int64(opt.ValueThreshold) > opt.maxBatchSize {
		return nil, errors.Errorf("Valuethreshold greater than max batch size of %d. Either "+
			"reduce opt.ValueThreshold or increase opt.MaxTableSize.", opt.maxBatchSize)
	}
	// Compact L0 on close if either it is set or if KeepL0InMemory is set.
	opt.CompactL0OnClose = opt.CompactL0OnClose || opt.KeepL0InMemory

	if opt.ReadOnly {
		// Can't truncate if the DB is read only.
		opt.Truncate = false
		// Do not perform compaction in read only mode.
		opt.CompactL0OnClose = false
	}

	for _, path := range []string{opt.Dir, opt.ValueDir} {
		dirExists, err := exists(path)
		if err != nil {
			return nil, y.Wrapf(err, "Invalid Dir: %q", path)
		}
		if !dirExists {
			if opt.ReadOnly {
				return nil, errors.Errorf("Cannot find directory %q for read-only open", path)
			}
			// Try to create the directory
			err = os.Mkdir(path, 0700)
			if err != nil {
				return nil, y.Wrapf(err, "Error Creating Dir: %q", path)
			}
		}
	}
	absDir, err := filepath.Abs(opt.Dir)
	if err != nil {
		return nil, err
	}
	absValueDir, err := filepath.Abs(opt.ValueDir)
	if err != nil {
		return nil, err
	}
	var dirLockGuard, valueDirLockGuard *directoryLockGuard
	dirLockGuard, err = acquireDirectoryLock(opt.Dir, lockFile, opt.ReadOnly)
	if err != nil {
		return nil, err
	}
	defer func() {
		if dirLockGuard != nil {
			_ = dirLockGuard.release()
		}
	}()
	if absValueDir != absDir {
		valueDirLockGuard, err = acquireDirectoryLock(opt.ValueDir, lockFile, opt.ReadOnly)
		if err != nil {
			return nil, err
		}
		defer func() {
			if valueDirLockGuard != nil {
				_ = valueDirLockGuard.release()
			}
		}()
	}
	if !(opt.ValueLogFileSize <= 2<<30 && opt.ValueLogFileSize >= 1<<20) {
		return nil, ErrValueLogSize
	}
	if !(opt.ValueLogLoadingMode == options.FileIO ||
		opt.ValueLogLoadingMode == options.MemoryMap) {
		return nil, ErrInvalidLoadingMode
	}
	manifestFile, manifest, err := openOrCreateManifestFile(opt.Dir, opt.ReadOnly)
	if err != nil {
		return nil, err
	}
	defer func() {
		if manifestFile != nil {
			_ = manifestFile.close()
		}
	}()

	db = &DB{
		imm:           make([]*skl.Skiplist, 0, opt.NumMemtables),
		flushChan:     make(chan flushTask, opt.NumMemtables),
		writeCh:       make(chan *request, kvWriteChCapacity),
		opt:           opt,
		manifest:      manifestFile,
		elog:          trace.NewEventLog("Badger", "DB"),
		dirLockGuard:  dirLockGuard,
		valueDirGuard: valueDirLockGuard,
		orc:           newOracle(opt),
		pub:           newPublisher(),
	}

	// Calculate initial size.
	db.calculateSize()
	db.closers.updateSize = y.NewCloser(1)
	go db.updateSize(db.closers.updateSize)
	db.mt = skl.NewSkiplist(arenaSize(opt))

	// newLevelsController potentially loads files in directory.
	if db.lc, err = newLevelsController(db, &manifest); err != nil {
		return nil, err
	}

	if !opt.ReadOnly {
		db.closers.compactors = y.NewCloser(1)
		db.lc.startCompact(db.closers.compactors)

		db.closers.memtable = y.NewCloser(1)
		go func() {
			_ = db.flushMemtable(db.closers.memtable) // Need levels controller to be up.
		}()
	}

	headKey := y.KeyWithTs(head, math.MaxUint64)
	// Need to pass with timestamp, lsm get removes the last 8 bytes and compares key
	vs, err := db.get(headKey)
	if err != nil {
		return nil, errors.Wrap(err, "Retrieving head")
	}
	db.orc.nextTxnTs = vs.Version
	var vptr valuePointer
	if len(vs.Value) > 0 {
		vptr.Decode(vs.Value)
	}

	replayCloser := y.NewCloser(1)
	go db.doWrites(replayCloser)

	if err = db.vlog.open(db, vptr, db.replayFunction()); err != nil {
		return db, err
	}
	replayCloser.SignalAndWait() // Wait for replay to be applied first.

	// Let's advance nextTxnTs to one more than whatever we observed via
	// replaying the logs.
	db.orc.txnMark.Done(db.orc.nextTxnTs)
	// In normal mode, we must update readMark so older versions of keys can be removed during
	// compaction when run in offline mode via the flatten tool.
	db.orc.readMark.Done(db.orc.nextTxnTs)
	db.orc.incrementNextTs()

	db.writeCh = make(chan *request, kvWriteChCapacity)
	db.closers.writes = y.NewCloser(1)
	go db.doWrites(db.closers.writes)

	db.closers.valueGC = y.NewCloser(1)
	go db.vlog.waitOnGC(db.closers.valueGC)

	db.closers.pub = y.NewCloser(1)
	go db.pub.listenForUpdates(db.closers.pub)

	valueDirLockGuard = nil
	dirLockGuard = nil
	manifestFile = nil
	return db, nil
}

// Close closes a DB. It's crucial to call it to ensure all the pending updates make their way to
// disk. Calling DB.Close() multiple times would still only close the DB once.
func (db *DB) Close() error {
	var err error
	db.closeOnce.Do(func() {
		err = db.close()
	})
	return err
}

func (db *DB) close() (err error) {
	db.elog.Printf("Closing database")

	if err := db.vlog.flushDiscardStats(); err != nil {
		return errors.Wrap(err, "failed to flush discard stats")
	}

	atomic.StoreInt32(&db.blockWrites, 1)

	// Stop value GC first.
	db.closers.valueGC.SignalAndWait()

	// Stop writes next.
	db.closers.writes.SignalAndWait()

	// Don't accept any more write.
	close(db.writeCh)

	db.closers.pub.SignalAndWait()

	// Now close the value log.
	if vlogErr := db.vlog.Close(); vlogErr != nil {
		err = errors.Wrap(vlogErr, "DB.Close")
	}

	// Make sure that block writer is done pushing stuff into memtable!
	// Otherwise, you will have a race condition: we are trying to flush memtables
	// and remove them completely, while the block / memtable writer is still
	// trying to push stuff into the memtable. This will also resolve the value
	// offset problem: as we push into memtable, we update value offsets there.
	if !db.mt.Empty() {
		db.elog.Printf("Flushing memtable")
		for {
			pushedFlushTask := func() bool {
				db.Lock()
				defer db.Unlock()
				y.AssertTrue(db.mt != nil)
				select {
				case db.flushChan <- flushTask{mt: db.mt, vptr: db.vhead}:
					db.imm = append(db.imm, db.mt) // Flusher will attempt to remove this from s.imm.
					db.mt = nil                    // Will segfault if we try writing!
					db.elog.Printf("pushed to flush chan\n")
					return true
				default:
					// If we fail to push, we need to unlock and wait for a short while.
					// The flushing operation needs to update s.imm. Otherwise, we have a deadlock.
					// TODO: Think about how to do this more cleanly, maybe without any locks.
				}
				return false
			}()
			if pushedFlushTask {
				break
			}
			time.Sleep(10 * time.Millisecond)
		}
	}
	db.stopMemoryFlush()
	db.stopCompactions()

	// Force Compact L0
	// We don't need to care about cstatus since no parallel compaction is running.
	if db.opt.CompactL0OnClose {
		err := db.lc.doCompact(compactionPriority{level: 0, score: 1.73})
		switch err {
		case errFillTables:
			// This error only means that there might be enough tables to do a compaction. So, we
			// should not report it to the end user to avoid confusing them.
		case nil:
			db.opt.Infof("Force compaction on level 0 done")
		default:
			db.opt.Warningf("While forcing compaction on level 0: %v", err)
		}
	}

	if lcErr := db.lc.close(); err == nil {
		err = errors.Wrap(lcErr, "DB.Close")
	}
	db.elog.Printf("Waiting for closer")
	db.closers.updateSize.SignalAndWait()
	db.orc.Stop()

	db.elog.Finish()

	if db.dirLockGuard != nil {
		if guardErr := db.dirLockGuard.release(); err == nil {
			err = errors.Wrap(guardErr, "DB.Close")
		}
	}
	if db.valueDirGuard != nil {
		if guardErr := db.valueDirGuard.release(); err == nil {
			err = errors.Wrap(guardErr, "DB.Close")
		}
	}
	if manifestErr := db.manifest.close(); err == nil {
		err = errors.Wrap(manifestErr, "DB.Close")
	}

	// Fsync directories to ensure that lock file, and any other removed files whose directory
	// we haven't specifically fsynced, are guaranteed to have their directory entry removal
	// persisted to disk.
	if syncErr := syncDir(db.opt.Dir); err == nil {
		err = errors.Wrap(syncErr, "DB.Close")
	}
	if syncErr := syncDir(db.opt.ValueDir); err == nil {
		err = errors.Wrap(syncErr, "DB.Close")
	}

	return err
}

// VerifyChecksum verifies checksum for all tables on all levels.
// This method can be used to verify checksum, if opt.ChecksumVerificationMode is NoVerification.
func (db *DB) VerifyChecksum() error {
	return db.lc.verifyChecksum()
}

const (
	lockFile = "LOCK"
)

// Sync syncs database content to disk. This function provides
// more control to user to sync data whenever required.
func (db *DB) Sync() error {
	return db.vlog.sync(math.MaxUint32)
}

// getMemtables returns the current memtables and get references.
func (db *DB) getMemTables() ([]*skl.Skiplist, func()) {
	db.RLock()
	defer db.RUnlock()

	tables := make([]*skl.Skiplist, len(db.imm)+1)

	// Get mutable memtable.
	tables[0] = db.mt
	tables[0].IncrRef()

	// Get immutable memtables.
	last := len(db.imm) - 1
	for i := range db.imm {
		tables[i+1] = db.imm[last-i]
		tables[i+1].IncrRef()
	}
	return tables, func() {
		for _, tbl := range tables {
			tbl.DecrRef()
		}
	}
}

// get returns the value in memtable or disk for given key.
// Note that value will include meta byte.
//
// IMPORTANT: We should never write an entry with an older timestamp for the same key, We need to
// maintain this invariant to search for the latest value of a key, or else we need to search in all
// tables and find the max version among them.  To maintain this invariant, we also need to ensure
// that all versions of a key are always present in the same table from level 1, because compaction
// can push any table down.
//
// Update (Sep 22, 2018): To maintain the above invariant, and to allow keys to be moved from one
// value log to another (while reclaiming space during value log GC), we have logically moved this
// need to write "old versions after new versions" to the badgerMove keyspace. Thus, for normal
// gets, we can stop going down the LSM tree once we find any version of the key (note however that
// we will ALWAYS skip versions with ts greater than the key version).  However, if that key has
// been moved, then for the corresponding movekey, we'll look through all the levels of the tree
// to ensure that we pick the highest version of the movekey present.
func (db *DB) get(key []byte) (y.ValueStruct, error) {
	tables, decr := db.getMemTables() // Lock should be released.
	defer decr()

	var maxVs *y.ValueStruct
	var version uint64
	if bytes.HasPrefix(key, badgerMove) {
		// If we are checking badgerMove key, we should look into all the
		// levels, so we can pick up the newer versions, which might have been
		// compacted down the tree.
		maxVs = &y.ValueStruct{}
		version = y.ParseTs(key)
	}

	y.NumGets.Add(1)
	for i := 0; i < len(tables); i++ {
		vs := tables[i].Get(key)
		y.NumMemtableGets.Add(1)
		if vs.Meta == 0 && vs.Value == nil {
			continue
		}
		// Found a version of the key. For user keyspace, return immediately. For move keyspace,
		// continue iterating, unless we found a version == given key version.
		if maxVs == nil || vs.Version == version {
			return vs, nil
		}
		if maxVs.Version < vs.Version {
			*maxVs = vs
		}
	}
	return db.lc.get(key, maxVs)
}

func (db *DB) updateHead(ptrs []valuePointer) {
	var ptr valuePointer
	for i := len(ptrs) - 1; i >= 0; i-- {
		p := ptrs[i]
		if !p.IsZero() {
			ptr = p
			break
		}
	}
	if ptr.IsZero() {
		return
	}

	db.Lock()
	defer db.Unlock()
	y.AssertTrue(!ptr.Less(db.vhead))
	db.vhead = ptr
}

var requestPool = sync.Pool{
	New: func() interface{} {
		return new(request)
	},
}

func (db *DB) shouldWriteValueToLSM(e Entry) bool {
	return len(e.Value) < db.opt.ValueThreshold
}

func (db *DB) writeToLSM(b *request) error {
	if len(b.Ptrs) != len(b.Entries) {
		return errors.Errorf("Ptrs and Entries don't match: %+v", b)
	}

	for i, entry := range b.Entries {
		if entry.meta&bitFinTxn != 0 {
			continue
		}
		if db.shouldWriteValueToLSM(*entry) { // Will include deletion / tombstone case.
			db.mt.Put(entry.Key,
				y.ValueStruct{
					Value:     entry.Value,
					Meta:      entry.meta,
					UserMeta:  entry.UserMeta,
					ExpiresAt: entry.ExpiresAt,
				})
		} else {
			db.mt.Put(entry.Key,
				y.ValueStruct{
					Value:     b.Ptrs[i].Encode(),
					Meta:      entry.meta | bitValuePointer,
					UserMeta:  entry.UserMeta,
					ExpiresAt: entry.ExpiresAt,
				})
		}
	}
	return nil
}

// writeRequests is called serially by only one goroutine.
func (db *DB) writeRequests(reqs []*request) error {
	if len(reqs) == 0 {
		return nil
	}

	done := func(err error) {
		for _, r := range reqs {
			r.Err = err
			r.Wg.Done()
		}
	}
	db.elog.Printf("writeRequests called. Writing to value log")

	err := db.vlog.write(reqs)
	if err != nil {
		done(err)
		return err
	}

	db.elog.Printf("Sending updates to subscribers")
	db.pub.sendUpdates(reqs)
	db.elog.Printf("Writing to memtable")
	var count int
	for _, b := range reqs {
		if len(b.Entries) == 0 {
			continue
		}
		count += len(b.Entries)
		var i uint64
		for err = db.ensureRoomForWrite(); err == errNoRoom; err = db.ensureRoomForWrite() {
			i++
			if i%100 == 0 {
				db.elog.Printf("Making room for writes")
			}
			// We need to poll a bit because both hasRoomForWrite and the flusher need access to s.imm.
			// When flushChan is full and you are blocked there, and the flusher is trying to update s.imm,
			// you will get a deadlock.
			time.Sleep(10 * time.Millisecond)
		}
		if err != nil {
			done(err)
			return errors.Wrap(err, "writeRequests")
		}
		if err := db.writeToLSM(b); err != nil {
			done(err)
			return errors.Wrap(err, "writeRequests")
		}
		db.updateHead(b.Ptrs)
	}
	done(nil)
	db.elog.Printf("%d entries written", count)
	return nil
}

func (db *DB) sendToWriteCh(entries []*Entry) (*request, error) {
	if atomic.LoadInt32(&db.blockWrites) == 1 {
		return nil, ErrBlockedWrites
	}
	var count, size int64
	for _, e := range entries {
		size += int64(e.estimateSize(db.opt.ValueThreshold))
		count++
	}
	if count >= db.opt.maxBatchCount || size >= db.opt.maxBatchSize {
		return nil, ErrTxnTooBig
	}

	// We can only service one request because we need each txn to be stored in a contigous section.
	// Txns should not interleave among other txns or rewrites.
	req := requestPool.Get().(*request)
	req.Entries = entries
	req.Wg = sync.WaitGroup{}
	req.Wg.Add(1)
	req.IncrRef()     // for db write
	req.IncrRef()     // for publisher updates
	db.writeCh <- req // Handled in doWrites.
	y.NumPuts.Add(int64(len(entries)))

	return req, nil
}

func (db *DB) doWrites(lc *y.Closer) {
	defer lc.Done()
	pendingCh := make(chan struct{}, 1)

	writeRequests := func(reqs []*request) {
		if err := db.writeRequests(reqs); err != nil {
			db.opt.Errorf("writeRequests: %v", err)
		}
		<-pendingCh
	}

	// This variable tracks the number of pending writes.
	reqLen := new(expvar.Int)
	y.PendingWrites.Set(db.opt.Dir, reqLen)

	reqs := make([]*request, 0, 10)
	for {
		var r *request
		select {
		case r = <-db.writeCh:
		case <-lc.HasBeenClosed():
			goto closedCase
		}

		for {
			reqs = append(reqs, r)
			reqLen.Set(int64(len(reqs)))

			if len(reqs) >= 3*kvWriteChCapacity {
				pendingCh <- struct{}{} // blocking.
				goto writeCase
			}

			select {
			// Either push to pending, or continue to pick from writeCh.
			case r = <-db.writeCh:
			case pendingCh <- struct{}{}:
				goto writeCase
			case <-lc.HasBeenClosed():
				goto closedCase
			}
		}

	closedCase:
		// All the pending request are drained.
		// Don't close the writeCh, because it has be used in several places.
		for {
			select {
			case r = <-db.writeCh:
				reqs = append(reqs, r)
			default:
				pendingCh <- struct{}{} // Push to pending before doing a write.
				writeRequests(reqs)
				return
			}
		}

	writeCase:
		go writeRequests(reqs)
		reqs = make([]*request, 0, 10)
		reqLen.Set(0)
	}
}

// batchSet applies a list of badger.Entry. If a request level error occurs it
// will be returned.
//   Check(kv.BatchSet(entries))
func (db *DB) batchSet(entries []*Entry) error {
	req, err := db.sendToWriteCh(entries)
	if err != nil {
		return err
	}

	return req.Wait()
}

// batchSetAsync is the asynchronous version of batchSet. It accepts a callback
// function which is called when all the sets are complete. If a request level
// error occurs, it will be passed back via the callback.
//   err := kv.BatchSetAsync(entries, func(err error)) {
//      Check(err)
//   }
func (db *DB) batchSetAsync(entries []*Entry, f func(error)) error {
	req, err := db.sendToWriteCh(entries)
	if err != nil {
		return err
	}
	go func() {
		err := req.Wait()
		// Write is complete. Let's call the callback function now.
		f(err)
	}()
	return nil
}

var errNoRoom = errors.New("No room for write")

// ensureRoomForWrite is always called serially.
func (db *DB) ensureRoomForWrite() error {
	var err error
	db.Lock()
	defer db.Unlock()

	// Here we determine if we need to force flush memtable. Given we rotated log file, it would
	// make sense to force flush a memtable, so the updated value head would have a chance to be
	// pushed to L0. Otherwise, it would not go to L0, until the memtable has been fully filled,
	// which can take a lot longer if the write load has fewer keys and larger values. This force
	// flush, thus avoids the need to read through a lot of log files on a crash and restart.
	// Above approach is quite simple with small drawback. We are calling ensureRoomForWrite before
	// inserting every entry in Memtable. We will get latest db.head after all entries for a request
	// are inserted in Memtable. If we have done >= db.logRotates rotations, then while inserting
	// first entry in Memtable, below condition will be true and we will endup flushing old value of
	// db.head. Hence we are limiting no of value log files to be read to db.logRotates only.
	forceFlush := atomic.LoadInt32(&db.logRotates) >= db.opt.LogRotatesToFlush

	if !forceFlush && db.mt.MemSize() < db.opt.MaxTableSize {
		return nil
	}

	y.AssertTrue(db.mt != nil) // A nil mt indicates that DB is being closed.
	select {
	case db.flushChan <- flushTask{mt: db.mt, vptr: db.vhead}:
		// After every memtable flush, let's reset the counter.
		atomic.StoreInt32(&db.logRotates, 0)

		// Ensure value log is synced to disk so this memtable's contents wouldn't be lost.
		err = db.vlog.sync(db.vhead.Fid)
		if err != nil {
			return err
		}

		db.opt.Debugf("Flushing memtable, mt.size=%d size of flushChan: %d\n",
			db.mt.MemSize(), len(db.flushChan))
		// We manage to push this task. Let's modify imm.
		db.imm = append(db.imm, db.mt)
		db.mt = skl.NewSkiplist(arenaSize(db.opt))
		// New memtable is empty. We certainly have room.
		return nil
	default:
		// We need to do this to unlock and allow the flusher to modify imm.
		return errNoRoom
	}
}

func arenaSize(opt Options) int64 {
	return opt.MaxTableSize + opt.maxBatchSize + opt.maxBatchCount*int64(skl.MaxNodeSize)
}

// buildL0Table builds a new table from the memtable.
func buildL0Table(ft flushTask, bopts table.Options) []byte {
	iter := ft.mt.NewIterator()
	defer iter.Close()
	b := table.NewTableBuilder(bopts)
	defer b.Close()
	for iter.SeekToFirst(); iter.Valid(); iter.Next() {
		if len(ft.dropPrefix) > 0 && bytes.HasPrefix(iter.Key(), ft.dropPrefix) {
			continue
		}
		b.Add(iter.Key(), iter.Value())
	}
	return b.Finish()
}

type flushTask struct {
	mt         *skl.Skiplist
	vptr       valuePointer
	dropPrefix []byte
}

// handleFlushTask must be run serially.
func (db *DB) handleFlushTask(ft flushTask) error {
	// There can be a scnerio, when empty memtable is flushed. For example, memtable is empty and
	// after writing request to value log, rotation count exceeds db.LogRotatesToFlush.
	if ft.mt.Empty() {
		return nil
	}

	// Store badger head even if vptr is zero, need it for readTs
	db.opt.Debugf("Storing value log head: %+v\n", ft.vptr)
	db.elog.Printf("Storing offset: %+v\n", ft.vptr)
	val := ft.vptr.Encode()

	// Pick the max commit ts, so in case of crash, our read ts would be higher than all the
	// commits.
	headTs := y.KeyWithTs(head, db.orc.nextTs())
	ft.mt.Put(headTs, y.ValueStruct{Value: val})

	bopts := table.Options{
		BlockSize:         db.opt.BlockSize,
		BloomFalsePostive: db.opt.BloomFalsePositive,
	}
	tableData := buildL0Table(ft, bopts)
	fileID := db.lc.reserveFileID()

	if db.opt.KeepL0InMemory {
		tbl, err := table.OpenInMemoryTable(fileID, tableData)
		if err != nil {
			return errors.Wrapf(err, "failed to open table in memory: %d", fileID)
		}
		err = db.lc.addLevel0Table(tbl) // This will incrRef
		_ = tbl.DecrRef()               // Releases our ref.
		return err
	}

	fd, err := y.CreateSyncedFile(table.NewFilename(fileID, db.opt.Dir), true)
	if err != nil {
		return y.Wrap(err)
	}

	// Don't block just to sync the directory entry.
	dirSyncCh := make(chan error)
	go func() { dirSyncCh <- syncDir(db.opt.Dir) }()

<<<<<<< HEAD
	if _, err = fd.Write(tableData); err != nil {
=======
	bopts := table.Options{
		BlockSize:          db.opt.BlockSize,
		BloomFalsePositive: db.opt.BloomFalsePositive,
	}
	err = writeLevel0Table(ft, fd, bopts)
	dirSyncErr := <-dirSyncCh

	if err != nil {
>>>>>>> bd6cd591
		db.elog.Errorf("ERROR while writing to level 0: %v", err)
		return err
	}
	dirSyncErr := <-dirSyncCh

	if dirSyncErr != nil {
		// Do dir sync as best effort. No need to return due to an error there.
		db.elog.Errorf("ERROR while syncing level directory: %v", dirSyncErr)
	}

	opts := table.Options{
		LoadingMode: db.opt.TableLoadingMode,
		ChkMode:     db.opt.ChecksumVerificationMode,
	}
	tbl, err := table.OpenTable(fd, opts)
	if err != nil {
		db.elog.Printf("ERROR while opening table: %v", err)
		return err
	}
	// We own a ref on tbl.
	err = db.lc.addLevel0Table(tbl) // This will incrRef
	_ = tbl.DecrRef()               // Releases our ref.
	return err
}

// flushMemtable must keep running until we send it an empty flushTask. If there
// are errors during handling the flush task, we'll retry indefinitely.
func (db *DB) flushMemtable(lc *y.Closer) error {
	defer lc.Done()

	for ft := range db.flushChan {
		if ft.mt == nil {
			// We close db.flushChan now, instead of sending a nil ft.mt.
			continue
		}
		for {
			err := db.handleFlushTask(ft)
			if err == nil {
				// Update s.imm. Need a lock.
				db.Lock()
				// This is a single-threaded operation. ft.mt corresponds to the head of
				// db.imm list. Once we flush it, we advance db.imm. The next ft.mt
				// which would arrive here would match db.imm[0], because we acquire a
				// lock over DB when pushing to flushChan.
				// TODO: This logic is dirty AF. Any change and this could easily break.
				y.AssertTrue(ft.mt == db.imm[0])
				db.imm = db.imm[1:]
				ft.mt.DecrRef() // Return memory.
				db.Unlock()

				break
			}
			// Encountered error. Retry indefinitely.
			db.opt.Errorf("Failure while flushing memtable to disk: %v. Retrying...\n", err)
			time.Sleep(time.Second)
		}
	}
	return nil
}

func exists(path string) (bool, error) {
	_, err := os.Stat(path)
	if err == nil {
		return true, nil
	}
	if os.IsNotExist(err) {
		return false, nil
	}
	return true, err
}

// This function does a filewalk, calculates the size of vlog and sst files and stores it in
// y.LSMSize and y.VlogSize.
func (db *DB) calculateSize() {
	newInt := func(val int64) *expvar.Int {
		v := new(expvar.Int)
		v.Add(val)
		return v
	}

	totalSize := func(dir string) (int64, int64) {
		var lsmSize, vlogSize int64
		err := filepath.Walk(dir, func(path string, info os.FileInfo, err error) error {
			if err != nil {
				return err
			}
			ext := filepath.Ext(path)
			if ext == ".sst" {
				lsmSize += info.Size()
			} else if ext == ".vlog" {
				vlogSize += info.Size()
			}
			return nil
		})
		if err != nil {
			db.elog.Printf("Got error while calculating total size of directory: %s", dir)
		}
		return lsmSize, vlogSize
	}

	lsmSize, vlogSize := totalSize(db.opt.Dir)
	y.LSMSize.Set(db.opt.Dir, newInt(lsmSize))
	// If valueDir is different from dir, we'd have to do another walk.
	if db.opt.ValueDir != db.opt.Dir {
		_, vlogSize = totalSize(db.opt.ValueDir)
	}
	y.VlogSize.Set(db.opt.ValueDir, newInt(vlogSize))
}

func (db *DB) updateSize(lc *y.Closer) {
	defer lc.Done()

	metricsTicker := time.NewTicker(time.Minute)
	defer metricsTicker.Stop()

	for {
		select {
		case <-metricsTicker.C:
			db.calculateSize()
		case <-lc.HasBeenClosed():
			return
		}
	}
}

// RunValueLogGC triggers a value log garbage collection.
//
// It picks value log files to perform GC based on statistics that are collected
// duing compactions.  If no such statistics are available, then log files are
// picked in random order. The process stops as soon as the first log file is
// encountered which does not result in garbage collection.
//
// When a log file is picked, it is first sampled. If the sample shows that we
// can discard at least discardRatio space of that file, it would be rewritten.
//
// If a call to RunValueLogGC results in no rewrites, then an ErrNoRewrite is
// thrown indicating that the call resulted in no file rewrites.
//
// We recommend setting discardRatio to 0.5, thus indicating that a file be
// rewritten if half the space can be discarded.  This results in a lifetime
// value log write amplification of 2 (1 from original write + 0.5 rewrite +
// 0.25 + 0.125 + ... = 2). Setting it to higher value would result in fewer
// space reclaims, while setting it to a lower value would result in more space
// reclaims at the cost of increased activity on the LSM tree. discardRatio
// must be in the range (0.0, 1.0), both endpoints excluded, otherwise an
// ErrInvalidRequest is returned.
//
// Only one GC is allowed at a time. If another value log GC is running, or DB
// has been closed, this would return an ErrRejected.
//
// Note: Every time GC is run, it would produce a spike of activity on the LSM
// tree.
func (db *DB) RunValueLogGC(discardRatio float64) error {
	if discardRatio >= 1.0 || discardRatio <= 0.0 {
		return ErrInvalidRequest
	}

	// Find head on disk
	headKey := y.KeyWithTs(head, math.MaxUint64)
	// Need to pass with timestamp, lsm get removes the last 8 bytes and compares key
	val, err := db.lc.get(headKey, nil)
	if err != nil {
		return errors.Wrap(err, "Retrieving head from on-disk LSM")
	}

	var head valuePointer
	if len(val.Value) > 0 {
		head.Decode(val.Value)
	}

	// Pick a log file and run GC
	return db.vlog.runGC(discardRatio, head)
}

// Size returns the size of lsm and value log files in bytes. It can be used to decide how often to
// call RunValueLogGC.
func (db *DB) Size() (lsm, vlog int64) {
	if y.LSMSize.Get(db.opt.Dir) == nil {
		lsm, vlog = 0, 0
		return
	}
	lsm = y.LSMSize.Get(db.opt.Dir).(*expvar.Int).Value()
	vlog = y.VlogSize.Get(db.opt.ValueDir).(*expvar.Int).Value()
	return
}

// Sequence represents a Badger sequence.
type Sequence struct {
	sync.Mutex
	db        *DB
	key       []byte
	next      uint64
	leased    uint64
	bandwidth uint64
}

// Next would return the next integer in the sequence, updating the lease by running a transaction
// if needed.
func (seq *Sequence) Next() (uint64, error) {
	seq.Lock()
	defer seq.Unlock()
	if seq.next >= seq.leased {
		if err := seq.updateLease(); err != nil {
			return 0, err
		}
	}
	val := seq.next
	seq.next++
	return val, nil
}

// Release the leased sequence to avoid wasted integers. This should be done right
// before closing the associated DB. However it is valid to use the sequence after
// it was released, causing a new lease with full bandwidth.
func (seq *Sequence) Release() error {
	seq.Lock()
	defer seq.Unlock()
	err := seq.db.Update(func(txn *Txn) error {
		var buf [8]byte
		binary.BigEndian.PutUint64(buf[:], seq.next)
		return txn.SetEntry(NewEntry(seq.key, buf[:]))
	})
	if err != nil {
		return err
	}
	seq.leased = seq.next
	return nil
}

func (seq *Sequence) updateLease() error {
	return seq.db.Update(func(txn *Txn) error {
		item, err := txn.Get(seq.key)
		if err == ErrKeyNotFound {
			seq.next = 0
		} else if err != nil {
			return err
		} else {
			var num uint64
			if err := item.Value(func(v []byte) error {
				num = binary.BigEndian.Uint64(v)
				return nil
			}); err != nil {
				return err
			}
			seq.next = num
		}

		lease := seq.next + seq.bandwidth
		var buf [8]byte
		binary.BigEndian.PutUint64(buf[:], lease)
		if err = txn.SetEntry(NewEntry(seq.key, buf[:])); err != nil {
			return err
		}
		seq.leased = lease
		return nil
	})
}

// GetSequence would initiate a new sequence object, generating it from the stored lease, if
// available, in the database. Sequence can be used to get a list of monotonically increasing
// integers. Multiple sequences can be created by providing different keys. Bandwidth sets the
// size of the lease, determining how many Next() requests can be served from memory.
//
// GetSequence is not supported on ManagedDB. Calling this would result in a panic.
func (db *DB) GetSequence(key []byte, bandwidth uint64) (*Sequence, error) {
	if db.opt.managedTxns {
		panic("Cannot use GetSequence with managedDB=true.")
	}

	switch {
	case len(key) == 0:
		return nil, ErrEmptyKey
	case bandwidth == 0:
		return nil, ErrZeroBandwidth
	}
	seq := &Sequence{
		db:        db,
		key:       key,
		next:      0,
		leased:    0,
		bandwidth: bandwidth,
	}
	err := seq.updateLease()
	return seq, err
}

// Tables gets the TableInfo objects from the level controller. If withKeysCount
// is true, TableInfo objects also contain counts of keys for the tables.
func (db *DB) Tables(withKeysCount bool) []TableInfo {
	return db.lc.getTableInfo(withKeysCount)
}

// KeySplits can be used to get rough key ranges to divide up iteration over
// the DB.
func (db *DB) KeySplits(prefix []byte) []string {
	var splits []string
	// We just want table ranges here and not keys count.
	for _, ti := range db.Tables(false) {
		// We don't use ti.Left, because that has a tendency to store !badger
		// keys.
		if bytes.HasPrefix(ti.Right, prefix) {
			splits = append(splits, string(ti.Right))
		}
	}
	sort.Strings(splits)
	return splits
}

// MaxBatchCount returns max possible entries in batch
func (db *DB) MaxBatchCount() int64 {
	return db.opt.maxBatchCount
}

// MaxBatchSize returns max possible batch size
func (db *DB) MaxBatchSize() int64 {
	return db.opt.maxBatchSize
}

func (db *DB) stopMemoryFlush() {
	// Stop memtable flushes.
	if db.closers.memtable != nil {
		close(db.flushChan)
		db.closers.memtable.SignalAndWait()
	}
}

func (db *DB) stopCompactions() {
	// Stop compactions.
	if db.closers.compactors != nil {
		db.closers.compactors.SignalAndWait()
	}
}

func (db *DB) startCompactions() {
	// Resume compactions.
	if db.closers.compactors != nil {
		db.closers.compactors = y.NewCloser(1)
		db.lc.startCompact(db.closers.compactors)
	}
}

func (db *DB) startMemoryFlush() {
	// Start memory fluhser.
	if db.closers.memtable != nil {
		db.flushChan = make(chan flushTask, db.opt.NumMemtables)
		db.closers.memtable = y.NewCloser(1)
		go func() {
			_ = db.flushMemtable(db.closers.memtable)
		}()
	}
}

// Flatten can be used to force compactions on the LSM tree so all the tables fall on the same
// level. This ensures that all the versions of keys are colocated and not split across multiple
// levels, which is necessary after a restore from backup. During Flatten, live compactions are
// stopped. Ideally, no writes are going on during Flatten. Otherwise, it would create competition
// between flattening the tree and new tables being created at level zero.
func (db *DB) Flatten(workers int) error {
	db.stopCompactions()
	defer db.startCompactions()

	compactAway := func(cp compactionPriority) error {
		db.opt.Infof("Attempting to compact with %+v\n", cp)
		errCh := make(chan error, 1)
		for i := 0; i < workers; i++ {
			go func() {
				errCh <- db.lc.doCompact(cp)
			}()
		}
		var success int
		var rerr error
		for i := 0; i < workers; i++ {
			err := <-errCh
			if err != nil {
				rerr = err
				db.opt.Warningf("While running doCompact with %+v. Error: %v\n", cp, err)
			} else {
				success++
			}
		}
		if success == 0 {
			return rerr
		}
		// We could do at least one successful compaction. So, we'll consider this a success.
		db.opt.Infof("%d compactor(s) succeeded. One or more tables from level %d compacted.\n",
			success, cp.level)
		return nil
	}

	hbytes := func(sz int64) string {
		return humanize.Bytes(uint64(sz))
	}

	for {
		db.opt.Infof("\n")
		var levels []int
		for i, l := range db.lc.levels {
			sz := l.getTotalSize()
			db.opt.Infof("Level: %d. %8s Size. %8s Max.\n",
				i, hbytes(l.getTotalSize()), hbytes(l.maxTotalSize))
			if sz > 0 {
				levels = append(levels, i)
			}
		}
		if len(levels) <= 1 {
			prios := db.lc.pickCompactLevels()
			if len(prios) == 0 || prios[0].score <= 1.0 {
				db.opt.Infof("All tables consolidated into one level. Flattening done.\n")
				return nil
			}
			if err := compactAway(prios[0]); err != nil {
				return err
			}
			continue
		}
		// Create an artificial compaction priority, to ensure that we compact the level.
		cp := compactionPriority{level: levels[0], score: 1.71}
		if err := compactAway(cp); err != nil {
			return err
		}
	}
}

func (db *DB) blockWrite() {
	// Stop accepting new writes.
	atomic.StoreInt32(&db.blockWrites, 1)

	// Make all pending writes finish. The following will also close writeCh.
	db.closers.writes.SignalAndWait()
	db.opt.Infof("Writes flushed. Stopping compactions now...")
}

func (db *DB) unblockWrite() {
	db.closers.writes = y.NewCloser(1)
	go db.doWrites(db.closers.writes)

	// Resume writes.
	atomic.StoreInt32(&db.blockWrites, 0)
}

func (db *DB) prepareToDrop() func() {
	if db.opt.ReadOnly {
		panic("Attempting to drop data in read-only mode.")
	}
	// In order prepare for drop, we need to block the incoming writes and
	// write it to db. Then, flush all the pending flushtask. So that, we
	// don't miss any entries.
	db.blockWrite()
	reqs := make([]*request, 0, 10)
	for {
		select {
		case r := <-db.writeCh:
			reqs = append(reqs, r)
		default:
			if err := db.writeRequests(reqs); err != nil {
				db.opt.Errorf("writeRequests: %v", err)
			}
			db.stopMemoryFlush()
			return func() {
				db.opt.Infof("Resuming writes")
				db.startMemoryFlush()
				db.unblockWrite()
			}
		}
	}
}

// DropAll would drop all the data stored in Badger. It does this in the following way.
// - Stop accepting new writes.
// - Pause memtable flushes and compactions.
// - Pick all tables from all levels, create a changeset to delete all these
// tables and apply it to manifest.
// - Pick all log files from value log, and delete all of them. Restart value log files from zero.
// - Resume memtable flushes and compactions.
//
// NOTE: DropAll is resilient to concurrent writes, but not to reads. It is up to the user to not do
// any reads while DropAll is going on, otherwise they may result in panics. Ideally, both reads and
// writes are paused before running DropAll, and resumed after it is finished.
func (db *DB) DropAll() error {
	f, err := db.dropAll()
	defer f()
	if err != nil {
		return err
	}
	return nil
}

func (db *DB) dropAll() (func(), error) {
	db.opt.Infof("DropAll called. Blocking writes...")
	f := db.prepareToDrop()
	// prepareToDrop will stop all the incomming write and flushes any pending flush tasks.
	// Before we drop, we'll stop the compaction because anyways all the datas are going to
	// be deleted.
	db.stopCompactions()
	resume := func() {
		db.startCompactions()
		f()
	}
	// Block all foreign interactions with memory tables.
	db.Lock()
	defer db.Unlock()

	// Remove inmemory tables. Calling DecrRef for safety. Not sure if they're absolutely needed.
	db.mt.DecrRef()
	for _, mt := range db.imm {
		mt.DecrRef()
	}
	db.imm = db.imm[:0]
	db.mt = skl.NewSkiplist(arenaSize(db.opt)) // Set it up for future writes.

	num, err := db.lc.dropTree()
	if err != nil {
		return resume, err
	}
	db.opt.Infof("Deleted %d SSTables. Now deleting value logs...\n", num)

	num, err = db.vlog.dropAll()
	if err != nil {
		return resume, err
	}
	db.vhead = valuePointer{} // Zero it out.
	db.lc.nextFileID = 1
	db.opt.Infof("Deleted %d value log files. DropAll done.\n", num)
	return resume, nil
}

// DropPrefix would drop all the keys with the provided prefix. It does this in the following way:
// - Stop accepting new writes.
// - Stop memtable flushes before acquiring lock. Because we're acquring lock here
//   and memtable flush stalls for lock, which leads to deadlock
// - Flush out all memtables, skipping over keys with the given prefix, Kp.
// - Write out the value log header to memtables when flushing, so we don't accidentally bring Kp
//   back after a restart.
// - Stop compaction.
// - Compact L0->L1, skipping over Kp.
// - Compact rest of the levels, Li->Li, picking tables which have Kp.
// - Resume memtable flushes, compactions and writes.
func (db *DB) DropPrefix(prefix []byte) error {
	f := db.prepareToDrop()
	defer f()
	// Block all foreign interactions with memory tables.
	db.Lock()
	defer db.Unlock()

	db.imm = append(db.imm, db.mt)
	for _, memtable := range db.imm {
		if memtable.Empty() {
			memtable.DecrRef()
			continue
		}
		task := flushTask{
			mt: memtable,
			// Ensure that the head of value log gets persisted to disk.
			vptr:       db.vhead,
			dropPrefix: prefix,
		}
		db.opt.Debugf("Flushing memtable")
		if err := db.handleFlushTask(task); err != nil {
			db.opt.Errorf("While trying to flush memtable: %v", err)
			return err
		}
		memtable.DecrRef()
	}
	db.stopCompactions()
	defer db.startCompactions()
	db.imm = db.imm[:0]
	db.mt = skl.NewSkiplist(arenaSize(db.opt))

	// Drop prefixes from the levels.
	if err := db.lc.dropPrefix(prefix); err != nil {
		return err
	}
	db.opt.Infof("DropPrefix done")
	return nil
}

// KVList contains a list of key-value pairs.
type KVList = pb.KVList

// Subscribe can be used to watch key changes for the given key prefixes.
// At least one prefix should be passed, or an error will be returned.
// You can use an empty prefix to monitor all changes to the DB.
// This function blocks until the given context is done or an error occurs.
// The given function will be called with a new KVList containing the modified keys and the
// corresponding values.
func (db *DB) Subscribe(ctx context.Context, cb func(kv *KVList), prefixes ...[]byte) error {
	if cb == nil {
		return ErrNilCallback
	}
	if len(prefixes) == 0 {
		return ErrNoPrefixes
	}
	c := y.NewCloser(1)
	recvCh, id := db.pub.newSubscriber(c, prefixes...)
	slurp := func(batch *pb.KVList) {
		defer func() {
			if len(batch.GetKv()) > 0 {
				cb(batch)
			}
		}()
		for {
			select {
			case kvs := <-recvCh:
				batch.Kv = append(batch.Kv, kvs.Kv...)
			default:
				return
			}
		}
	}
	for {
		select {
		case <-c.HasBeenClosed():
			slurp(new(pb.KVList))
			// Drain if any pending updates.
			c.Done()
			// No need to delete here. Closer will be called only while
			// closing DB. Subscriber will be deleted by cleanSubscribers.
			return nil
		case <-ctx.Done():
			c.Done()
			db.pub.deleteSubscriber(id)
			// Delete the subscriber to avoid further updates.
			return ctx.Err()
		case batch := <-recvCh:
			slurp(batch)
		}
	}
}<|MERGE_RESOLUTION|>--- conflicted
+++ resolved
@@ -887,8 +887,8 @@
 	ft.mt.Put(headTs, y.ValueStruct{Value: val})
 
 	bopts := table.Options{
-		BlockSize:         db.opt.BlockSize,
-		BloomFalsePostive: db.opt.BloomFalsePositive,
+		BlockSize:          db.opt.BlockSize,
+		BloomFalsePositive: db.opt.BloomFalsePositive,
 	}
 	tableData := buildL0Table(ft, bopts)
 	fileID := db.lc.reserveFileID()
@@ -912,18 +912,7 @@
 	dirSyncCh := make(chan error)
 	go func() { dirSyncCh <- syncDir(db.opt.Dir) }()
 
-<<<<<<< HEAD
 	if _, err = fd.Write(tableData); err != nil {
-=======
-	bopts := table.Options{
-		BlockSize:          db.opt.BlockSize,
-		BloomFalsePositive: db.opt.BloomFalsePositive,
-	}
-	err = writeLevel0Table(ft, fd, bopts)
-	dirSyncErr := <-dirSyncCh
-
-	if err != nil {
->>>>>>> bd6cd591
 		db.elog.Errorf("ERROR while writing to level 0: %v", err)
 		return err
 	}
