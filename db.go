/*
 * Copyright 2017 Dgraph Labs, Inc. and Contributors
 *
 * Licensed under the Apache License, Version 2.0 (the "License");
 * you may not use this file except in compliance with the License.
 * You may obtain a copy of the License at
 *
 *     http://www.apache.org/licenses/LICENSE-2.0
 *
 * Unless required by applicable law or agreed to in writing, software
 * distributed under the License is distributed on an "AS IS" BASIS,
 * WITHOUT WARRANTIES OR CONDITIONS OF ANY KIND, either express or implied.
 * See the License for the specific language governing permissions and
 * limitations under the License.
 */

package badger

import (
	"bytes"
	"context"
	"encoding/binary"
	"expvar"
	"math"
	"os"
	"path/filepath"
	"sort"
	"strconv"
	"sync"
	"sync/atomic"
	"time"

	"github.com/dgraph-io/badger/options"
	"github.com/dgraph-io/badger/pb"
	"github.com/dgraph-io/badger/skl"
	"github.com/dgraph-io/badger/table"
	"github.com/dgraph-io/badger/y"
	humanize "github.com/dustin/go-humanize"
	"github.com/pkg/errors"
	"golang.org/x/net/trace"
)

var (
	badgerPrefix      = []byte("!badger!")        // Prefix for internal keys used by badger.
	head              = []byte("!badger!head")    // For storing value offset for replay.
	txnKey            = []byte("!badger!txn")     // For indicating end of entries in txn.
	badgerMove        = []byte("!badger!move")    // For key-value pairs which got moved during GC.
	lfDiscardStatsKey = []byte("!badger!discard") // For storing lfDiscardStats
)

type closers struct {
	updateSize *y.Closer
	compactors *y.Closer
	memtable   *y.Closer
	writes     *y.Closer
	valueGC    *y.Closer
	pub        *y.Closer
}

// DB provides the various functions required to interact with Badger.
// DB is thread-safe.
type DB struct {
	sync.RWMutex // Guards list of inmemory tables, not individual reads and writes.

	dirLockGuard *directoryLockGuard
	// nil if Dir and ValueDir are the same
	valueDirGuard *directoryLockGuard

	closers   closers
	elog      trace.EventLog
	mt        *skl.Skiplist   // Our latest (actively written) in-memory table
	imm       []*skl.Skiplist // Add here only AFTER pushing to flushChan.
	opt       Options
	manifest  *manifestFile
	lc        *levelsController
	vlog      valueLog
	vhead     valuePointer // less than or equal to a pointer to the last vlog value put into mt
	writeCh   chan *request
	flushChan chan flushTask // For flushing memtables.
	closeOnce sync.Once      // For closing DB only once.

	// Number of log rotates since the last memtable flush. We will access this field via atomic
	// functions. Since we are not going to use any 64bit atomic functions, there is no need for
	// 64 bit alignment of this struct(see #311).
	logRotates int32

	blockWrites int32

	orc *oracle

	pub *publisher
}

const (
	kvWriteChCapacity = 1000
)

func (db *DB) replayFunction() func(Entry, valuePointer) error {
	type txnEntry struct {
		nk []byte
		v  y.ValueStruct
	}

	var txn []txnEntry
	var lastCommit uint64

	toLSM := func(nk []byte, vs y.ValueStruct) {
		for err := db.ensureRoomForWrite(); err != nil; err = db.ensureRoomForWrite() {
			db.elog.Printf("Replay: Making room for writes")
			time.Sleep(10 * time.Millisecond)
		}
		db.mt.Put(nk, vs)
	}

	first := true
	return func(e Entry, vp valuePointer) error { // Function for replaying.
		if first {
			db.elog.Printf("First key=%q\n", e.Key)
		}
		first = false

		if db.orc.nextTxnTs < y.ParseTs(e.Key) {
			db.orc.nextTxnTs = y.ParseTs(e.Key)
		}

		nk := make([]byte, len(e.Key))
		copy(nk, e.Key)
		var nv []byte
		meta := e.meta
		if db.shouldWriteValueToLSM(e) {
			nv = make([]byte, len(e.Value))
			copy(nv, e.Value)
		} else {
			nv = make([]byte, vptrSize)
			vp.Encode(nv)
			meta = meta | bitValuePointer
		}

		v := y.ValueStruct{
			Value:     nv,
			Meta:      meta,
			UserMeta:  e.UserMeta,
			ExpiresAt: e.ExpiresAt,
		}

		if e.meta&bitFinTxn > 0 {
			txnTs, err := strconv.ParseUint(string(e.Value), 10, 64)
			if err != nil {
				return errors.Wrapf(err, "Unable to parse txn fin: %q", e.Value)
			}
			y.AssertTrue(lastCommit == txnTs)
			y.AssertTrue(len(txn) > 0)
			// Got the end of txn. Now we can store them.
			for _, t := range txn {
				toLSM(t.nk, t.v)
			}
			txn = txn[:0]
			lastCommit = 0

		} else if e.meta&bitTxn > 0 {
			txnTs := y.ParseTs(nk)
			if lastCommit == 0 {
				lastCommit = txnTs
			}
			if lastCommit != txnTs {
				db.opt.Warningf("Found an incomplete txn at timestamp %d. Discarding it.\n",
					lastCommit)
				txn = txn[:0]
				lastCommit = txnTs
			}
			te := txnEntry{nk: nk, v: v}
			txn = append(txn, te)

		} else {
			// This entry is from a rewrite.
			toLSM(nk, v)

			// We shouldn't get this entry in the middle of a transaction.
			y.AssertTrue(lastCommit == 0)
			y.AssertTrue(len(txn) == 0)
		}
		return nil
	}
}

// Open returns a new DB object.
func Open(opt Options) (db *DB, err error) {
	opt.maxBatchSize = (15 * opt.MaxTableSize) / 100
	opt.maxBatchCount = opt.maxBatchSize / int64(skl.MaxNodeSize)

	// We are limiting opt.ValueThreshold to maxValueThreshold for now.
	if opt.ValueThreshold > maxValueThreshold {
		return nil, errors.Errorf("Invalid ValueThreshold, must be less or equal to %d",
			maxValueThreshold)
	}

	// If ValueThreshold is greater than opt.maxBatchSize, we won't be able to push any data using
	// the transaction APIs. Transaction batches entries into batches of size opt.maxBatchSize.
	if int64(opt.ValueThreshold) > opt.maxBatchSize {
		return nil, errors.Errorf("Valuethreshold greater than max batch size of %d. Either "+
			"reduce opt.ValueThreshold or increase opt.MaxTableSize.", opt.maxBatchSize)
	}

	if opt.ReadOnly {
		// Can't truncate if the DB is read only.
		opt.Truncate = false
	}

	for _, path := range []string{opt.Dir, opt.ValueDir} {
		dirExists, err := exists(path)
		if err != nil {
			return nil, y.Wrapf(err, "Invalid Dir: %q", path)
		}
		if !dirExists {
			if opt.ReadOnly {
				return nil, errors.Errorf("Cannot find directory %q for read-only open", path)
			}
			// Try to create the directory
			err = os.Mkdir(path, 0700)
			if err != nil {
				return nil, y.Wrapf(err, "Error Creating Dir: %q", path)
			}
		}
	}
	absDir, err := filepath.Abs(opt.Dir)
	if err != nil {
		return nil, err
	}
	absValueDir, err := filepath.Abs(opt.ValueDir)
	if err != nil {
		return nil, err
	}
	var dirLockGuard, valueDirLockGuard *directoryLockGuard
	dirLockGuard, err = acquireDirectoryLock(opt.Dir, lockFile, opt.ReadOnly)
	if err != nil {
		return nil, err
	}
	defer func() {
		if dirLockGuard != nil {
			_ = dirLockGuard.release()
		}
	}()
	if absValueDir != absDir {
		valueDirLockGuard, err = acquireDirectoryLock(opt.ValueDir, lockFile, opt.ReadOnly)
		if err != nil {
			return nil, err
		}
		defer func() {
			if valueDirLockGuard != nil {
				_ = valueDirLockGuard.release()
			}
		}()
	}
	if !(opt.ValueLogFileSize <= 2<<30 && opt.ValueLogFileSize >= 1<<20) {
		return nil, ErrValueLogSize
	}
	if !(opt.ValueLogLoadingMode == options.FileIO ||
		opt.ValueLogLoadingMode == options.MemoryMap) {
		return nil, ErrInvalidLoadingMode
	}
	manifestFile, manifest, err := openOrCreateManifestFile(opt.Dir, opt.ReadOnly)
	if err != nil {
		return nil, err
	}
	defer func() {
		if manifestFile != nil {
			_ = manifestFile.close()
		}
	}()

	db = &DB{
		imm:           make([]*skl.Skiplist, 0, opt.NumMemtables),
		flushChan:     make(chan flushTask, opt.NumMemtables),
		writeCh:       make(chan *request, kvWriteChCapacity),
		opt:           opt,
		manifest:      manifestFile,
		elog:          trace.NewEventLog("Badger", "DB"),
		dirLockGuard:  dirLockGuard,
		valueDirGuard: valueDirLockGuard,
		orc:           newOracle(opt),
		pub:           newPublisher(),
	}

	// Calculate initial size.
	db.calculateSize()
	db.closers.updateSize = y.NewCloser(1)
	go db.updateSize(db.closers.updateSize)
	db.mt = skl.NewSkiplist(arenaSize(opt))

	// newLevelsController potentially loads files in directory.
	if db.lc, err = newLevelsController(db, &manifest); err != nil {
		return nil, err
	}

	if !opt.ReadOnly {
		db.closers.compactors = y.NewCloser(1)
		db.lc.startCompact(db.closers.compactors)

		db.closers.memtable = y.NewCloser(1)
		go func() {
			_ = db.flushMemtable(db.closers.memtable) // Need levels controller to be up.
		}()
	}

	headKey := y.KeyWithTs(head, math.MaxUint64)
	// Need to pass with timestamp, lsm get removes the last 8 bytes and compares key
	vs, err := db.get(headKey)
	if err != nil {
		return nil, errors.Wrap(err, "Retrieving head")
	}
	db.orc.nextTxnTs = vs.Version
	var vptr valuePointer
	if len(vs.Value) > 0 {
		vptr.Decode(vs.Value)
	}

	replayCloser := y.NewCloser(1)
	go db.doWrites(replayCloser)

	if err = db.vlog.open(db, vptr, db.replayFunction()); err != nil {
		return db, err
	}
	replayCloser.SignalAndWait() // Wait for replay to be applied first.

	// Let's advance nextTxnTs to one more than whatever we observed via
	// replaying the logs.
	db.orc.txnMark.Done(db.orc.nextTxnTs)
	// In normal mode, we must update readMark so older versions of keys can be removed during
	// compaction when run in offline mode via the flatten tool.
	db.orc.readMark.Done(db.orc.nextTxnTs)
	db.orc.incrementNextTs()

	db.writeCh = make(chan *request, kvWriteChCapacity)
	db.closers.writes = y.NewCloser(1)
	go db.doWrites(db.closers.writes)

	db.closers.valueGC = y.NewCloser(1)
	go db.vlog.waitOnGC(db.closers.valueGC)

	db.closers.pub = y.NewCloser(1)
	go db.pub.listenForUpdates(db.closers.pub)

	valueDirLockGuard = nil
	dirLockGuard = nil
	manifestFile = nil
	return db, nil
}

// Close closes a DB. It's crucial to call it to ensure all the pending updates make their way to
// disk. Calling DB.Close() multiple times would still only close the DB once.
func (db *DB) Close() error {
	var err error
	db.closeOnce.Do(func() {
		err = db.close()
	})
	return err
}

func (db *DB) close() (err error) {
	db.elog.Printf("Closing database")

	if err := db.vlog.flushDiscardStats(); err != nil {
		return errors.Wrap(err, "failed to flush discard stats")
	}

	atomic.StoreInt32(&db.blockWrites, 1)

	// Stop value GC first.
	db.closers.valueGC.SignalAndWait()

	// Stop writes next.
	db.closers.writes.SignalAndWait()

	// Don't accept any more write.
	close(db.writeCh)

	db.closers.pub.SignalAndWait()

	// Now close the value log.
	if vlogErr := db.vlog.Close(); vlogErr != nil {
		err = errors.Wrap(vlogErr, "DB.Close")
	}

	// Make sure that block writer is done pushing stuff into memtable!
	// Otherwise, you will have a race condition: we are trying to flush memtables
	// and remove them completely, while the block / memtable writer is still
	// trying to push stuff into the memtable. This will also resolve the value
	// offset problem: as we push into memtable, we update value offsets there.
	if !db.mt.Empty() {
		db.elog.Printf("Flushing memtable")
		for {
			pushedFlushTask := func() bool {
				db.Lock()
				defer db.Unlock()
				y.AssertTrue(db.mt != nil)
				select {
				case db.flushChan <- flushTask{mt: db.mt, vptr: db.vhead}:
					db.imm = append(db.imm, db.mt) // Flusher will attempt to remove this from s.imm.
					db.mt = nil                    // Will segfault if we try writing!
					db.elog.Printf("pushed to flush chan\n")
					return true
				default:
					// If we fail to push, we need to unlock and wait for a short while.
					// The flushing operation needs to update s.imm. Otherwise, we have a deadlock.
					// TODO: Think about how to do this more cleanly, maybe without any locks.
				}
				return false
			}()
			if pushedFlushTask {
				break
			}
			time.Sleep(10 * time.Millisecond)
		}
	}
	db.stopMemoryFlush()
	db.stopCompactions()

	// Force Compact L0
	// We don't need to care about cstatus since no parallel compaction is running.
	err = db.lc.doCompact(compactionPriority{level: 0, score: 1.73})
	switch err {
	case errFillTables:
		// This error only means that there might be enough tables to do a compaction. So, we
		// should not report it to the end user to avoid confusing them.
		err = nil
	case nil:
		db.opt.Infof("Force compaction on level 0 done")
	default:
		db.opt.Warningf("While forcing compaction on level 0: %v", err)
	}

	if lcErr := db.lc.close(); err == nil {
		err = errors.Wrap(lcErr, "DB.Close")
	}
	db.elog.Printf("Waiting for closer")
	db.closers.updateSize.SignalAndWait()
	db.orc.Stop()

	db.elog.Finish()

	if db.dirLockGuard != nil {
		if guardErr := db.dirLockGuard.release(); err == nil {
			err = errors.Wrap(guardErr, "DB.Close")
		}
	}
	if db.valueDirGuard != nil {
		if guardErr := db.valueDirGuard.release(); err == nil {
			err = errors.Wrap(guardErr, "DB.Close")
		}
	}
	if manifestErr := db.manifest.close(); err == nil {
		err = errors.Wrap(manifestErr, "DB.Close")
	}

	// Fsync directories to ensure that lock file, and any other removed files whose directory
	// we haven't specifically fsynced, are guaranteed to have their directory entry removal
	// persisted to disk.
	if syncErr := syncDir(db.opt.Dir); err == nil {
		err = errors.Wrap(syncErr, "DB.Close")
	}
	if syncErr := syncDir(db.opt.ValueDir); err == nil {
		err = errors.Wrap(syncErr, "DB.Close")
	}

	return err
}

// VerifyChecksum verifies checksum for all tables on all levels.
// This method can be used to verify checksum, if opt.ChecksumVerificationMode is NoVerification.
func (db *DB) VerifyChecksum() error {
	return db.lc.verifyChecksum()
}

const (
	lockFile = "LOCK"
)

// Sync syncs database content to disk. This function provides
// more control to user to sync data whenever required.
func (db *DB) Sync() error {
	return db.vlog.sync(math.MaxUint32)
}

// getMemtables returns the current memtables and get references.
func (db *DB) getMemTables() ([]*skl.Skiplist, func()) {
	db.RLock()
	defer db.RUnlock()

	tables := make([]*skl.Skiplist, len(db.imm)+1)

	// Get mutable memtable.
	tables[0] = db.mt
	tables[0].IncrRef()

	// Get immutable memtables.
	last := len(db.imm) - 1
	for i := range db.imm {
		tables[i+1] = db.imm[last-i]
		tables[i+1].IncrRef()
	}
	return tables, func() {
		for _, tbl := range tables {
			tbl.DecrRef()
		}
	}
}

// get returns the value in memtable or disk for given key.
// Note that value will include meta byte.
//
// IMPORTANT: We should never write an entry with an older timestamp for the same key, We need to
// maintain this invariant to search for the latest value of a key, or else we need to search in all
// tables and find the max version among them.  To maintain this invariant, we also need to ensure
// that all versions of a key are always present in the same table from level 1, because compaction
// can push any table down.
//
// Update (Sep 22, 2018): To maintain the above invariant, and to allow keys to be moved from one
// value log to another (while reclaiming space during value log GC), we have logically moved this
// need to write "old versions after new versions" to the badgerMove keyspace. Thus, for normal
// gets, we can stop going down the LSM tree once we find any version of the key (note however that
// we will ALWAYS skip versions with ts greater than the key version).  However, if that key has
// been moved, then for the corresponding movekey, we'll look through all the levels of the tree
// to ensure that we pick the highest version of the movekey present.
func (db *DB) get(key []byte) (y.ValueStruct, error) {
	tables, decr := db.getMemTables() // Lock should be released.
	defer decr()

	var maxVs *y.ValueStruct
	var version uint64
	if bytes.HasPrefix(key, badgerMove) {
		// If we are checking badgerMove key, we should look into all the
		// levels, so we can pick up the newer versions, which might have been
		// compacted down the tree.
		maxVs = &y.ValueStruct{}
		version = y.ParseTs(key)
	}

	y.NumGets.Add(1)
	for i := 0; i < len(tables); i++ {
		vs := tables[i].Get(key)
		y.NumMemtableGets.Add(1)
		if vs.Meta == 0 && vs.Value == nil {
			continue
		}
		// Found a version of the key. For user keyspace, return immediately. For move keyspace,
		// continue iterating, unless we found a version == given key version.
		if maxVs == nil || vs.Version == version {
			return vs, nil
		}
		if maxVs.Version < vs.Version {
			*maxVs = vs
		}
	}
	return db.lc.get(key, maxVs)
}

func (db *DB) updateHead(ptrs []valuePointer) {
	var ptr valuePointer
	for i := len(ptrs) - 1; i >= 0; i-- {
		p := ptrs[i]
		if !p.IsZero() {
			ptr = p
			break
		}
	}
	if ptr.IsZero() {
		return
	}

	db.Lock()
	defer db.Unlock()
	y.AssertTrue(!ptr.Less(db.vhead))
	db.vhead = ptr
}

var requestPool = sync.Pool{
	New: func() interface{} {
		return new(request)
	},
}

func (db *DB) shouldWriteValueToLSM(e Entry) bool {
	return len(e.Value) < db.opt.ValueThreshold
}

func (db *DB) writeToLSM(b *request) error {
	if len(b.Ptrs) != len(b.Entries) {
		return errors.Errorf("Ptrs and Entries don't match: %+v", b)
	}

	for i, entry := range b.Entries {
		if entry.meta&bitFinTxn != 0 {
			continue
		}
		if db.shouldWriteValueToLSM(*entry) { // Will include deletion / tombstone case.
			db.mt.Put(entry.Key,
				y.ValueStruct{
					Value:     entry.Value,
					Meta:      entry.meta,
					UserMeta:  entry.UserMeta,
					ExpiresAt: entry.ExpiresAt,
				})
		} else {
			var offsetBuf [vptrSize]byte
			db.mt.Put(entry.Key,
				y.ValueStruct{
					Value:     b.Ptrs[i].Encode(offsetBuf[:]),
					Meta:      entry.meta | bitValuePointer,
					UserMeta:  entry.UserMeta,
					ExpiresAt: entry.ExpiresAt,
				})
		}
	}
	return nil
}

// writeRequests is called serially by only one goroutine.
func (db *DB) writeRequests(reqs []*request) error {
	if len(reqs) == 0 {
		return nil
	}

	done := func(err error) {
		for _, r := range reqs {
			r.Err = err
			r.Wg.Done()
		}
	}
	db.elog.Printf("writeRequests called. Writing to value log")

	err := db.vlog.write(reqs)
	if err != nil {
		done(err)
		return err
	}

	db.elog.Printf("Sending updates to subscribers")
	db.pub.sendUpdates(reqs)
	db.elog.Printf("Writing to memtable")
	var count int
	for _, b := range reqs {
		if len(b.Entries) == 0 {
			continue
		}
		count += len(b.Entries)
		var i uint64
		for err = db.ensureRoomForWrite(); err == errNoRoom; err = db.ensureRoomForWrite() {
			i++
			if i%100 == 0 {
				db.elog.Printf("Making room for writes")
			}
			// We need to poll a bit because both hasRoomForWrite and the flusher need access to s.imm.
			// When flushChan is full and you are blocked there, and the flusher is trying to update s.imm,
			// you will get a deadlock.
			time.Sleep(10 * time.Millisecond)
		}
		if err != nil {
			done(err)
			return errors.Wrap(err, "writeRequests")
		}
		if err := db.writeToLSM(b); err != nil {
			done(err)
			return errors.Wrap(err, "writeRequests")
		}
		db.updateHead(b.Ptrs)
	}
	done(nil)
	db.elog.Printf("%d entries written", count)
	return nil
}

func (db *DB) sendToWriteCh(entries []*Entry) (*request, error) {
	if atomic.LoadInt32(&db.blockWrites) == 1 {
		return nil, ErrBlockedWrites
	}
	var count, size int64
	for _, e := range entries {
		size += int64(e.estimateSize(db.opt.ValueThreshold))
		count++
	}
	if count >= db.opt.maxBatchCount || size >= db.opt.maxBatchSize {
		return nil, ErrTxnTooBig
	}

	// We can only service one request because we need each txn to be stored in a contigous section.
	// Txns should not interleave among other txns or rewrites.
	req := requestPool.Get().(*request)
	req.Entries = entries
	req.Wg = sync.WaitGroup{}
	req.Wg.Add(1)
	req.IncrRef()     // for db write
	req.IncrRef()     // for publisher updates
	db.writeCh <- req // Handled in doWrites.
	y.NumPuts.Add(int64(len(entries)))

	return req, nil
}

func (db *DB) doWrites(lc *y.Closer) {
	defer lc.Done()
	pendingCh := make(chan struct{}, 1)

	writeRequests := func(reqs []*request) {
		if err := db.writeRequests(reqs); err != nil {
			db.opt.Errorf("writeRequests: %v", err)
		}
		<-pendingCh
	}

	// This variable tracks the number of pending writes.
	reqLen := new(expvar.Int)
	y.PendingWrites.Set(db.opt.Dir, reqLen)

	reqs := make([]*request, 0, 10)
	for {
		var r *request
		select {
		case r = <-db.writeCh:
		case <-lc.HasBeenClosed():
			goto closedCase
		}

		for {
			reqs = append(reqs, r)
			reqLen.Set(int64(len(reqs)))

			if len(reqs) >= 3*kvWriteChCapacity {
				pendingCh <- struct{}{} // blocking.
				goto writeCase
			}

			select {
			// Either push to pending, or continue to pick from writeCh.
			case r = <-db.writeCh:
			case pendingCh <- struct{}{}:
				goto writeCase
			case <-lc.HasBeenClosed():
				goto closedCase
			}
		}

	closedCase:
		// All the pending request are drained.
		// Don't close the writeCh, because it has be used in several places.
		for {
			select {
			case r = <-db.writeCh:
				reqs = append(reqs, r)
			default:
				pendingCh <- struct{}{} // Push to pending before doing a write.
				writeRequests(reqs)
				return
			}
		}

	writeCase:
		go writeRequests(reqs)
		reqs = make([]*request, 0, 10)
		reqLen.Set(0)
	}
}

// batchSet applies a list of badger.Entry. If a request level error occurs it
// will be returned.
//   Check(kv.BatchSet(entries))
func (db *DB) batchSet(entries []*Entry) error {
	req, err := db.sendToWriteCh(entries)
	if err != nil {
		return err
	}

	return req.Wait()
}

// batchSetAsync is the asynchronous version of batchSet. It accepts a callback
// function which is called when all the sets are complete. If a request level
// error occurs, it will be passed back via the callback.
//   err := kv.BatchSetAsync(entries, func(err error)) {
//      Check(err)
//   }
func (db *DB) batchSetAsync(entries []*Entry, f func(error)) error {
	req, err := db.sendToWriteCh(entries)
	if err != nil {
		return err
	}
	go func() {
		err := req.Wait()
		// Write is complete. Let's call the callback function now.
		f(err)
	}()
	return nil
}

var errNoRoom = errors.New("No room for write")

// ensureRoomForWrite is always called serially.
func (db *DB) ensureRoomForWrite() error {
	var err error
	db.Lock()
	defer db.Unlock()

	// Here we determine if we need to force flush memtable. Given we rotated log file, it would
	// make sense to force flush a memtable, so the updated value head would have a chance to be
	// pushed to L0. Otherwise, it would not go to L0, until the memtable has been fully filled,
	// which can take a lot longer if the write load has fewer keys and larger values. This force
	// flush, thus avoids the need to read through a lot of log files on a crash and restart.
	// Above approach is quite simple with small drawback. We are calling ensureRoomForWrite before
	// inserting every entry in Memtable. We will get latest db.head after all entries for a request
	// are inserted in Memtable. If we have done >= db.logRotates rotations, then while inserting
	// first entry in Memtable, below condition will be true and we will endup flushing old value of
	// db.head. Hence we are limiting no of value log files to be read to db.logRotates only.
	forceFlush := atomic.LoadInt32(&db.logRotates) >= db.opt.LogRotatesToFlush

	if !forceFlush && db.mt.MemSize() < db.opt.MaxTableSize {
		return nil
	}

	y.AssertTrue(db.mt != nil) // A nil mt indicates that DB is being closed.
	select {
	case db.flushChan <- flushTask{mt: db.mt, vptr: db.vhead}:
		// After every memtable flush, let's reset the counter.
		atomic.StoreInt32(&db.logRotates, 0)

		// Ensure value log is synced to disk so this memtable's contents wouldn't be lost.
		err = db.vlog.sync(db.vhead.Fid)
		if err != nil {
			return err
		}

		db.opt.Debugf("Flushing memtable, mt.size=%d size of flushChan: %d\n",
			db.mt.MemSize(), len(db.flushChan))
		// We manage to push this task. Let's modify imm.
		db.imm = append(db.imm, db.mt)
		db.mt = skl.NewSkiplist(arenaSize(db.opt))
		// New memtable is empty. We certainly have room.
		return nil
	default:
		// We need to do this to unlock and allow the flusher to modify imm.
		return errNoRoom
	}
}

func arenaSize(opt Options) int64 {
	return opt.MaxTableSize + opt.maxBatchSize + opt.maxBatchCount*int64(skl.MaxNodeSize)
}

<<<<<<< HEAD
// buildL0Table builds a new table from the memtable.
func buildL0Table(ft flushTask) ([]byte, error) {
=======
// WriteLevel0Table flushes memtable.
func writeLevel0Table(ft flushTask, f io.Writer, bopts table.Options) error {
>>>>>>> e627d49f
	iter := ft.mt.NewIterator()
	defer iter.Close()
	b := table.NewTableBuilder(bopts)
	defer b.Close()
	for iter.SeekToFirst(); iter.Valid(); iter.Next() {
		if len(ft.dropPrefix) > 0 && bytes.HasPrefix(iter.Key(), ft.dropPrefix) {
			continue
		}
<<<<<<< HEAD
		if err := b.Add(iter.Key(), iter.Value()); err != nil {
			return nil, err
		}
=======
		b.Add(iter.Key(), iter.Value())
>>>>>>> e627d49f
	}
	return b.Finish(), nil
}

type flushTask struct {
	mt         *skl.Skiplist
	vptr       valuePointer
	dropPrefix []byte
}

// handleFlushTask must be run serially.
func (db *DB) handleFlushTask(ft flushTask) error {
	// There can be a scnerio, when empty memtable is flushed. For example, memtable is empty and
	// after writing request to value log, rotation count exceeds db.LogRotatesToFlush.
	if ft.mt.Empty() {
		return nil
	}

	// Store badger head even if vptr is zero, need it for readTs
	db.opt.Debugf("Storing value log head: %+v\n", ft.vptr)
	db.elog.Printf("Storing offset: %+v\n", ft.vptr)
	offset := make([]byte, vptrSize)
	ft.vptr.Encode(offset)

	// Pick the max commit ts, so in case of crash, our read ts would be higher than all the
	// commits.
	headTs := y.KeyWithTs(head, db.orc.nextTs())
	ft.mt.Put(headTs, y.ValueStruct{Value: offset})

	fileID := db.lc.reserveFileID()
	fd, err := y.CreateSyncedFile(table.NewFilename(fileID, db.opt.Dir), true)
	if err != nil {
		return y.Wrap(err)
	}

<<<<<<< HEAD
	data, err := buildL0Table(ft)
=======
	// Don't block just to sync the directory entry.
	dirSyncCh := make(chan error)
	go func() { dirSyncCh <- syncDir(db.opt.Dir) }()

	bopts := table.Options{
		BlockSize:         db.opt.BlockSize,
		BloomFalsePostive: db.opt.BloomFalsePositive,
	}
	err = writeLevel0Table(ft, fd, bopts)
	dirSyncErr := <-dirSyncCh

>>>>>>> e627d49f
	if err != nil {
		return errors.Wrapf(err, "failed to build L0 table")
	}
<<<<<<< HEAD
	tbl, err := table.OpenInMemoryTable(fd, data)
=======
	if dirSyncErr != nil {
		// Do dir sync as best effort. No need to return due to an error there.
		db.elog.Errorf("ERROR while syncing level directory: %v", dirSyncErr)
	}

	opts := table.Options{
		LoadingMode: db.opt.TableLoadingMode,
		ChkMode:     db.opt.ChecksumVerificationMode,
	}
	tbl, err := table.OpenTable(fd, opts)
>>>>>>> e627d49f
	if err != nil {
		db.elog.Printf("ERROR while opening table: %v", err)
		return err
	}
	// We own a ref on tbl.
	err = db.lc.addLevel0Table(tbl) // This will incrRef (if we don't error, sure)
	_ = tbl.DecrRef()               // Releases our ref.
	return err
}

// flushMemtable must keep running until we send it an empty flushTask. If there
// are errors during handling the flush task, we'll retry indefinitely.
func (db *DB) flushMemtable(lc *y.Closer) error {
	defer lc.Done()

	for ft := range db.flushChan {
		if ft.mt == nil {
			// We close db.flushChan now, instead of sending a nil ft.mt.
			continue
		}
		for {
			err := db.handleFlushTask(ft)
			if err == nil {
				// Update s.imm. Need a lock.
				db.Lock()
				// This is a single-threaded operation. ft.mt corresponds to the head of
				// db.imm list. Once we flush it, we advance db.imm. The next ft.mt
				// which would arrive here would match db.imm[0], because we acquire a
				// lock over DB when pushing to flushChan.
				// TODO: This logic is dirty AF. Any change and this could easily break.
				y.AssertTrue(ft.mt == db.imm[0])
				db.imm = db.imm[1:]
				ft.mt.DecrRef() // Return memory.
				db.Unlock()

				break
			}
			// Encountered error. Retry indefinitely.
			db.opt.Errorf("Failure while flushing memtable to disk: %v. Retrying...\n", err)
			time.Sleep(time.Second)
		}
	}
	return nil
}

func exists(path string) (bool, error) {
	_, err := os.Stat(path)
	if err == nil {
		return true, nil
	}
	if os.IsNotExist(err) {
		return false, nil
	}
	return true, err
}

// This function does a filewalk, calculates the size of vlog and sst files and stores it in
// y.LSMSize and y.VlogSize.
func (db *DB) calculateSize() {
	newInt := func(val int64) *expvar.Int {
		v := new(expvar.Int)
		v.Add(val)
		return v
	}

	totalSize := func(dir string) (int64, int64) {
		var lsmSize, vlogSize int64
		err := filepath.Walk(dir, func(path string, info os.FileInfo, err error) error {
			if err != nil {
				return err
			}
			ext := filepath.Ext(path)
			if ext == ".sst" {
				lsmSize += info.Size()
			} else if ext == ".vlog" {
				vlogSize += info.Size()
			}
			return nil
		})
		if err != nil {
			db.elog.Printf("Got error while calculating total size of directory: %s", dir)
		}
		return lsmSize, vlogSize
	}

	lsmSize, vlogSize := totalSize(db.opt.Dir)
	y.LSMSize.Set(db.opt.Dir, newInt(lsmSize))
	// If valueDir is different from dir, we'd have to do another walk.
	if db.opt.ValueDir != db.opt.Dir {
		_, vlogSize = totalSize(db.opt.ValueDir)
	}
	y.VlogSize.Set(db.opt.Dir, newInt(vlogSize))
}

func (db *DB) updateSize(lc *y.Closer) {
	defer lc.Done()

	metricsTicker := time.NewTicker(time.Minute)
	defer metricsTicker.Stop()

	for {
		select {
		case <-metricsTicker.C:
			db.calculateSize()
		case <-lc.HasBeenClosed():
			return
		}
	}
}

// RunValueLogGC triggers a value log garbage collection.
//
// It picks value log files to perform GC based on statistics that are collected
// duing compactions.  If no such statistics are available, then log files are
// picked in random order. The process stops as soon as the first log file is
// encountered which does not result in garbage collection.
//
// When a log file is picked, it is first sampled. If the sample shows that we
// can discard at least discardRatio space of that file, it would be rewritten.
//
// If a call to RunValueLogGC results in no rewrites, then an ErrNoRewrite is
// thrown indicating that the call resulted in no file rewrites.
//
// We recommend setting discardRatio to 0.5, thus indicating that a file be
// rewritten if half the space can be discarded.  This results in a lifetime
// value log write amplification of 2 (1 from original write + 0.5 rewrite +
// 0.25 + 0.125 + ... = 2). Setting it to higher value would result in fewer
// space reclaims, while setting it to a lower value would result in more space
// reclaims at the cost of increased activity on the LSM tree. discardRatio
// must be in the range (0.0, 1.0), both endpoints excluded, otherwise an
// ErrInvalidRequest is returned.
//
// Only one GC is allowed at a time. If another value log GC is running, or DB
// has been closed, this would return an ErrRejected.
//
// Note: Every time GC is run, it would produce a spike of activity on the LSM
// tree.
func (db *DB) RunValueLogGC(discardRatio float64) error {
	if discardRatio >= 1.0 || discardRatio <= 0.0 {
		return ErrInvalidRequest
	}

	// Find head on disk
	headKey := y.KeyWithTs(head, math.MaxUint64)
	// Need to pass with timestamp, lsm get removes the last 8 bytes and compares key
	val, err := db.lc.get(headKey, nil)
	if err != nil {
		return errors.Wrap(err, "Retrieving head from on-disk LSM")
	}

	var head valuePointer
	if len(val.Value) > 0 {
		head.Decode(val.Value)
	}

	// Pick a log file and run GC
	return db.vlog.runGC(discardRatio, head)
}

// Size returns the size of lsm and value log files in bytes. It can be used to decide how often to
// call RunValueLogGC.
func (db *DB) Size() (lsm, vlog int64) {
	if y.LSMSize.Get(db.opt.Dir) == nil {
		lsm, vlog = 0, 0
		return
	}
	lsm = y.LSMSize.Get(db.opt.Dir).(*expvar.Int).Value()
	vlog = y.VlogSize.Get(db.opt.Dir).(*expvar.Int).Value()
	return
}

// Sequence represents a Badger sequence.
type Sequence struct {
	sync.Mutex
	db        *DB
	key       []byte
	next      uint64
	leased    uint64
	bandwidth uint64
}

// Next would return the next integer in the sequence, updating the lease by running a transaction
// if needed.
func (seq *Sequence) Next() (uint64, error) {
	seq.Lock()
	defer seq.Unlock()
	if seq.next >= seq.leased {
		if err := seq.updateLease(); err != nil {
			return 0, err
		}
	}
	val := seq.next
	seq.next++
	return val, nil
}

// Release the leased sequence to avoid wasted integers. This should be done right
// before closing the associated DB. However it is valid to use the sequence after
// it was released, causing a new lease with full bandwidth.
func (seq *Sequence) Release() error {
	seq.Lock()
	defer seq.Unlock()
	err := seq.db.Update(func(txn *Txn) error {
		var buf [8]byte
		binary.BigEndian.PutUint64(buf[:], seq.next)
		return txn.SetEntry(NewEntry(seq.key, buf[:]))
	})
	if err != nil {
		return err
	}
	seq.leased = seq.next
	return nil
}

func (seq *Sequence) updateLease() error {
	return seq.db.Update(func(txn *Txn) error {
		item, err := txn.Get(seq.key)
		if err == ErrKeyNotFound {
			seq.next = 0
		} else if err != nil {
			return err
		} else {
			var num uint64
			if err := item.Value(func(v []byte) error {
				num = binary.BigEndian.Uint64(v)
				return nil
			}); err != nil {
				return err
			}
			seq.next = num
		}

		lease := seq.next + seq.bandwidth
		var buf [8]byte
		binary.BigEndian.PutUint64(buf[:], lease)
		if err = txn.SetEntry(NewEntry(seq.key, buf[:])); err != nil {
			return err
		}
		seq.leased = lease
		return nil
	})
}

// GetSequence would initiate a new sequence object, generating it from the stored lease, if
// available, in the database. Sequence can be used to get a list of monotonically increasing
// integers. Multiple sequences can be created by providing different keys. Bandwidth sets the
// size of the lease, determining how many Next() requests can be served from memory.
//
// GetSequence is not supported on ManagedDB. Calling this would result in a panic.
func (db *DB) GetSequence(key []byte, bandwidth uint64) (*Sequence, error) {
	if db.opt.managedTxns {
		panic("Cannot use GetSequence with managedDB=true.")
	}

	switch {
	case len(key) == 0:
		return nil, ErrEmptyKey
	case bandwidth == 0:
		return nil, ErrZeroBandwidth
	}
	seq := &Sequence{
		db:        db,
		key:       key,
		next:      0,
		leased:    0,
		bandwidth: bandwidth,
	}
	err := seq.updateLease()
	return seq, err
}

// Tables gets the TableInfo objects from the level controller. If withKeysCount
// is true, TableInfo objects also contain counts of keys for the tables.
func (db *DB) Tables(withKeysCount bool) []TableInfo {
	return db.lc.getTableInfo(withKeysCount)
}

// KeySplits can be used to get rough key ranges to divide up iteration over
// the DB.
func (db *DB) KeySplits(prefix []byte) []string {
	var splits []string
	// We just want table ranges here and not keys count.
	for _, ti := range db.Tables(false) {
		// We don't use ti.Left, because that has a tendency to store !badger
		// keys.
		if bytes.HasPrefix(ti.Right, prefix) {
			splits = append(splits, string(ti.Right))
		}
	}
	sort.Strings(splits)
	return splits
}

// MaxBatchCount returns max possible entries in batch
func (db *DB) MaxBatchCount() int64 {
	return db.opt.maxBatchCount
}

// MaxBatchSize returns max possible batch size
func (db *DB) MaxBatchSize() int64 {
	return db.opt.maxBatchSize
}

func (db *DB) stopMemoryFlush() {
	// Stop memtable flushes.
	if db.closers.memtable != nil {
		close(db.flushChan)
		db.closers.memtable.SignalAndWait()
	}
}

func (db *DB) stopCompactions() {
	// Stop compactions.
	if db.closers.compactors != nil {
		db.closers.compactors.SignalAndWait()
	}
}

func (db *DB) startCompactions() {
	// Resume compactions.
	if db.closers.compactors != nil {
		db.closers.compactors = y.NewCloser(1)
		db.lc.startCompact(db.closers.compactors)
	}
}

func (db *DB) startMemoryFlush() {
	// Start memory fluhser.
	if db.closers.memtable != nil {
		db.flushChan = make(chan flushTask, db.opt.NumMemtables)
		db.closers.memtable = y.NewCloser(1)
		go func() {
			_ = db.flushMemtable(db.closers.memtable)
		}()
	}
}

// Flatten can be used to force compactions on the LSM tree so all the tables fall on the same
// level. This ensures that all the versions of keys are colocated and not split across multiple
// levels, which is necessary after a restore from backup. During Flatten, live compactions are
// stopped. Ideally, no writes are going on during Flatten. Otherwise, it would create competition
// between flattening the tree and new tables being created at level zero.
func (db *DB) Flatten(workers int) error {
	db.stopCompactions()
	defer db.startCompactions()

	compactAway := func(cp compactionPriority) error {
		db.opt.Infof("Attempting to compact with %+v\n", cp)
		errCh := make(chan error, 1)
		for i := 0; i < workers; i++ {
			go func() {
				errCh <- db.lc.doCompact(cp)
			}()
		}
		var success int
		var rerr error
		for i := 0; i < workers; i++ {
			err := <-errCh
			if err != nil {
				rerr = err
				db.opt.Warningf("While running doCompact with %+v. Error: %v\n", cp, err)
			} else {
				success++
			}
		}
		if success == 0 {
			return rerr
		}
		// We could do at least one successful compaction. So, we'll consider this a success.
		db.opt.Infof("%d compactor(s) succeeded. One or more tables from level %d compacted.\n",
			success, cp.level)
		return nil
	}

	hbytes := func(sz int64) string {
		return humanize.Bytes(uint64(sz))
	}

	for {
		db.opt.Infof("\n")
		var levels []int
		for i, l := range db.lc.levels {
			sz := l.getTotalSize()
			db.opt.Infof("Level: %d. %8s Size. %8s Max.\n",
				i, hbytes(l.getTotalSize()), hbytes(l.maxTotalSize))
			if sz > 0 {
				levels = append(levels, i)
			}
		}
		if len(levels) <= 1 {
			prios := db.lc.pickCompactLevels()
			if len(prios) == 0 || prios[0].score <= 1.0 {
				db.opt.Infof("All tables consolidated into one level. Flattening done.\n")
				return nil
			}
			if err := compactAway(prios[0]); err != nil {
				return err
			}
			continue
		}
		// Create an artificial compaction priority, to ensure that we compact the level.
		cp := compactionPriority{level: levels[0], score: 1.71}
		if err := compactAway(cp); err != nil {
			return err
		}
	}
}

func (db *DB) blockWrite() {
	// Stop accepting new writes.
	atomic.StoreInt32(&db.blockWrites, 1)

	// Make all pending writes finish. The following will also close writeCh.
	db.closers.writes.SignalAndWait()
	db.opt.Infof("Writes flushed. Stopping compactions now...")
}

func (db *DB) unblockWrite() {
	db.closers.writes = y.NewCloser(1)
	go db.doWrites(db.closers.writes)

	// Resume writes.
	atomic.StoreInt32(&db.blockWrites, 0)
}

func (db *DB) prepareToDrop() func() {
	if db.opt.ReadOnly {
		panic("Attempting to drop data in read-only mode.")
	}
	// In order prepare for drop, we need to block the incoming writes and
	// write it to db. Then, flush all the pending flushtask. So that, we
	// don't miss any entries.
	db.blockWrite()
	reqs := make([]*request, 0, 10)
	for {
		select {
		case r := <-db.writeCh:
			reqs = append(reqs, r)
		default:
			if err := db.writeRequests(reqs); err != nil {
				db.opt.Errorf("writeRequests: %v", err)
			}
			db.stopMemoryFlush()
			return func() {
				db.opt.Infof("Resuming writes")
				db.startMemoryFlush()
				db.unblockWrite()
			}
		}
	}
}

// DropAll would drop all the data stored in Badger. It does this in the following way.
// - Stop accepting new writes.
// - Pause memtable flushes and compactions.
// - Pick all tables from all levels, create a changeset to delete all these
// tables and apply it to manifest.
// - Pick all log files from value log, and delete all of them. Restart value log files from zero.
// - Resume memtable flushes and compactions.
//
// NOTE: DropAll is resilient to concurrent writes, but not to reads. It is up to the user to not do
// any reads while DropAll is going on, otherwise they may result in panics. Ideally, both reads and
// writes are paused before running DropAll, and resumed after it is finished.
func (db *DB) DropAll() error {
	f, err := db.dropAll()
	defer f()
	if err != nil {
		return err
	}
	return nil
}

func (db *DB) dropAll() (func(), error) {
	db.opt.Infof("DropAll called. Blocking writes...")
	f := db.prepareToDrop()
	// prepareToDrop will stop all the incomming write and flushes any pending flush tasks.
	// Before we drop, we'll stop the compaction because anyways all the datas are going to
	// be deleted.
	db.stopCompactions()
	resume := func() {
		db.startCompactions()
		f()
	}
	// Block all foreign interactions with memory tables.
	db.Lock()
	defer db.Unlock()

	// Remove inmemory tables. Calling DecrRef for safety. Not sure if they're absolutely needed.
	db.mt.DecrRef()
	for _, mt := range db.imm {
		mt.DecrRef()
	}
	db.imm = db.imm[:0]
	db.mt = skl.NewSkiplist(arenaSize(db.opt)) // Set it up for future writes.

	num, err := db.lc.dropTree()
	if err != nil {
		return resume, err
	}
	db.opt.Infof("Deleted %d SSTables. Now deleting value logs...\n", num)

	num, err = db.vlog.dropAll()
	if err != nil {
		return resume, err
	}
	db.vhead = valuePointer{} // Zero it out.
	db.lc.nextFileID = 1
	db.opt.Infof("Deleted %d value log files. DropAll done.\n", num)
	return resume, nil
}

// DropPrefix would drop all the keys with the provided prefix. It does this in the following way:
// - Stop accepting new writes.
// - Stop memtable flushes before acquiring lock. Because we're acquring lock here
//   and memtable flush stalls for lock, which leads to deadlock
// - Flush out all memtables, skipping over keys with the given prefix, Kp.
// - Write out the value log header to memtables when flushing, so we don't accidentally bring Kp
//   back after a restart.
// - Stop compaction.
// - Compact L0->L1, skipping over Kp.
// - Compact rest of the levels, Li->Li, picking tables which have Kp.
// - Resume memtable flushes, compactions and writes.
func (db *DB) DropPrefix(prefix []byte) error {
	f := db.prepareToDrop()
	defer f()
	// Block all foreign interactions with memory tables.
	db.Lock()
	defer db.Unlock()

	db.imm = append(db.imm, db.mt)
	for _, memtable := range db.imm {
		if memtable.Empty() {
			memtable.DecrRef()
			continue
		}
		task := flushTask{
			mt: memtable,
			// Ensure that the head of value log gets persisted to disk.
			vptr:       db.vhead,
			dropPrefix: prefix,
		}
		db.opt.Debugf("Flushing memtable")
		if err := db.handleFlushTask(task); err != nil {
			db.opt.Errorf("While trying to flush memtable: %v", err)
			return err
		}
		memtable.DecrRef()
	}
	db.stopCompactions()
	defer db.startCompactions()
	db.imm = db.imm[:0]
	db.mt = skl.NewSkiplist(arenaSize(db.opt))

	// Drop prefixes from the levels.
	if err := db.lc.dropPrefix(prefix); err != nil {
		return err
	}
	db.opt.Infof("DropPrefix done")
	return nil
}

// KVList contains a list of key-value pairs.
type KVList = pb.KVList

// Subscribe can be used to watch key changes for the given key prefixes.
// At least one prefix should be passed, or an error will be returned.
// You can use an empty prefix to monitor all changes to the DB.
// This function blocks until the given context is done or an error occurs.
// The given function will be called with a new KVList containing the modified keys and the
// corresponding values.
func (db *DB) Subscribe(ctx context.Context, cb func(kv *KVList), prefixes ...[]byte) error {
	if cb == nil {
		return ErrNilCallback
	}
	if len(prefixes) == 0 {
		return ErrNoPrefixes
	}
	c := y.NewCloser(1)
	recvCh, id := db.pub.newSubscriber(c, prefixes...)
	slurp := func(batch *pb.KVList) {
		defer func() {
			if len(batch.GetKv()) > 0 {
				cb(batch)
			}
		}()
		for {
			select {
			case kvs := <-recvCh:
				batch.Kv = append(batch.Kv, kvs.Kv...)
			default:
				return
			}
		}
	}
	for {
		select {
		case <-c.HasBeenClosed():
			slurp(new(pb.KVList))
			// Drain if any pending updates.
			c.Done()
			// No need to delete here. Closer will be called only while
			// closing DB. Subscriber will be deleted by cleanSubscribers.
			return nil
		case <-ctx.Done():
			c.Done()
			db.pub.deleteSubscriber(id)
			// Delete the subscriber to avoid further updates.
			return ctx.Err()
		case batch := <-recvCh:
			slurp(batch)
		}
	}
}<|MERGE_RESOLUTION|>--- conflicted
+++ resolved
@@ -844,13 +844,8 @@
 	return opt.MaxTableSize + opt.maxBatchSize + opt.maxBatchCount*int64(skl.MaxNodeSize)
 }
 
-<<<<<<< HEAD
 // buildL0Table builds a new table from the memtable.
-func buildL0Table(ft flushTask) ([]byte, error) {
-=======
-// WriteLevel0Table flushes memtable.
-func writeLevel0Table(ft flushTask, f io.Writer, bopts table.Options) error {
->>>>>>> e627d49f
+func buildL0Table(ft flushTask, bopts table.Options) []byte {
 	iter := ft.mt.NewIterator()
 	defer iter.Close()
 	b := table.NewTableBuilder(bopts)
@@ -859,15 +854,9 @@
 		if len(ft.dropPrefix) > 0 && bytes.HasPrefix(iter.Key(), ft.dropPrefix) {
 			continue
 		}
-<<<<<<< HEAD
-		if err := b.Add(iter.Key(), iter.Value()); err != nil {
-			return nil, err
-		}
-=======
 		b.Add(iter.Key(), iter.Value())
->>>>>>> e627d49f
-	}
-	return b.Finish(), nil
+	}
+	return b.Finish()
 }
 
 type flushTask struct {
@@ -900,39 +889,12 @@
 	if err != nil {
 		return y.Wrap(err)
 	}
-
-<<<<<<< HEAD
-	data, err := buildL0Table(ft)
-=======
-	// Don't block just to sync the directory entry.
-	dirSyncCh := make(chan error)
-	go func() { dirSyncCh <- syncDir(db.opt.Dir) }()
-
 	bopts := table.Options{
 		BlockSize:         db.opt.BlockSize,
 		BloomFalsePostive: db.opt.BloomFalsePositive,
 	}
-	err = writeLevel0Table(ft, fd, bopts)
-	dirSyncErr := <-dirSyncCh
-
->>>>>>> e627d49f
-	if err != nil {
-		return errors.Wrapf(err, "failed to build L0 table")
-	}
-<<<<<<< HEAD
-	tbl, err := table.OpenInMemoryTable(fd, data)
-=======
-	if dirSyncErr != nil {
-		// Do dir sync as best effort. No need to return due to an error there.
-		db.elog.Errorf("ERROR while syncing level directory: %v", dirSyncErr)
-	}
-
-	opts := table.Options{
-		LoadingMode: db.opt.TableLoadingMode,
-		ChkMode:     db.opt.ChecksumVerificationMode,
-	}
-	tbl, err := table.OpenTable(fd, opts)
->>>>>>> e627d49f
+
+	tbl, err := table.OpenInMemoryTable(fd, buildL0Table(ft, bopts))
 	if err != nil {
 		db.elog.Printf("ERROR while opening table: %v", err)
 		return err
