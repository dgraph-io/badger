--- conflicted
+++ resolved
@@ -1790,36 +1790,6 @@
 // Opts returns a copy of the DB options.
 func (db *DB) Opts() Options {
 	return db.opt
-<<<<<<< HEAD
-}
-
-// MaxVersion returns the maximum commited version across all keys in the DB. It
-// uses the stream framework to find the maximum version.
-func (db *DB) MaxVersion() (uint64, error) {
-	maxVersion := uint64(0)
-	var mu sync.Mutex
-	var stream *Stream
-	if db.opt.managedTxns {
-		stream = db.NewStreamAt(math.MaxUint64)
-	} else {
-		stream = db.NewStream()
-	}
-
-	stream.ChooseKey = func(item *Item) bool {
-		mu.Lock()
-		if item.Version() > maxVersion {
-			maxVersion = item.Version()
-		}
-		mu.Unlock()
-		return false
-	}
-	stream.KeyToList = nil
-	stream.Send = nil
-	if err := stream.Orchestrate(context.Background()); err != nil {
-		return 0, err
-	}
-	return maxVersion, nil
-
 }
 
 type CacheType int
@@ -1859,6 +1829,4 @@
 	default:
 		return 0, errors.Errorf("invalid cache type")
 	}
-=======
->>>>>>> e3a0d29f
 }