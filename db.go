/*
 * Copyright 2017 Dgraph Labs, Inc. and Contributors
 *
 * Licensed under the Apache License, Version 2.0 (the "License");
 * you may not use this file except in compliance with the License.
 * You may obtain a copy of the License at
 *
 *     http://www.apache.org/licenses/LICENSE-2.0
 *
 * Unless required by applicable law or agreed to in writing, software
 * distributed under the License is distributed on an "AS IS" BASIS,
 * WITHOUT WARRANTIES OR CONDITIONS OF ANY KIND, either express or implied.
 * See the License for the specific language governing permissions and
 * limitations under the License.
 */

package badger

import (
	"bytes"
	"context"
	"encoding/binary"
	"expvar"
	"fmt"
	"math"
	"os"
	"path/filepath"
	"sort"
	"strconv"
	"sync"
	"sync/atomic"
	"time"

	"github.com/dgraph-io/badger/v2/options"
	"github.com/dgraph-io/badger/v2/pb"
	"github.com/dgraph-io/badger/v2/skl"
	"github.com/dgraph-io/badger/v2/table"
	"github.com/dgraph-io/badger/v2/y"
	"github.com/dgraph-io/ristretto"
	humanize "github.com/dustin/go-humanize"
	"github.com/pkg/errors"
)

var (
	badgerPrefix      = []byte("!badger!")        // Prefix for internal keys used by badger.
	head              = []byte("!badger!head")    // For storing value offset for replay.
	txnKey            = []byte("!badger!txn")     // For indicating end of entries in txn.
	badgerMove        = []byte("!badger!move")    // For key-value pairs which got moved during GC.
	lfDiscardStatsKey = []byte("!badger!discard") // For storing lfDiscardStats
)

type closers struct {
	updateSize *y.Closer
	compactors *y.Closer
	memtable   *y.Closer
	writes     *y.Closer
	valueGC    *y.Closer
	pub        *y.Closer
}

// DB provides the various functions required to interact with Badger.
// DB is thread-safe.
type DB struct {
	sync.RWMutex // Guards list of inmemory tables, not individual reads and writes.

	dirLockGuard *directoryLockGuard
	// nil if Dir and ValueDir are the same
	valueDirGuard *directoryLockGuard

	closers   closers
	mt        *skl.Skiplist   // Our latest (actively written) in-memory table
	imm       []*skl.Skiplist // Add here only AFTER pushing to flushChan.
	opt       Options
	manifest  *manifestFile
	lc        *levelsController
	vlog      valueLog
	vhead     valuePointer // less than or equal to a pointer to the last vlog value put into mt
	writeCh   chan *request
	flushChan chan flushTask // For flushing memtables.
	closeOnce sync.Once      // For closing DB only once.

	// Number of log rotates since the last memtable flush. We will access this field via atomic
	// functions. Since we are not going to use any 64bit atomic functions, there is no need for
	// 64 bit alignment of this struct(see #311).
	logRotates int32

	blockWrites int32

	orc *oracle

	pub        *publisher
	registry   *KeyRegistry
	blockCache *ristretto.Cache
	bfCache    *ristretto.Cache
}

const (
	kvWriteChCapacity = 1000
)

func (db *DB) replayFunction() func(Entry, valuePointer) error {
	type txnEntry struct {
		nk []byte
		v  y.ValueStruct
	}

	var txn []txnEntry
	var lastCommit uint64

	toLSM := func(nk []byte, vs y.ValueStruct) {
		for err := db.ensureRoomForWrite(); err != nil; err = db.ensureRoomForWrite() {
			db.opt.Debugf("Replay: Making room for writes")
			time.Sleep(10 * time.Millisecond)
		}
		db.mt.Put(nk, vs)
	}

	first := true
	return func(e Entry, vp valuePointer) error { // Function for replaying.
		if first {
			db.opt.Debugf("First key=%q\n", e.Key)
		}
		first = false
		db.orc.Lock()
		if db.orc.nextTxnTs < y.ParseTs(e.Key) {
			db.orc.nextTxnTs = y.ParseTs(e.Key)
		}
		db.orc.Unlock()

		nk := make([]byte, len(e.Key))
		copy(nk, e.Key)
		var nv []byte
		meta := e.meta
		if db.shouldWriteValueToLSM(e) {
			nv = make([]byte, len(e.Value))
			copy(nv, e.Value)
		} else {
			nv = vp.Encode()
			meta = meta | bitValuePointer
		}
		// Update vhead. If the crash happens while replay was in progess
		// and the head is not updated, we will end up replaying all the
		// files starting from file zero, again.
		db.updateHead([]valuePointer{vp})

		v := y.ValueStruct{
			Value:     nv,
			Meta:      meta,
			UserMeta:  e.UserMeta,
			ExpiresAt: e.ExpiresAt,
		}

		switch {
		case e.meta&bitFinTxn > 0:
			txnTs, err := strconv.ParseUint(string(e.Value), 10, 64)
			if err != nil {
				return errors.Wrapf(err, "Unable to parse txn fin: %q", e.Value)
			}
			y.AssertTrue(lastCommit == txnTs)
			y.AssertTrue(len(txn) > 0)
			// Got the end of txn. Now we can store them.
			for _, t := range txn {
				toLSM(t.nk, t.v)
			}
			txn = txn[:0]
			lastCommit = 0

		case e.meta&bitTxn > 0:
			txnTs := y.ParseTs(nk)
			if lastCommit == 0 {
				lastCommit = txnTs
			}
			if lastCommit != txnTs {
				db.opt.Warningf("Found an incomplete txn at timestamp %d. Discarding it.\n",
					lastCommit)
				txn = txn[:0]
				lastCommit = txnTs
			}
			te := txnEntry{nk: nk, v: v}
			txn = append(txn, te)

		default:
			// This entry is from a rewrite or via SetEntryAt(..).
			toLSM(nk, v)

			// We shouldn't get this entry in the middle of a transaction.
			y.AssertTrue(lastCommit == 0)
			y.AssertTrue(len(txn) == 0)
		}
		return nil
	}
}

// Open returns a new DB object.
func Open(opt Options) (db *DB, err error) {
	// It's okay to have zero compactors which will disable all compactions but
	// we cannot have just one compactor otherwise we will end up with all data
<<<<<<< HEAD
	// one level 2.
=======
	// on level 2.
>>>>>>> 5c1b4c83
	if opt.NumCompactors == 1 {
		return nil, errors.New("Cannot have 1 compactor. Need at least 2")
	}
	if opt.InMemory && (opt.Dir != "" || opt.ValueDir != "") {
		return nil, errors.New("Cannot use badger in Disk-less mode with Dir or ValueDir set")
	}
	opt.maxBatchSize = (15 * opt.MaxTableSize) / 100
	opt.maxBatchCount = opt.maxBatchSize / int64(skl.MaxNodeSize)

	// We are limiting opt.ValueThreshold to maxValueThreshold for now.
	if opt.ValueThreshold > maxValueThreshold {
		return nil, errors.Errorf("Invalid ValueThreshold, must be less or equal to %d",
			maxValueThreshold)
	}

	// We need a cache if KeepBlocksInCache or KeepBlockIndices is set to true.
	if (opt.KeepBlocksInCache || opt.KeepBlockIndicesInCache) && opt.MaxCacheSize <= 0 {
		return nil, errors.New("Cannot use MaxCacheSize=0 with KeepBlocksInCache " +
			"or KeepBlockIndicesInCache set.")
	}

	// If ValueThreshold is greater than opt.maxBatchSize, we won't be able to push any data using
	// the transaction APIs. Transaction batches entries into batches of size opt.maxBatchSize.
	if int64(opt.ValueThreshold) > opt.maxBatchSize {
		return nil, errors.Errorf("Valuethreshold greater than max batch size of %d. Either "+
			"reduce opt.ValueThreshold or increase opt.MaxTableSize.", opt.maxBatchSize)
	}
	if !(opt.ValueLogFileSize <= 2<<30 && opt.ValueLogFileSize >= 1<<20) {
		return nil, ErrValueLogSize
	}
	if !(opt.ValueLogLoadingMode == options.FileIO ||
		opt.ValueLogLoadingMode == options.MemoryMap) {
		return nil, ErrInvalidLoadingMode
	}

	// Return error if badger is built without cgo and compression is set to ZSTD.
	if opt.Compression == options.ZSTD && !y.CgoEnabled {
		return nil, y.ErrZstdCgo
	}
	// Keep L0 in memory if either KeepL0InMemory is set or if InMemory is set.
	opt.KeepL0InMemory = opt.KeepL0InMemory || opt.InMemory

	// Compact L0 on close if either it is set or if KeepL0InMemory is set. When
	// keepL0InMemory is set we need to compact L0 on close otherwise we might lose data.
	opt.CompactL0OnClose = opt.CompactL0OnClose || opt.KeepL0InMemory

	if opt.ReadOnly {
		// Can't truncate if the DB is read only.
		opt.Truncate = false
		// Do not perform compaction in read only mode.
		opt.CompactL0OnClose = false
	}
	var dirLockGuard, valueDirLockGuard *directoryLockGuard

	// Create directories and acquire lock on it only if badger is not running in InMemory mode.
	// We don't have any directories/files in InMemory mode so we don't need to acquire
	// any locks on them.
	if !opt.InMemory {
		if err := createDirs(opt); err != nil {
			return nil, err
		}
		if !opt.BypassLockGuard {
			dirLockGuard, err = acquireDirectoryLock(opt.Dir, lockFile, opt.ReadOnly)
			if err != nil {
				return nil, err
			}
			defer func() {
				if dirLockGuard != nil {
					_ = dirLockGuard.release()
				}
			}()
			absDir, err := filepath.Abs(opt.Dir)
			if err != nil {
				return nil, err
			}
			absValueDir, err := filepath.Abs(opt.ValueDir)
			if err != nil {
				return nil, err
			}
			if absValueDir != absDir {
				valueDirLockGuard, err = acquireDirectoryLock(opt.ValueDir, lockFile, opt.ReadOnly)
				if err != nil {
					return nil, err
				}
				defer func() {
					if valueDirLockGuard != nil {
						_ = valueDirLockGuard.release()
					}
				}()
			}
		}
	}

	manifestFile, manifest, err := openOrCreateManifestFile(opt)
	if err != nil {
		return nil, err
	}
	defer func() {
		if manifestFile != nil {
			_ = manifestFile.close()
		}
	}()

	db = &DB{
		imm:           make([]*skl.Skiplist, 0, opt.NumMemtables),
		flushChan:     make(chan flushTask, opt.NumMemtables),
		writeCh:       make(chan *request, kvWriteChCapacity),
		opt:           opt,
		manifest:      manifestFile,
		dirLockGuard:  dirLockGuard,
		valueDirGuard: valueDirLockGuard,
		orc:           newOracle(opt),
		pub:           newPublisher(),
	}
	// Cleanup all the goroutines started by badger in case of an error.
	defer func() {
		if err != nil {
			db.cleanup()
			db = nil
		}
	}()

	if opt.MaxCacheSize > 0 {
		config := ristretto.Config{
			// Use 5% of cache memory for storing counters.
			NumCounters: int64(float64(opt.MaxCacheSize) * 0.05 * 2),
			MaxCost:     int64(float64(opt.MaxCacheSize) * 0.95),
			BufferItems: 64,
			Metrics:     true,
			OnEvict: func(i *ristretto.Item) {
				table.BlockEvictHandler(i.Value)
			},
			OnReject: func(i *ristretto.Item) {
				table.BlockEvictHandler(i.Value)
			},
		}
		db.blockCache, err = ristretto.NewCache(&config)
		if err != nil {
			return nil, errors.Wrap(err, "failed to create data cache")
		}
	}

	if opt.MaxBfCacheSize > 0 {
		config := ristretto.Config{
			// Use 5% of cache memory for storing counters.
			NumCounters: int64(float64(opt.MaxBfCacheSize) * 0.05 * 2),
			MaxCost:     int64(float64(opt.MaxBfCacheSize) * 0.95),
			BufferItems: 64,
			Metrics:     true,
		}
		db.bfCache, err = ristretto.NewCache(&config)
		if err != nil {
			return nil, errors.Wrap(err, "failed to create bf cache")
		}
	}
	if db.opt.InMemory {
		db.opt.SyncWrites = false
		// If badger is running in memory mode, push everything into the LSM Tree.
		db.opt.ValueThreshold = math.MaxInt32
	}
	krOpt := KeyRegistryOptions{
		ReadOnly:                      opt.ReadOnly,
		Dir:                           opt.Dir,
		EncryptionKey:                 opt.EncryptionKey,
		EncryptionKeyRotationDuration: opt.EncryptionKeyRotationDuration,
		InMemory:                      opt.InMemory,
	}

	if db.registry, err = OpenKeyRegistry(krOpt); err != nil {
		return db, err
	}
	db.calculateSize()
	db.closers.updateSize = y.NewCloser(1)
	go db.updateSize(db.closers.updateSize)
	db.mt = skl.NewSkiplist(arenaSize(opt))

	// newLevelsController potentially loads files in directory.
	if db.lc, err = newLevelsController(db, &manifest); err != nil {
		return db, err
	}

	// Initialize vlog struct.
	db.vlog.init(db)

	if !opt.ReadOnly {
		db.closers.compactors = y.NewCloser(1)
		db.lc.startCompact(db.closers.compactors)

		db.closers.memtable = y.NewCloser(1)
		go func() {
			_ = db.flushMemtable(db.closers.memtable) // Need levels controller to be up.
		}()
	}

	headKey := y.KeyWithTs(head, math.MaxUint64)
	// Need to pass with timestamp, lsm get removes the last 8 bytes and compares key
	{
		txn := db.newTransaction(false, true)
		defer txn.Discard()
		iopt := DefaultIteratorOptions
		iopt.AllVersions = true
		iopt.InternalAccess = true
		it := txn.NewKeyIterator(head, iopt)
		defer it.Close()

		var vptr valuePointer
		for it.Rewind(); it.Valid(); it.Next() {
			item := it.Item()
			err := item.Value(func(val []byte) error {
				vptr.Decode(val)
				fmt.Printf("========================== HEAD ===> %+v\n", vptr)
				return nil
			})
			if err != nil {
				return db, errors.Wrap(err, "while getting head")
			}
		}
	}
	vs, err := db.get(headKey)
	if err != nil {
		return db, errors.Wrap(err, "Retrieving head")
	}
	db.orc.nextTxnTs = vs.Version
	var vptr valuePointer
	if len(vs.Value) > 0 {
		vptr.Decode(vs.Value)
		fmt.Printf("========================== GET HEAD ===> %+v\n", vptr)
	} else {
		fmt.Printf("=====================================> GET HEAD IS NIL\n")
	}

	replayCloser := y.NewCloser(1)
	go db.doWrites(replayCloser)

	if err = db.vlog.open(db, vptr, db.replayFunction()); err != nil {
		replayCloser.SignalAndWait()
		return db, y.Wrapf(err, "During db.vlog.open")
	}
	replayCloser.SignalAndWait() // Wait for replay to be applied first.

	// Let's advance nextTxnTs to one more than whatever we observed via
	// replaying the logs.
	db.orc.txnMark.Done(db.orc.nextTxnTs)
	// In normal mode, we must update readMark so older versions of keys can be removed during
	// compaction when run in offline mode via the flatten tool.
	db.orc.readMark.Done(db.orc.nextTxnTs)
	db.orc.incrementNextTs()

	db.closers.writes = y.NewCloser(1)
	go db.doWrites(db.closers.writes)

	if !db.opt.InMemory {
		db.closers.valueGC = y.NewCloser(1)
		go db.vlog.waitOnGC(db.closers.valueGC)
	}

	db.closers.pub = y.NewCloser(1)
	go db.pub.listenForUpdates(db.closers.pub)

	valueDirLockGuard = nil
	dirLockGuard = nil
	manifestFile = nil
	return db, nil
}

// cleanup stops all the goroutines started by badger. This is used in open to
// cleanup goroutines in case of an error.
func (db *DB) cleanup() {
	db.stopMemoryFlush()
	db.stopCompactions()

	db.blockCache.Close()
	db.bfCache.Close()
	if db.closers.updateSize != nil {
		db.closers.updateSize.Signal()
	}
	if db.closers.valueGC != nil {
		db.closers.valueGC.Signal()
	}
	if db.closers.writes != nil {
		db.closers.writes.Signal()
	}
	if db.closers.pub != nil {
		db.closers.pub.Signal()
	}

	db.orc.Stop()
	db.vlog.Close()
}

// DataCacheMetrics returns the metrics for the underlying data cache.
func (db *DB) DataCacheMetrics() *ristretto.Metrics {
	if db.blockCache != nil {
		return db.blockCache.Metrics
	}
	return nil
}

// BfCacheMetrics returns the metrics for the underlying bloom filter cache.
func (db *DB) BfCacheMetrics() *ristretto.Metrics {
	if db.bfCache != nil {
		return db.bfCache.Metrics
	}
	return nil
}

// Close closes a DB. It's crucial to call it to ensure all the pending updates make their way to
// disk. Calling DB.Close() multiple times would still only close the DB once.
func (db *DB) Close() error {
	var err error
	db.closeOnce.Do(func() {
		err = db.close()
	})
	return err
}

func (db *DB) close() (err error) {
	db.opt.Debugf("Closing database")

	atomic.StoreInt32(&db.blockWrites, 1)

	if !db.opt.InMemory {
		// Stop value GC first.
		db.closers.valueGC.SignalAndWait()
	}

	// Stop writes next.
	db.closers.writes.SignalAndWait()

	// Don't accept any more write.
	close(db.writeCh)

	db.closers.pub.SignalAndWait()

	// Now close the value log.
	if vlogErr := db.vlog.Close(); vlogErr != nil {
		err = errors.Wrap(vlogErr, "DB.Close")
	}

	// Make sure that block writer is done pushing stuff into memtable!
	// Otherwise, you will have a race condition: we are trying to flush memtables
	// and remove them completely, while the block / memtable writer is still
	// trying to push stuff into the memtable. This will also resolve the value
	// offset problem: as we push into memtable, we update value offsets there.
	if !db.mt.Empty() {
		db.opt.Debugf("Flushing memtable")
		for {
			pushedFlushTask := func() bool {
				db.Lock()
				defer db.Unlock()
				y.AssertTrue(db.mt != nil)
				select {
				case db.flushChan <- flushTask{mt: db.mt, vptr: db.vhead}:
					db.imm = append(db.imm, db.mt) // Flusher will attempt to remove this from s.imm.
					db.mt = nil                    // Will segfault if we try writing!
					db.opt.Debugf("pushed to flush chan\n")
					return true
				default:
					// If we fail to push, we need to unlock and wait for a short while.
					// The flushing operation needs to update s.imm. Otherwise, we have a deadlock.
					// TODO: Think about how to do this more cleanly, maybe without any locks.
				}
				return false
			}()
			if pushedFlushTask {
				break
			}
			time.Sleep(10 * time.Millisecond)
		}
	}
	db.stopMemoryFlush()
	db.stopCompactions()

	// Force Compact L0
	// We don't need to care about cstatus since no parallel compaction is running.
	if db.opt.CompactL0OnClose {
		err := db.lc.doCompact(173, compactionPriority{level: 0, score: 1.73})
		switch err {
		case errFillTables:
			// This error only means that there might be enough tables to do a compaction. So, we
			// should not report it to the end user to avoid confusing them.
		case nil:
			db.opt.Infof("Force compaction on level 0 done")
		default:
			db.opt.Warningf("While forcing compaction on level 0: %v", err)
		}
	}

	if lcErr := db.lc.close(); err == nil {
		err = errors.Wrap(lcErr, "DB.Close")
	}
	db.opt.Debugf("Waiting for closer")
	db.closers.updateSize.SignalAndWait()
	db.orc.Stop()
	db.blockCache.Close()
	db.bfCache.Close()

	if db.opt.InMemory {
		return
	}

	if db.dirLockGuard != nil {
		if guardErr := db.dirLockGuard.release(); err == nil {
			err = errors.Wrap(guardErr, "DB.Close")
		}
	}
	if db.valueDirGuard != nil {
		if guardErr := db.valueDirGuard.release(); err == nil {
			err = errors.Wrap(guardErr, "DB.Close")
		}
	}
	if manifestErr := db.manifest.close(); err == nil {
		err = errors.Wrap(manifestErr, "DB.Close")
	}
	if registryErr := db.registry.Close(); err == nil {
		err = errors.Wrap(registryErr, "DB.Close")
	}

	// Fsync directories to ensure that lock file, and any other removed files whose directory
	// we haven't specifically fsynced, are guaranteed to have their directory entry removal
	// persisted to disk.
	if syncErr := db.syncDir(db.opt.Dir); err == nil {
		err = errors.Wrap(syncErr, "DB.Close")
	}
	if syncErr := db.syncDir(db.opt.ValueDir); err == nil {
		err = errors.Wrap(syncErr, "DB.Close")
	}

	return err
}

// VerifyChecksum verifies checksum for all tables on all levels.
// This method can be used to verify checksum, if opt.ChecksumVerificationMode is NoVerification.
func (db *DB) VerifyChecksum() error {
	return db.lc.verifyChecksum()
}

const (
	lockFile = "LOCK"
)

// Sync syncs database content to disk. This function provides
// more control to user to sync data whenever required.
func (db *DB) Sync() error {
	return db.vlog.sync(math.MaxUint32)
}

// getMemtables returns the current memtables and get references.
func (db *DB) getMemTables() ([]*skl.Skiplist, func()) {
	db.RLock()
	defer db.RUnlock()

	tables := make([]*skl.Skiplist, len(db.imm)+1)

	// Get mutable memtable.
	tables[0] = db.mt
	tables[0].IncrRef()

	// Get immutable memtables.
	last := len(db.imm) - 1
	for i := range db.imm {
		tables[i+1] = db.imm[last-i]
		tables[i+1].IncrRef()
	}
	return tables, func() {
		for _, tbl := range tables {
			tbl.DecrRef()
		}
	}
}

// get returns the value in memtable or disk for given key.
// Note that value will include meta byte.
//
// IMPORTANT: We should never write an entry with an older timestamp for the same key, We need to
// maintain this invariant to search for the latest value of a key, or else we need to search in all
// tables and find the max version among them.  To maintain this invariant, we also need to ensure
// that all versions of a key are always present in the same table from level 1, because compaction
// can push any table down.
//
// Update (Sep 22, 2018): To maintain the above invariant, and to allow keys to be moved from one
// value log to another (while reclaiming space during value log GC), we have logically moved this
// need to write "old versions after new versions" to the badgerMove keyspace. Thus, for normal
// gets, we can stop going down the LSM tree once we find any version of the key (note however that
// we will ALWAYS skip versions with ts greater than the key version).  However, if that key has
// been moved, then for the corresponding movekey, we'll look through all the levels of the tree
// to ensure that we pick the highest version of the movekey present.
func (db *DB) get(key []byte) (y.ValueStruct, error) {
	tables, decr := db.getMemTables() // Lock should be released.
	defer decr()

	var maxVs *y.ValueStruct
	var version uint64
	if bytes.HasPrefix(key, badgerMove) {
		// If we are checking badgerMove key, we should look into all the
		// levels, so we can pick up the newer versions, which might have been
		// compacted down the tree.
		maxVs = &y.ValueStruct{}
		version = y.ParseTs(key)
	}

	y.NumGets.Add(1)
	for i := 0; i < len(tables); i++ {
		vs := tables[i].Get(key)
		y.NumMemtableGets.Add(1)
		if vs.Meta == 0 && vs.Value == nil {
			continue
		}
		// Found a version of the key. For user keyspace, return immediately. For move keyspace,
		// continue iterating, unless we found a version == given key version.
		if maxVs == nil || vs.Version == version {
			return vs, nil
		}
		if maxVs.Version < vs.Version {
			*maxVs = vs
		}
	}
	return db.lc.get(key, maxVs, 0)
}

// updateHead should not be called without the db.Lock() since db.vhead is used
// by the writer go routines and memtable flushing goroutine.
func (db *DB) updateHead(ptrs []valuePointer) {
	var ptr valuePointer
	for i := len(ptrs) - 1; i >= 0; i-- {
		p := ptrs[i]
		if !p.IsZero() {
			ptr = p
			break
		}
	}
	if ptr.IsZero() {
		return
	}

	y.AssertTrue(!ptr.Less(db.vhead))
	db.vhead = ptr
}

var requestPool = sync.Pool{
	New: func() interface{} {
		return new(request)
	},
}

func (db *DB) shouldWriteValueToLSM(e Entry) bool {
	return len(e.Value) < db.opt.ValueThreshold
}

func (db *DB) writeToLSM(b *request) error {
	// We should check the length of b.Prts and b.Entries only when badger is not
	// running in InMemory mode. In InMemory mode, we don't write anything to the
	// value log and that's why the length of b.Ptrs will always be zero.
	if !db.opt.InMemory && len(b.Ptrs) != len(b.Entries) {
		return errors.Errorf("Ptrs and Entries don't match: %+v", b)
	}

	for i, entry := range b.Entries {
		if entry.meta&bitFinTxn != 0 {
			continue
		}
		if db.shouldWriteValueToLSM(*entry) { // Will include deletion / tombstone case.
			db.mt.Put(entry.Key,
				y.ValueStruct{
					Value: entry.Value,
					// Ensure value pointer flag is removed. Otherwise, the value will fail
					// to be retrieved during iterator prefetch. `bitValuePointer` is only
					// known to be set in write to LSM when the entry is loaded from a backup
					// with lower ValueThreshold and its value was stored in the value log.
					Meta:      entry.meta &^ bitValuePointer,
					UserMeta:  entry.UserMeta,
					ExpiresAt: entry.ExpiresAt,
				})
		} else {
			db.mt.Put(entry.Key,
				y.ValueStruct{
					Value:     b.Ptrs[i].Encode(),
					Meta:      entry.meta | bitValuePointer,
					UserMeta:  entry.UserMeta,
					ExpiresAt: entry.ExpiresAt,
				})
		}
	}
	return nil
}

// writeRequests is called serially by only one goroutine.
func (db *DB) writeRequests(reqs []*request) error {
	if len(reqs) == 0 {
		return nil
	}

	done := func(err error) {
		for _, r := range reqs {
			r.Err = err
			r.Wg.Done()
		}
	}
	db.opt.Debugf("writeRequests called. Writing to value log")
	err := db.vlog.write(reqs)
	if err != nil {
		done(err)
		return err
	}

	db.opt.Debugf("Sending updates to subscribers")
	db.pub.sendUpdates(reqs)
	db.opt.Debugf("Writing to memtable")
	var count int
	for _, b := range reqs {
		if len(b.Entries) == 0 {
			continue
		}
		count += len(b.Entries)
		var i uint64
		for err = db.ensureRoomForWrite(); err == errNoRoom; err = db.ensureRoomForWrite() {
			i++
			if i%100 == 0 {
				db.opt.Debugf("Making room for writes")
			}
			// We need to poll a bit because both hasRoomForWrite and the flusher need access to s.imm.
			// When flushChan is full and you are blocked there, and the flusher is trying to update s.imm,
			// you will get a deadlock.
			time.Sleep(10 * time.Millisecond)
		}
		if err != nil {
			done(err)
			return errors.Wrap(err, "writeRequests")
		}
		if err := db.writeToLSM(b); err != nil {
			done(err)
			return errors.Wrap(err, "writeRequests")
		}
		db.Lock()
		db.updateHead(b.Ptrs)
		db.Unlock()
	}
	done(nil)
	db.opt.Debugf("%d entries written", count)
	return nil
}

func (db *DB) sendToWriteCh(entries []*Entry) (*request, error) {
	if atomic.LoadInt32(&db.blockWrites) == 1 {
		return nil, ErrBlockedWrites
	}
	var count, size int64
	for _, e := range entries {
		size += int64(e.estimateSize(db.opt.ValueThreshold))
		count++
	}
	if count >= db.opt.maxBatchCount || size >= db.opt.maxBatchSize {
		return nil, ErrTxnTooBig
	}

	// We can only service one request because we need each txn to be stored in a contigous section.
	// Txns should not interleave among other txns or rewrites.
	req := requestPool.Get().(*request)
	req.reset()
	req.Entries = entries
	req.Wg.Add(1)
	req.IncrRef()     // for db write
	db.writeCh <- req // Handled in doWrites.
	y.NumPuts.Add(int64(len(entries)))

	return req, nil
}

func (db *DB) doWrites(lc *y.Closer) {
	defer lc.Done()
	pendingCh := make(chan struct{}, 1)

	writeRequests := func(reqs []*request) {
		if err := db.writeRequests(reqs); err != nil {
			db.opt.Errorf("writeRequests: %v", err)
		}
		<-pendingCh
	}

	// This variable tracks the number of pending writes.
	reqLen := new(expvar.Int)
	y.PendingWrites.Set(db.opt.Dir, reqLen)

	reqs := make([]*request, 0, 10)
	for {
		var r *request
		select {
		case r = <-db.writeCh:
		case <-lc.HasBeenClosed():
			goto closedCase
		}

		for {
			reqs = append(reqs, r)
			reqLen.Set(int64(len(reqs)))

			if len(reqs) >= 3*kvWriteChCapacity {
				pendingCh <- struct{}{} // blocking.
				goto writeCase
			}

			select {
			// Either push to pending, or continue to pick from writeCh.
			case r = <-db.writeCh:
			case pendingCh <- struct{}{}:
				goto writeCase
			case <-lc.HasBeenClosed():
				goto closedCase
			}
		}

	closedCase:
		// All the pending request are drained.
		// Don't close the writeCh, because it has be used in several places.
		for {
			select {
			case r = <-db.writeCh:
				reqs = append(reqs, r)
			default:
				pendingCh <- struct{}{} // Push to pending before doing a write.
				writeRequests(reqs)
				return
			}
		}

	writeCase:
		go writeRequests(reqs)
		reqs = make([]*request, 0, 10)
		reqLen.Set(0)
	}
}

// batchSet applies a list of badger.Entry. If a request level error occurs it
// will be returned.
//   Check(kv.BatchSet(entries))
func (db *DB) batchSet(entries []*Entry) error {
	req, err := db.sendToWriteCh(entries)
	if err != nil {
		return err
	}

	return req.Wait()
}

// batchSetAsync is the asynchronous version of batchSet. It accepts a callback
// function which is called when all the sets are complete. If a request level
// error occurs, it will be passed back via the callback.
//   err := kv.BatchSetAsync(entries, func(err error)) {
//      Check(err)
//   }
func (db *DB) batchSetAsync(entries []*Entry, f func(error)) error {
	req, err := db.sendToWriteCh(entries)
	if err != nil {
		return err
	}
	go func() {
		err := req.Wait()
		// Write is complete. Let's call the callback function now.
		f(err)
	}()
	return nil
}

var errNoRoom = errors.New("No room for write")

// ensureRoomForWrite is always called serially.
func (db *DB) ensureRoomForWrite() error {
	var err error
	db.Lock()
	defer db.Unlock()

	// Here we determine if we need to force flush memtable. Given we rotated log file, it would
	// make sense to force flush a memtable, so the updated value head would have a chance to be
	// pushed to L0. Otherwise, it would not go to L0, until the memtable has been fully filled,
	// which can take a lot longer if the write load has fewer keys and larger values. This force
	// flush, thus avoids the need to read through a lot of log files on a crash and restart.
	// Above approach is quite simple with small drawback. We are calling ensureRoomForWrite before
	// inserting every entry in Memtable. We will get latest db.head after all entries for a request
	// are inserted in Memtable. If we have done >= db.logRotates rotations, then while inserting
	// first entry in Memtable, below condition will be true and we will endup flushing old value of
	// db.head. Hence we are limiting no of value log files to be read to db.logRotates only.
	forceFlush := atomic.LoadInt32(&db.logRotates) >= db.opt.LogRotatesToFlush

	if !forceFlush && db.mt.MemSize() < db.opt.MaxTableSize {
		return nil
	}

	y.AssertTrue(db.mt != nil) // A nil mt indicates that DB is being closed.
	select {
	case db.flushChan <- flushTask{mt: db.mt, vptr: db.vhead}:
		// After every memtable flush, let's reset the counter.
		atomic.StoreInt32(&db.logRotates, 0)

		// Ensure value log is synced to disk so this memtable's contents wouldn't be lost.
		err = db.vlog.sync(db.vhead.Fid)
		if err != nil {
			return err
		}

		db.opt.Debugf("Flushing memtable, mt.size=%d size of flushChan: %d\n",
			db.mt.MemSize(), len(db.flushChan))
		// We manage to push this task. Let's modify imm.
		db.imm = append(db.imm, db.mt)
		db.mt = skl.NewSkiplist(arenaSize(db.opt))
		// New memtable is empty. We certainly have room.
		return nil
	default:
		// We need to do this to unlock and allow the flusher to modify imm.
		return errNoRoom
	}
}

func arenaSize(opt Options) int64 {
	return opt.MaxTableSize + opt.maxBatchSize + opt.maxBatchCount*int64(skl.MaxNodeSize)
}

// buildL0Table builds a new table from the memtable.
func buildL0Table(ft flushTask, bopts table.Options) []byte {
	iter := ft.mt.NewIterator()
	defer iter.Close()
	b := table.NewTableBuilder(bopts)
	defer b.Close()

	var vp valuePointer
	for iter.SeekToFirst(); iter.Valid(); iter.Next() {
		if len(ft.dropPrefixes) > 0 && hasAnyPrefixes(iter.Key(), ft.dropPrefixes) {
			continue
		}
		vs := iter.Value()
		if vs.Meta&bitValuePointer > 0 {
			vp.Decode(vs.Value)
		}
		b.Add(iter.Key(), iter.Value(), vp.Len)
	}
	return b.Finish(true)
}

type flushTask struct {
	mt           *skl.Skiplist
	vptr         valuePointer
	dropPrefixes [][]byte
}

func (db *DB) pushHead(ft flushTask) error {
	// We don't need to store head pointer in the in-memory mode since we will
	// never be replay anything.
	if db.opt.InMemory {
		return nil
	}
	// Ensure we never push a zero valued head pointer.
	if ft.vptr.IsZero() {
		return errors.New("Head should not be zero")
	}

	// Store badger head even if vptr is zero, need it for readTs
	db.opt.Infof("Storing value log head: %+v\n", ft.vptr)
	val := ft.vptr.Encode()

	// Pick the max commit ts, so in case of crash, our read ts would be higher than all the
	// commits.
	headTs := y.KeyWithTs(head, db.orc.nextTs())
	ft.mt.Put(headTs, y.ValueStruct{Value: val})

	return nil
}

// handleFlushTask must be run serially.
func (db *DB) handleFlushTask(ft flushTask) error {
	// There can be a scenario, when empty memtable is flushed. For example, memtable is empty and
	// after writing request to value log, rotation count exceeds db.LogRotatesToFlush.
	if ft.mt.Empty() {
		return nil
	}

	if err := db.pushHead(ft); err != nil {
		return err
	}

	dk, err := db.registry.latestDataKey()
	if err != nil {
		return y.Wrapf(err, "failed to get datakey in db.handleFlushTask")
	}
	bopts := buildTableOptions(db.opt)
	bopts.DataKey = dk
	// Builder does not need cache but the same options are used for opening table.
	bopts.Cache = db.blockCache
	bopts.BfCache = db.bfCache
	tableData := buildL0Table(ft, bopts)

	fileID := db.lc.reserveFileID()
	if db.opt.KeepL0InMemory {
		tbl, err := table.OpenInMemoryTable(tableData, fileID, &bopts)
		if err != nil {
			return errors.Wrapf(err, "failed to open table in memory")
		}
		return db.lc.addLevel0Table(tbl)
	}

	fd, err := y.CreateSyncedFile(table.NewFilename(fileID, db.opt.Dir), true)
	if err != nil {
		return y.Wrap(err)
	}

	// Don't block just to sync the directory entry.
	dirSyncCh := make(chan error, 1)
	go func() { dirSyncCh <- db.syncDir(db.opt.Dir) }()

	if _, err = fd.Write(tableData); err != nil {
		db.opt.Errorf("ERROR while writing to level 0: %v", err)
		return err
	}

	if dirSyncErr := <-dirSyncCh; dirSyncErr != nil {
		// Do dir sync as best effort. No need to return due to an error there.
		db.opt.Errorf("ERROR while syncing level directory: %v", dirSyncErr)
	}
	tbl, err := table.OpenTable(fd, bopts)
	if err != nil {
		db.opt.Debugf("ERROR while opening table: %v", err)
		return err
	}
	// We own a ref on tbl.
	err = db.lc.addLevel0Table(tbl) // This will incrRef
	_ = tbl.DecrRef()               // Releases our ref.
	return err
}

// flushMemtable must keep running until we send it an empty flushTask. If there
// are errors during handling the flush task, we'll retry indefinitely.
func (db *DB) flushMemtable(lc *y.Closer) error {
	defer lc.Done()

	for ft := range db.flushChan {
		if ft.mt == nil {
			// We close db.flushChan now, instead of sending a nil ft.mt.
			continue
		}
		for {
			err := db.handleFlushTask(ft)
			if err == nil {
				// Update s.imm. Need a lock.
				db.Lock()
				// This is a single-threaded operation. ft.mt corresponds to the head of
				// db.imm list. Once we flush it, we advance db.imm. The next ft.mt
				// which would arrive here would match db.imm[0], because we acquire a
				// lock over DB when pushing to flushChan.
				// TODO: This logic is dirty AF. Any change and this could easily break.
				y.AssertTrue(ft.mt == db.imm[0])
				db.imm = db.imm[1:]
				ft.mt.DecrRef() // Return memory.
				db.Unlock()

				break
			}
			// Encountered error. Retry indefinitely.
			db.opt.Errorf("Failure while flushing memtable to disk: %v. Retrying...\n", err)
			time.Sleep(time.Second)
		}
	}
	return nil
}

func exists(path string) (bool, error) {
	_, err := os.Stat(path)
	if err == nil {
		return true, nil
	}
	if os.IsNotExist(err) {
		return false, nil
	}
	return true, err
}

// This function does a filewalk, calculates the size of vlog and sst files and stores it in
// y.LSMSize and y.VlogSize.
func (db *DB) calculateSize() {
	if db.opt.InMemory {
		return
	}
	newInt := func(val int64) *expvar.Int {
		v := new(expvar.Int)
		v.Add(val)
		return v
	}

	totalSize := func(dir string) (int64, int64) {
		var lsmSize, vlogSize int64
		err := filepath.Walk(dir, func(path string, info os.FileInfo, err error) error {
			if err != nil {
				return err
			}
			ext := filepath.Ext(path)
			switch ext {
			case ".sst":
				lsmSize += info.Size()
			case ".vlog":
				vlogSize += info.Size()
			}
			return nil
		})
		if err != nil {
			db.opt.Debugf("Got error while calculating total size of directory: %s", dir)
		}
		return lsmSize, vlogSize
	}

	lsmSize, vlogSize := totalSize(db.opt.Dir)
	y.LSMSize.Set(db.opt.Dir, newInt(lsmSize))
	// If valueDir is different from dir, we'd have to do another walk.
	if db.opt.ValueDir != db.opt.Dir {
		_, vlogSize = totalSize(db.opt.ValueDir)
	}
	y.VlogSize.Set(db.opt.ValueDir, newInt(vlogSize))
}

func (db *DB) updateSize(lc *y.Closer) {
	defer lc.Done()
	if db.opt.InMemory {
		return
	}

	metricsTicker := time.NewTicker(time.Minute)
	defer metricsTicker.Stop()

	for {
		select {
		case <-metricsTicker.C:
			db.calculateSize()
		case <-lc.HasBeenClosed():
			return
		}
	}
}

// RunValueLogGC triggers a value log garbage collection.
//
// It picks value log files to perform GC based on statistics that are collected
// during compactions.  If no such statistics are available, then log files are
// picked in random order. The process stops as soon as the first log file is
// encountered which does not result in garbage collection.
//
// When a log file is picked, it is first sampled. If the sample shows that we
// can discard at least discardRatio space of that file, it would be rewritten.
//
// If a call to RunValueLogGC results in no rewrites, then an ErrNoRewrite is
// thrown indicating that the call resulted in no file rewrites.
//
// We recommend setting discardRatio to 0.5, thus indicating that a file be
// rewritten if half the space can be discarded.  This results in a lifetime
// value log write amplification of 2 (1 from original write + 0.5 rewrite +
// 0.25 + 0.125 + ... = 2). Setting it to higher value would result in fewer
// space reclaims, while setting it to a lower value would result in more space
// reclaims at the cost of increased activity on the LSM tree. discardRatio
// must be in the range (0.0, 1.0), both endpoints excluded, otherwise an
// ErrInvalidRequest is returned.
//
// Only one GC is allowed at a time. If another value log GC is running, or DB
// has been closed, this would return an ErrRejected.
//
// Note: Every time GC is run, it would produce a spike of activity on the LSM
// tree.
func (db *DB) RunValueLogGC(discardRatio float64) error {
	if db.opt.InMemory {
		return ErrGCInMemoryMode
	}
	if discardRatio >= 1.0 || discardRatio <= 0.0 {
		return ErrInvalidRequest
	}

	// startLevel is the level from which we should search for the head key. When badger is running
	// with KeepL0InMemory flag, all tables on L0 are kept in memory. This means we should pick head
	// key from Level 1 onwards because if we pick the headkey from Level 0 we might end up losing
	// data. See test TestL0GCBug.
	startLevel := 0
	if db.opt.KeepL0InMemory {
		startLevel = 1
	}
	// Find head on disk
	headKey := y.KeyWithTs(head, math.MaxUint64)
	// Need to pass with timestamp, lsm get removes the last 8 bytes and compares key
	val, err := db.lc.get(headKey, nil, startLevel)
	if err != nil {
		return errors.Wrap(err, "Retrieving head from on-disk LSM")
	}

	var head valuePointer
	if len(val.Value) > 0 {
		head.Decode(val.Value)
	}

	// Pick a log file and run GC
	return db.vlog.runGC(discardRatio, head)
}

// Size returns the size of lsm and value log files in bytes. It can be used to decide how often to
// call RunValueLogGC.
func (db *DB) Size() (lsm, vlog int64) {
	if y.LSMSize.Get(db.opt.Dir) == nil {
		lsm, vlog = 0, 0
		return
	}
	lsm = y.LSMSize.Get(db.opt.Dir).(*expvar.Int).Value()
	vlog = y.VlogSize.Get(db.opt.ValueDir).(*expvar.Int).Value()
	return
}

// Sequence represents a Badger sequence.
type Sequence struct {
	sync.Mutex
	db        *DB
	key       []byte
	next      uint64
	leased    uint64
	bandwidth uint64
}

// Next would return the next integer in the sequence, updating the lease by running a transaction
// if needed.
func (seq *Sequence) Next() (uint64, error) {
	seq.Lock()
	defer seq.Unlock()
	if seq.next >= seq.leased {
		if err := seq.updateLease(); err != nil {
			return 0, err
		}
	}
	val := seq.next
	seq.next++
	return val, nil
}

// Release the leased sequence to avoid wasted integers. This should be done right
// before closing the associated DB. However it is valid to use the sequence after
// it was released, causing a new lease with full bandwidth.
func (seq *Sequence) Release() error {
	seq.Lock()
	defer seq.Unlock()
	err := seq.db.Update(func(txn *Txn) error {
		item, err := txn.Get(seq.key)
		if err != nil {
			return err
		}

		var num uint64
		if err := item.Value(func(v []byte) error {
			num = binary.BigEndian.Uint64(v)
			return nil
		}); err != nil {
			return err
		}

		if num == seq.leased {
			var buf [8]byte
			binary.BigEndian.PutUint64(buf[:], seq.next)
			return txn.SetEntry(NewEntry(seq.key, buf[:]))
		}

		return nil
	})
	if err != nil {
		return err
	}
	seq.leased = seq.next
	return nil
}

func (seq *Sequence) updateLease() error {
	return seq.db.Update(func(txn *Txn) error {
		item, err := txn.Get(seq.key)
		switch {
		case err == ErrKeyNotFound:
			seq.next = 0
		case err != nil:
			return err
		default:
			var num uint64
			if err := item.Value(func(v []byte) error {
				num = binary.BigEndian.Uint64(v)
				return nil
			}); err != nil {
				return err
			}
			seq.next = num
		}

		lease := seq.next + seq.bandwidth
		var buf [8]byte
		binary.BigEndian.PutUint64(buf[:], lease)
		if err = txn.SetEntry(NewEntry(seq.key, buf[:])); err != nil {
			return err
		}
		seq.leased = lease
		return nil
	})
}

// GetSequence would initiate a new sequence object, generating it from the stored lease, if
// available, in the database. Sequence can be used to get a list of monotonically increasing
// integers. Multiple sequences can be created by providing different keys. Bandwidth sets the
// size of the lease, determining how many Next() requests can be served from memory.
//
// GetSequence is not supported on ManagedDB. Calling this would result in a panic.
func (db *DB) GetSequence(key []byte, bandwidth uint64) (*Sequence, error) {
	if db.opt.managedTxns {
		panic("Cannot use GetSequence with managedDB=true.")
	}

	switch {
	case len(key) == 0:
		return nil, ErrEmptyKey
	case bandwidth == 0:
		return nil, ErrZeroBandwidth
	}
	seq := &Sequence{
		db:        db,
		key:       key,
		next:      0,
		leased:    0,
		bandwidth: bandwidth,
	}
	err := seq.updateLease()
	return seq, err
}

// Tables gets the TableInfo objects from the level controller. If withKeysCount
// is true, TableInfo objects also contain counts of keys for the tables.
func (db *DB) Tables(withKeysCount bool) []TableInfo {
	return db.lc.getTableInfo(withKeysCount)
}

// KeySplits can be used to get rough key ranges to divide up iteration over
// the DB.
func (db *DB) KeySplits(prefix []byte) []string {
	var splits []string
	// We just want table ranges here and not keys count.
	for _, ti := range db.Tables(false) {
		// We don't use ti.Left, because that has a tendency to store !badger
		// keys.
		if bytes.HasPrefix(ti.Right, prefix) {
			splits = append(splits, string(ti.Right))
		}
	}
	sort.Strings(splits)
	return splits
}

// MaxBatchCount returns max possible entries in batch
func (db *DB) MaxBatchCount() int64 {
	return db.opt.maxBatchCount
}

// MaxBatchSize returns max possible batch size
func (db *DB) MaxBatchSize() int64 {
	return db.opt.maxBatchSize
}

func (db *DB) stopMemoryFlush() {
	// Stop memtable flushes.
	if db.closers.memtable != nil {
		close(db.flushChan)
		db.closers.memtable.SignalAndWait()
	}
}

func (db *DB) stopCompactions() {
	// Stop compactions.
	if db.closers.compactors != nil {
		db.closers.compactors.SignalAndWait()
	}
}

func (db *DB) startCompactions() {
	// Resume compactions.
	if db.closers.compactors != nil {
		db.closers.compactors = y.NewCloser(1)
		db.lc.startCompact(db.closers.compactors)
	}
}

func (db *DB) startMemoryFlush() {
	// Start memory fluhser.
	if db.closers.memtable != nil {
		db.flushChan = make(chan flushTask, db.opt.NumMemtables)
		db.closers.memtable = y.NewCloser(1)
		go func() {
			_ = db.flushMemtable(db.closers.memtable)
		}()
	}
}

// Flatten can be used to force compactions on the LSM tree so all the tables fall on the same
// level. This ensures that all the versions of keys are colocated and not split across multiple
// levels, which is necessary after a restore from backup. During Flatten, live compactions are
// stopped. Ideally, no writes are going on during Flatten. Otherwise, it would create competition
// between flattening the tree and new tables being created at level zero.
func (db *DB) Flatten(workers int) error {
	db.stopCompactions()
	defer db.startCompactions()

	compactAway := func(cp compactionPriority) error {
		db.opt.Infof("Attempting to compact with %+v\n", cp)
		errCh := make(chan error, 1)
		for i := 0; i < workers; i++ {
			go func() {
				errCh <- db.lc.doCompact(175, cp)
			}()
		}
		var success int
		var rerr error
		for i := 0; i < workers; i++ {
			err := <-errCh
			if err != nil {
				rerr = err
				db.opt.Warningf("While running doCompact with %+v. Error: %v\n", cp, err)
			} else {
				success++
			}
		}
		if success == 0 {
			return rerr
		}
		// We could do at least one successful compaction. So, we'll consider this a success.
		db.opt.Infof("%d compactor(s) succeeded. One or more tables from level %d compacted.\n",
			success, cp.level)
		return nil
	}

	hbytes := func(sz int64) string {
		return humanize.Bytes(uint64(sz))
	}

	for {
		db.opt.Infof("\n")
		var levels []int
		for i, l := range db.lc.levels {
			sz := l.getTotalSize()
			db.opt.Infof("Level: %d. %8s Size. %8s Max.\n",
				i, hbytes(l.getTotalSize()), hbytes(l.maxTotalSize))
			if sz > 0 {
				levels = append(levels, i)
			}
		}
		if len(levels) <= 1 {
			prios := db.lc.pickCompactLevels()
			if len(prios) == 0 || prios[0].score <= 1.0 {
				db.opt.Infof("All tables consolidated into one level. Flattening done.\n")
				return nil
			}
			if err := compactAway(prios[0]); err != nil {
				return err
			}
			continue
		}
		// Create an artificial compaction priority, to ensure that we compact the level.
		cp := compactionPriority{level: levels[0], score: 1.71}
		if err := compactAway(cp); err != nil {
			return err
		}
	}
}

func (db *DB) blockWrite() error {
	// Stop accepting new writes.
	if !atomic.CompareAndSwapInt32(&db.blockWrites, 0, 1) {
		return ErrBlockedWrites
	}

	// Make all pending writes finish. The following will also close writeCh.
	db.closers.writes.SignalAndWait()
	db.opt.Infof("Writes flushed. Stopping compactions now...")
	return nil
}

func (db *DB) unblockWrite() {
	db.closers.writes = y.NewCloser(1)
	go db.doWrites(db.closers.writes)

	// Resume writes.
	atomic.StoreInt32(&db.blockWrites, 0)
}

func (db *DB) prepareToDrop() (func(), error) {
	if db.opt.ReadOnly {
		panic("Attempting to drop data in read-only mode.")
	}
	// In order prepare for drop, we need to block the incoming writes and
	// write it to db. Then, flush all the pending flushtask. So that, we
	// don't miss any entries.
	if err := db.blockWrite(); err != nil {
		return nil, err
	}
	reqs := make([]*request, 0, 10)
	for {
		select {
		case r := <-db.writeCh:
			reqs = append(reqs, r)
		default:
			if err := db.writeRequests(reqs); err != nil {
				db.opt.Errorf("writeRequests: %v", err)
			}
			db.stopMemoryFlush()
			return func() {
				db.opt.Infof("Resuming writes")
				db.startMemoryFlush()
				db.unblockWrite()
			}, nil
		}
	}
}

// DropAll would drop all the data stored in Badger. It does this in the following way.
// - Stop accepting new writes.
// - Pause memtable flushes and compactions.
// - Pick all tables from all levels, create a changeset to delete all these
// tables and apply it to manifest.
// - Pick all log files from value log, and delete all of them. Restart value log files from zero.
// - Resume memtable flushes and compactions.
//
// NOTE: DropAll is resilient to concurrent writes, but not to reads. It is up to the user to not do
// any reads while DropAll is going on, otherwise they may result in panics. Ideally, both reads and
// writes are paused before running DropAll, and resumed after it is finished.
func (db *DB) DropAll() error {
	f, err := db.dropAll()
	if f != nil {
		f()
	}
	return err
}

func (db *DB) dropAll() (func(), error) {
	db.opt.Infof("DropAll called. Blocking writes...")
	f, err := db.prepareToDrop()
	if err != nil {
		return f, err
	}
	// prepareToDrop will stop all the incomming write and flushes any pending flush tasks.
	// Before we drop, we'll stop the compaction because anyways all the datas are going to
	// be deleted.
	db.stopCompactions()
	resume := func() {
		db.startCompactions()
		f()
	}
	// Block all foreign interactions with memory tables.
	db.Lock()
	defer db.Unlock()

	// Remove inmemory tables. Calling DecrRef for safety. Not sure if they're absolutely needed.
	db.mt.DecrRef()
	for _, mt := range db.imm {
		mt.DecrRef()
	}
	db.imm = db.imm[:0]
	db.mt = skl.NewSkiplist(arenaSize(db.opt)) // Set it up for future writes.

	num, err := db.lc.dropTree()
	if err != nil {
		return resume, err
	}
	db.opt.Infof("Deleted %d SSTables. Now deleting value logs...\n", num)

	num, err = db.vlog.dropAll()
	if err != nil {
		return resume, err
	}
	db.vhead = valuePointer{} // Zero it out.
	db.lc.nextFileID = 1
	db.opt.Infof("Deleted %d value log files. DropAll done.\n", num)
	db.blockCache.Clear()
	db.bfCache.Clear()

	return resume, nil
}

// DropPrefix would drop all the keys with the provided prefix. It does this in the following way:
// - Stop accepting new writes.
// - Stop memtable flushes before acquiring lock. Because we're acquring lock here
//   and memtable flush stalls for lock, which leads to deadlock
// - Flush out all memtables, skipping over keys with the given prefix, Kp.
// - Write out the value log header to memtables when flushing, so we don't accidentally bring Kp
//   back after a restart.
// - Stop compaction.
// - Compact L0->L1, skipping over Kp.
// - Compact rest of the levels, Li->Li, picking tables which have Kp.
// - Resume memtable flushes, compactions and writes.
func (db *DB) DropPrefix(prefixes ...[]byte) error {
	db.opt.Infof("DropPrefix Called")
	f, err := db.prepareToDrop()
	if err != nil {
		return err
	}
	defer f()
	// Block all foreign interactions with memory tables.
	db.Lock()
	defer db.Unlock()

	db.imm = append(db.imm, db.mt)
	for _, memtable := range db.imm {
		if memtable.Empty() {
			memtable.DecrRef()
			continue
		}
		task := flushTask{
			mt: memtable,
			// Ensure that the head of value log gets persisted to disk.
			vptr:         db.vhead,
			dropPrefixes: prefixes,
		}
		db.opt.Debugf("Flushing memtable")
		if err := db.handleFlushTask(task); err != nil {
			db.opt.Errorf("While trying to flush memtable: %v", err)
			return err
		}
		memtable.DecrRef()
	}
	db.stopCompactions()
	defer db.startCompactions()
	db.imm = db.imm[:0]
	db.mt = skl.NewSkiplist(arenaSize(db.opt))

	// Drop prefixes from the levels.
	if err := db.lc.dropPrefixes(prefixes); err != nil {
		return err
	}
	db.opt.Infof("DropPrefix done")
	return nil
}

// KVList contains a list of key-value pairs.
type KVList = pb.KVList

// Subscribe can be used to watch key changes for the given key prefixes.
// At least one prefix should be passed, or an error will be returned.
// You can use an empty prefix to monitor all changes to the DB.
// This function blocks until the given context is done or an error occurs.
// The given function will be called with a new KVList containing the modified keys and the
// corresponding values.
func (db *DB) Subscribe(ctx context.Context, cb func(kv *KVList) error, prefixes ...[]byte) error {
	if cb == nil {
		return ErrNilCallback
	}

	c := y.NewCloser(1)
	recvCh, id := db.pub.newSubscriber(c, prefixes...)
	slurp := func(batch *pb.KVList) error {
		for {
			select {
			case kvs := <-recvCh:
				batch.Kv = append(batch.Kv, kvs.Kv...)
			default:
				if len(batch.GetKv()) > 0 {
					return cb(batch)
				}
				return nil
			}
		}
	}
	for {
		select {
		case <-c.HasBeenClosed():
			// No need to delete here. Closer will be called only while
			// closing DB. Subscriber will be deleted by cleanSubscribers.
			err := slurp(new(pb.KVList))
			// Drain if any pending updates.
			c.Done()
			return err
		case <-ctx.Done():
			c.Done()
			db.pub.deleteSubscriber(id)
			// Delete the subscriber to avoid further updates.
			return ctx.Err()
		case batch := <-recvCh:
			err := slurp(batch)
			if err != nil {
				c.Done()
				// Delete the subscriber if there is an error by the callback.
				db.pub.deleteSubscriber(id)
				return err
			}
		}
	}
}

// shouldEncrypt returns bool, which tells whether to encrypt or not.
func (db *DB) shouldEncrypt() bool {
	return len(db.opt.EncryptionKey) > 0
}

func (db *DB) syncDir(dir string) error {
	if db.opt.InMemory {
		return nil
	}
	return syncDir(dir)
}

func createDirs(opt Options) error {
	for _, path := range []string{opt.Dir, opt.ValueDir} {
		dirExists, err := exists(path)
		if err != nil {
			return y.Wrapf(err, "Invalid Dir: %q", path)
		}
		if !dirExists {
			if opt.ReadOnly {
				return errors.Errorf("Cannot find directory %q for read-only open", path)
			}
			// Try to create the directory
			err = os.Mkdir(path, 0700)
			if err != nil {
				return y.Wrapf(err, "Error Creating Dir: %q", path)
			}
		}
	}
	return nil
}<|MERGE_RESOLUTION|>--- conflicted
+++ resolved
@@ -195,11 +195,7 @@
 func Open(opt Options) (db *DB, err error) {
 	// It's okay to have zero compactors which will disable all compactions but
 	// we cannot have just one compactor otherwise we will end up with all data
-<<<<<<< HEAD
 	// one level 2.
-=======
-	// on level 2.
->>>>>>> 5c1b4c83
 	if opt.NumCompactors == 1 {
 		return nil, errors.New("Cannot have 1 compactor. Need at least 2")
 	}
