/*
 * Copyright 2017 Dgraph Labs, Inc. and Contributors
 *
 * Licensed under the Apache License, Version 2.0 (the "License");
 * you may not use this file except in compliance with the License.
 * You may obtain a copy of the License at
 *
 *     http://www.apache.org/licenses/LICENSE-2.0
 *
 * Unless required by applicable law or agreed to in writing, software
 * distributed under the License is distributed on an "AS IS" BASIS,
 * WITHOUT WARRANTIES OR CONDITIONS OF ANY KIND, either express or implied.
 * See the License for the specific language governing permissions and
 * limitations under the License.
 */

package badger

import (
	"time"

	"github.com/dgraph-io/badger/options"
)

// Note: If you add a new option X make sure you also add a WithX method on Options.

// Options are params for creating DB object.
//
// This package provides DefaultOptions which contains options that should
// work for most applications. Consider using that as a starting point before
// customizing it for your own needs.
//
// Each option X is documented on the WithX method.
type Options struct {
	// Required options.

	Dir      string
	ValueDir string

	// Usually modified options.

	SyncWrites          bool
	TableLoadingMode    options.FileLoadingMode
	ValueLogLoadingMode options.FileLoadingMode
	NumVersionsToKeep   int
	ReadOnly            bool
	Truncate            bool
	Logger              Logger
	EventLogging        bool

	// Fine tuning options.

	MaxTableSize        int64
	LevelSizeMultiplier int
	MaxLevels           int
	ValueThreshold      int
	NumMemtables        int
	BlockSize           int
	BloomFalsePositive  float64
	KeepL0InMemory      bool

	NumLevelZeroTables      int
	NumLevelZeroTablesStall int

	LevelOneSize       int64
	ValueLogFileSize   int64
	ValueLogMaxEntries uint32

	NumCompactors     int
	CompactL0OnClose  bool
	LogRotatesToFlush int32

<<<<<<< HEAD
	// When set, checksum will be validated for each entry read from the value log file.
	VerifyValueChecksum bool
=======
	// Encryption related options.
	EncryptionKey                 []byte        // encryption key
	EncryptionKeyRotationDuration time.Duration // key rotation duration
>>>>>>> a425b0ea

	// ChecksumVerificationMode decides when db should verify checksum for SStable blocks.
	ChecksumVerificationMode options.ChecksumVerificationMode

	// Transaction start and commit timestamps are managed by end-user.
	// This is only useful for databases built on top of Badger (like Dgraph).
	// Not recommended for most users.
	managedTxns bool

	// 4. Flags for testing purposes
	// ------------------------------
	maxBatchCount int64 // max entries in batch
	maxBatchSize  int64 // max batch size in bytes
}

// DefaultOptions sets a list of recommended options for good performance.
// Feel free to modify these to suit your needs with the WithX methods.
func DefaultOptions(path string) Options {
	return Options{
		Dir:                 path,
		ValueDir:            path,
		LevelOneSize:        256 << 20,
		LevelSizeMultiplier: 10,
		TableLoadingMode:    options.MemoryMap,
		ValueLogLoadingMode: options.MemoryMap,
		// table.MemoryMap to mmap() the tables.
		// table.Nothing to not preload the tables.
		MaxLevels:               7,
		MaxTableSize:            64 << 20,
		NumCompactors:           2, // Compactions can be expensive. Only run 2.
		NumLevelZeroTables:      5,
		NumLevelZeroTablesStall: 10,
		NumMemtables:            5,
		BloomFalsePositive:      0.01,
		BlockSize:               4 * 1024,
		SyncWrites:              true,
		NumVersionsToKeep:       1,
		CompactL0OnClose:        true,
		KeepL0InMemory:          true,
		VerifyValueChecksum:     false,
		// Nothing to read/write value log using standard File I/O
		// MemoryMap to mmap() the value log files
		// (2^30 - 1)*2 when mmapping < 2^31 - 1, max int32.
		// -1 so 2*ValueLogFileSize won't overflow on 32-bit systems.
		ValueLogFileSize: 1<<30 - 1,

		ValueLogMaxEntries:            1000000,
		ValueThreshold:                32,
		Truncate:                      false,
		Logger:                        defaultLogger,
		LogRotatesToFlush:             2,
		EventLogging:                  true,
		EncryptionKey:                 []byte{},
		EncryptionKeyRotationDuration: 10 * 24 * time.Hour, // Default 10 days.
	}
}

const (
	maxValueThreshold = (1 << 20) // 1 MB
)

// LSMOnlyOptions follows from DefaultOptions, but sets a higher ValueThreshold
// so values would be collocated with the LSM tree, with value log largely acting
// as a write-ahead log only. These options would reduce the disk usage of value
// log, and make Badger act more like a typical LSM tree.
func LSMOnlyOptions(path string) Options {
	// Let's not set any other options, because they can cause issues with the
	// size of key-value a user can pass to Badger. For e.g., if we set
	// ValueLogFileSize to 64MB, a user can't pass a value more than that.
	// Setting it to ValueLogMaxEntries to 1000, can generate too many files.
	// These options are better configured on a usage basis, than broadly here.
	// The ValueThreshold is the most important setting a user needs to do to
	// achieve a heavier usage of LSM tree.
	// NOTE: If a user does not want to set 64KB as the ValueThreshold because
	// of performance reasons, 1KB would be a good option too, allowing
	// values smaller than 1KB to be collocated with the keys in the LSM tree.
	return DefaultOptions(path).WithValueThreshold(maxValueThreshold /* 1 MB */)
}

// WithDir returns a new Options value with Dir set to the given value.
//
// Dir is the path of the directory where key data will be stored in.
// If it doesn't exist, Badger will try to create it for you.
// This is set automatically to be the path given to `DefaultOptions`.
func (opt Options) WithDir(val string) Options {
	opt.Dir = val
	return opt
}

// WithValueDir returns a new Options value with ValueDir set to the given value.
//
// ValueDir is the path of the directory where value data will be stored in.
// If it doesn't exist, Badger will try to create it for you.
// This is set automatically to be the path given to `DefaultOptions`.
func (opt Options) WithValueDir(val string) Options {
	opt.ValueDir = val
	return opt
}

// WithSyncWrites returns a new Options value with SyncWrites set to the given value.
//
// When SyncWrites is true all writes are synced to disk. Setting this to false would achieve better
// performance, but may cause data loss in case of crash.
//
// The default value of SyncWrites is true.
func (opt Options) WithSyncWrites(val bool) Options {
	opt.SyncWrites = val
	return opt
}

// WithTableLoadingMode returns a new Options value with TableLoadingMode set to the given value.
//
// TableLoadingMode indicates which file loading mode should be used for the LSM tree data files.
//
// The default value of TableLoadingMode is options.MemoryMap.
func (opt Options) WithTableLoadingMode(val options.FileLoadingMode) Options {
	opt.TableLoadingMode = val
	return opt
}

// WithValueLogLoadingMode returns a new Options value with ValueLogLoadingMode set to the given
// value.
//
// ValueLogLoadingMode indicates which file loading mode should be used for the value log data
// files.
//
// The default value of ValueLogLoadingMode is options.MemoryMap.
func (opt Options) WithValueLogLoadingMode(val options.FileLoadingMode) Options {
	opt.ValueLogLoadingMode = val
	return opt
}

// WithNumVersionsToKeep returns a new Options value with NumVersionsToKeep set to the given value.
//
// NumVersionsToKeep sets how many versions to keep per key at most.
//
// The default value of NumVersionsToKeep is 1.
func (opt Options) WithNumVersionsToKeep(val int) Options {
	opt.NumVersionsToKeep = val
	return opt
}

// WithReadOnly returns a new Options value with ReadOnly set to the given value.
//
// When ReadOnly is true the DB will be opened on read-only mode.
// Multiple processes can open the same Badger DB.
// Note: if the DB being opened had crashed before and has vlog data to be replayed,
// ReadOnly will cause Open to fail with an appropriate message.
//
// The default value of ReadOnly is false.
func (opt Options) WithReadOnly(val bool) Options {
	opt.ReadOnly = val
	return opt
}

// WithTruncate returns a new Options value with Truncate set to the given value.
//
// Truncate indicates whether value log files should be truncated to delete corrupt data, if any.
// This option is ignored when ReadOnly is true.
//
// The default value of Truncate is false.
func (opt Options) WithTruncate(val bool) Options {
	opt.Truncate = val
	return opt
}

// WithLogger returns a new Options value with Logger set to the given value.
//
// Logger provides a way to configure what logger each value of badger.DB uses.
//
// The default value of Logger writes to stderr using the log package from the Go standard library.
func (opt Options) WithLogger(val Logger) Options {
	opt.Logger = val
	return opt
}

// WithEventLogging returns a new Options value with EventLogging set to the given value.
//
// EventLogging provides a way to enable or disable trace.EventLog logging.
//
// The default value of EventLogging is true.
func (opt Options) WithEventLogging(enabled bool) Options {
	opt.EventLogging = enabled
	return opt
}

// WithMaxTableSize returns a new Options value with MaxTableSize set to the given value.
//
// MaxTableSize sets the maximum size in bytes for each LSM table or file.
//
// The default value of MaxTableSize is 64MB.
func (opt Options) WithMaxTableSize(val int64) Options {
	opt.MaxTableSize = val
	return opt
}

// WithLevelSizeMultiplier returns a new Options value with LevelSizeMultiplier set to the given
// value.
//
// LevelSizeMultiplier sets the ratio between the maximum sizes of contiguous levels in the LSM.
// Once a level grows to be larger than this ratio allowed, the compaction process will be
//  triggered.
//
// The default value of LevelSizeMultiplier is 10.
func (opt Options) WithLevelSizeMultiplier(val int) Options {
	opt.LevelSizeMultiplier = val
	return opt
}

// WithMaxLevels returns a new Options value with MaxLevels set to the given value.
//
// Maximum number of levels of compaction allowed in the LSM.
//
// The default value of MaxLevels is 7.
func (opt Options) WithMaxLevels(val int) Options {
	opt.MaxLevels = val
	return opt
}

// WithValueThreshold returns a new Options value with ValueThreshold set to the given value.
//
// ValueThreshold sets the threshold used to decide whether a value is stored directly in the LSM
// tree or separately in the log value files.
//
// The default value of ValueThreshold is 32, but LSMOnlyOptions sets it to maxValueThreshold.
func (opt Options) WithValueThreshold(val int) Options {
	opt.ValueThreshold = val
	return opt
}

// WithNumMemtables returns a new Options value with NumMemtables set to the given value.
//
// NumMemtables sets the maximum number of tables to keep in memory before stalling.
//
// The default value of NumMemtables is 5.
func (opt Options) WithNumMemtables(val int) Options {
	opt.NumMemtables = val
	return opt
}

// WithBloomFalsePositive returns a new Options value with BloomFalsePositive set
// to the given value.
//
// BloomFalsePositive sets the false positive probability of the bloom filter in any SSTable.
// Before reading a key from table, the bloom filter is checked for key existence.
// BloomFalsePositive might impact read performance of DB. Lower BloomFalsePositive value might
// consume more memory.
//
// The default value of BloomFalsePositive is 0.01.
func (opt Options) WithBloomFalsePositive(val float64) Options {
	opt.BloomFalsePositive = val
	return opt
}

// WithBlockSize returns a new Options value with BlockSize set to the given value.
//
// BlockSize sets the size of any block in SSTable. SSTable is divided into multiple blocks
// internally. Each block is compressed using prefix diff encoding.
//
// The default value of BlockSize is 4KB.
func (opt Options) WithBlockSize(val int) Options {
	opt.BlockSize = val
	return opt
}

// WithNumLevelZeroTables returns a new Options value with NumLevelZeroTables set to the given
// value.
//
// NumLevelZeroTables sets the maximum number of Level 0 tables before compaction starts.
//
// The default value of NumLevelZeroTables is 5.
func (opt Options) WithNumLevelZeroTables(val int) Options {
	opt.NumLevelZeroTables = val
	return opt
}

// WithNumLevelZeroTablesStall returns a new Options value with NumLevelZeroTablesStall set to the
// given value.
//
// NumLevelZeroTablesStall sets the number of Level 0 tables that once reached causes the DB to
// stall until compaction succeeds.
//
// The default value of NumLevelZeroTablesStall is 10.
func (opt Options) WithNumLevelZeroTablesStall(val int) Options {
	opt.NumLevelZeroTablesStall = val
	return opt
}

// WithLevelOneSize returns a new Options value with LevelOneSize set to the given value.
//
// LevelOneSize sets the maximum total size for Level 1.
//
// The default value of LevelOneSize is 20MB.
func (opt Options) WithLevelOneSize(val int64) Options {
	opt.LevelOneSize = val
	return opt
}

// WithValueLogFileSize returns a new Options value with ValueLogFileSize set to the given value.
//
// ValueLogFileSize sets the maximum size of a single value log file.
//
// The default value of ValueLogFileSize is 1GB.
func (opt Options) WithValueLogFileSize(val int64) Options {
	opt.ValueLogFileSize = val
	return opt
}

// WithValueLogMaxEntries returns a new Options value with ValueLogMaxEntries set to the given
// value.
//
// ValueLogMaxEntries sets the maximum number of entries a value log file can hold approximately.
// A actual size limit of a value log file is the minimum of ValueLogFileSize and
// ValueLogMaxEntries.
//
// The default value of ValueLogMaxEntries is one million (1000000).
func (opt Options) WithValueLogMaxEntries(val uint32) Options {
	opt.ValueLogMaxEntries = val
	return opt
}

// WithNumCompactors returns a new Options value with NumCompactors set to the given value.
//
// NumCompactors sets the number of compaction workers to run concurrently.
// Setting this to zero stops compactions, which could eventually cause writes to block forever.
//
// The default value of NumCompactors is 2.
func (opt Options) WithNumCompactors(val int) Options {
	opt.NumCompactors = val
	return opt
}

// WithCompactL0OnClose returns a new Options value with CompactL0OnClose set to the given value.
//
// CompactL0OnClose determines whether Level 0 should be compacted before closing the DB.
// This ensures that both reads and writes are efficient when the DB is opened later.
// CompactL0OnClose is set to true if KeepL0InMemory is set to true.
// The default value of CompactL0OnClose is true.
func (opt Options) WithCompactL0OnClose(val bool) Options {
	opt.CompactL0OnClose = val
	return opt
}

// WithLogRotatesToFlush returns a new Options value with LogRotatesToFlush set to the given value.
//
// LogRotatesToFlush sets the number of value log file rotates after which the Memtables are
// flushed to disk. This is useful in write loads with fewer keys and larger values. This work load
// would fill up the value logs quickly, while not filling up the Memtables. Thus, on a crash
// and restart, the value log head could cause the replay of a good number of value log files
// which can slow things on start.
//
// The default value of LogRotatesToFlush is 2.
func (opt Options) WithLogRotatesToFlush(val int32) Options {
	opt.LogRotatesToFlush = val
	return opt
}

// WithEncryptionKey return a new Options value with EncryptionKey set to the given value.
//
// EncryptionKey is used to encrypt the data with AES. Type of AES is used based on the key
// size. For example 16 bytes will use AES-128. 24 bytes will use AES-192. 32 bytes will
// use AES-256.
func (opt Options) WithEncryptionKey(key []byte) Options {
	opt.EncryptionKey = key
	return opt
}

// WithEncryptionRotationDuration returns new Options value with the duration set to
// the given value.
//
// Key Registry will use this duration to create new keys. If the previous generated
// key exceed the given duration. Then the key registry will create new key.
func (opt Options) WithEncryptionKeyRotationDuration(d time.Duration) Options {
	opt.EncryptionKeyRotationDuration = d
	return opt
}

// WithKeepL0InMemory returns a new Options value with KeepL0InMemory set to the given value.
//
// When KeepL0InMemory is set to true we will keep all Level 0 tables in memory. This leads to
// better performance in writes as well as compactions. In case of DB crash, the value log replay
// will take longer to complete since memtables and all level 0 tables will have to be recreated.
// This option also sets CompactL0OnClose option to true.
//
// The default value of KeepL0InMemory is true.
func (opt Options) WithKeepL0InMemory(val bool) Options {
	opt.KeepL0InMemory = val
	return opt
}

// WithVerifyValueChecksum returns a new Options value with VerifyValueChecksum set to
// the given value.
//
// When VerifyValueChecksum is set to true, checksum will be verified for every entry read
// from the value log. If the value is stored in SST (value size less than value threshold) then the
// checksum validation will not be done.
//
// The default value of VerifyValueChecksum is False.
func (opt Options) WithVerifyValueChecksum(val bool) Options {
	opt.VerifyValueChecksum = val
	return opt
}<|MERGE_RESOLUTION|>--- conflicted
+++ resolved
@@ -69,15 +69,12 @@
 	NumCompactors     int
 	CompactL0OnClose  bool
 	LogRotatesToFlush int32
-
-<<<<<<< HEAD
 	// When set, checksum will be validated for each entry read from the value log file.
 	VerifyValueChecksum bool
-=======
+
 	// Encryption related options.
 	EncryptionKey                 []byte        // encryption key
 	EncryptionKeyRotationDuration time.Duration // key rotation duration
->>>>>>> a425b0ea
 
 	// ChecksumVerificationMode decides when db should verify checksum for SStable blocks.
 	ChecksumVerificationMode options.ChecksumVerificationMode
