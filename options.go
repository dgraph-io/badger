/*
 * Copyright 2017 Dgraph Labs, Inc. and Contributors
 *
 * Licensed under the Apache License, Version 2.0 (the "License");
 * you may not use this file except in compliance with the License.
 * You may obtain a copy of the License at
 *
 *     http://www.apache.org/licenses/LICENSE-2.0
 *
 * Unless required by applicable law or agreed to in writing, software
 * distributed under the License is distributed on an "AS IS" BASIS,
 * WITHOUT WARRANTIES OR CONDITIONS OF ANY KIND, either express or implied.
 * See the License for the specific language governing permissions and
 * limitations under the License.
 */

package badger

import (
	"time"

	"github.com/dgraph-io/badger/v2/options"
	"github.com/dgraph-io/badger/v2/table"
)

// Note: If you add a new option X make sure you also add a WithX method on Options.

// Options are params for creating DB object.
//
// This package provides DefaultOptions which contains options that should
// work for most applications. Consider using that as a starting point before
// customizing it for your own needs.
//
// Each option X is documented on the WithX method.
type Options struct {
	// Required options.

	Dir      string
	ValueDir string

	// Usually modified options.

	SyncWrites          bool
	TableLoadingMode    options.FileLoadingMode
	ValueLogLoadingMode options.FileLoadingMode
	NumVersionsToKeep   int
	ReadOnly            bool
	Truncate            bool
	Logger              Logger
	Compression         options.CompressionType
	InMemory            bool

	// Fine tuning options.

	MaxTableSize        int64
	LevelSizeMultiplier int
	MaxLevels           int
	ValueThreshold      int
	NumMemtables        int
	// Changing BlockSize across DB runs will not break badger. The block size is
	// read from the block index stored at the end of the table.
	BlockSize          int
	BloomFalsePositive float64
	KeepL0InMemory     bool
	MaxCacheSize       int64
	MaxBfCacheSize     int64
	LoadBloomsOnOpen   bool

	NumLevelZeroTables      int
	NumLevelZeroTablesStall int

	LevelOneSize       int64
	ValueLogFileSize   int64
	ValueLogMaxEntries uint32

	NumCompactors        int
	CompactL0OnClose     bool
	LogRotatesToFlush    int32
	ZSTDCompressionLevel int

	// When set, checksum will be validated for each entry read from the value log file.
	VerifyValueChecksum bool

	// Encryption related options.
	EncryptionKey                 []byte        // encryption key
	EncryptionKeyRotationDuration time.Duration // key rotation duration

	// BypassLockGaurd will bypass the lock guard on badger. Bypassing lock
	// guard can cause data corruption if multiple badger instances are using
	// the same directory. Use this options with caution.
	BypassLockGuard bool

	// ChecksumVerificationMode decides when db should verify checksums for SSTable blocks.
	ChecksumVerificationMode options.ChecksumVerificationMode

	// Transaction start and commit timestamps are managed by end-user.
	// This is only useful for databases built on top of Badger (like Dgraph).
	// Not recommended for most users.
	managedTxns bool

	// 4. Flags for testing purposes
	// ------------------------------
	maxBatchCount int64 // max entries in batch
	maxBatchSize  int64 // max batch size in bytes
}

// DefaultOptions sets a list of recommended options for good performance.
// Feel free to modify these to suit your needs with the WithX methods.
func DefaultOptions(path string) Options {
	return Options{
		Dir:                 path,
		ValueDir:            path,
		LevelOneSize:        256 << 20,
		LevelSizeMultiplier: 10,
		TableLoadingMode:    options.MemoryMap,
		ValueLogLoadingMode: options.MemoryMap,
		// table.MemoryMap to mmap() the tables.
		// table.Nothing to not preload the tables.
		MaxLevels:               7,
		MaxTableSize:            64 << 20,
		NumCompactors:           2, // Compactions can be expensive. Only run 2.
		NumLevelZeroTables:      5,
		NumLevelZeroTablesStall: 10,
		NumMemtables:            5,
		BloomFalsePositive:      0.01,
		BlockSize:               4 * 1024,
		SyncWrites:              true,
		NumVersionsToKeep:       1,
		CompactL0OnClose:        true,
		KeepL0InMemory:          true,
		VerifyValueChecksum:     false,
		Compression:             options.None,
		MaxCacheSize:            0,
		MaxBfCacheSize:          0,
		LoadBloomsOnOpen:        true,
		// The following benchmarks were done on a 4 KB block size (default block size). The
		// compression is ratio supposed to increase with increasing compression level but since the
		// input for compression algorithm is small (4 KB), we don't get significant benefit at
		// level 3.
		// no_compression-16              10	 502848865 ns/op	 165.46 MB/s	-
		// zstd_compression/level_1-16     7	 739037966 ns/op	 112.58 MB/s	2.93
		// zstd_compression/level_3-16     7	 756950250 ns/op	 109.91 MB/s	2.72
		// zstd_compression/level_15-16    1	11135686219 ns/op	   7.47 MB/s	4.38
		// Benchmark code can be found in table/builder_test.go file
		ZSTDCompressionLevel: 1,

		// Nothing to read/write value log using standard File I/O
		// MemoryMap to mmap() the value log files
		// (2^30 - 1)*2 when mmapping < 2^31 - 1, max int32.
		// -1 so 2*ValueLogFileSize won't overflow on 32-bit systems.
		ValueLogFileSize: 1<<30 - 1,

		ValueLogMaxEntries:            1000000,
		ValueThreshold:                32,
		Truncate:                      false,
<<<<<<< HEAD
		Logger:                        DefaultLog,
		LogRotatesToFlush:             2,
=======
		Logger:                        defaultLogger(INFO),
		LogRotatesToFlush:             2,
		EventLogging:                  false,
>>>>>>> 4f6763c6
		EncryptionKey:                 []byte{},
		EncryptionKeyRotationDuration: 10 * 24 * time.Hour, // Default 10 days.
	}
}

func buildTableOptions(opt Options) table.Options {
	return table.Options{
		TableSize:            uint64(opt.MaxTableSize),
		BlockSize:            opt.BlockSize,
		BloomFalsePositive:   opt.BloomFalsePositive,
		LoadBloomsOnOpen:     opt.LoadBloomsOnOpen,
		LoadingMode:          opt.TableLoadingMode,
		ChkMode:              opt.ChecksumVerificationMode,
		Compression:          opt.Compression,
		ZSTDCompressionLevel: opt.ZSTDCompressionLevel,
	}
}

const (
	maxValueThreshold = (1 << 20) // 1 MB
)

// LSMOnlyOptions follows from DefaultOptions, but sets a higher ValueThreshold
// so values would be collocated with the LSM tree, with value log largely acting
// as a write-ahead log only. These options would reduce the disk usage of value
// log, and make Badger act more like a typical LSM tree.
func LSMOnlyOptions(path string) Options {
	// Let's not set any other options, because they can cause issues with the
	// size of key-value a user can pass to Badger. For e.g., if we set
	// ValueLogFileSize to 64MB, a user can't pass a value more than that.
	// Setting it to ValueLogMaxEntries to 1000, can generate too many files.
	// These options are better configured on a usage basis, than broadly here.
	// The ValueThreshold is the most important setting a user needs to do to
	// achieve a heavier usage of LSM tree.
	// NOTE: If a user does not want to set 64KB as the ValueThreshold because
	// of performance reasons, 1KB would be a good option too, allowing
	// values smaller than 1KB to be collocated with the keys in the LSM tree.
	return DefaultOptions(path).WithValueThreshold(maxValueThreshold /* 1 MB */)
}

// WithDir returns a new Options value with Dir set to the given value.
//
// Dir is the path of the directory where key data will be stored in.
// If it doesn't exist, Badger will try to create it for you.
// This is set automatically to be the path given to `DefaultOptions`.
func (opt Options) WithDir(val string) Options {
	opt.Dir = val
	return opt
}

// WithValueDir returns a new Options value with ValueDir set to the given value.
//
// ValueDir is the path of the directory where value data will be stored in.
// If it doesn't exist, Badger will try to create it for you.
// This is set automatically to be the path given to `DefaultOptions`.
func (opt Options) WithValueDir(val string) Options {
	opt.ValueDir = val
	return opt
}

// WithLoggingLevel returns a new Options value with logging level of the
// default logger set to the given value.
// LoggingLevel sets the level of logging. It should be one of DEBUG, INFO,
// WARNING or ERROR levels.
//
// The default value of LoggingLevel is INFO.
func (opt Options) WithLoggingLevel(val loggingLevel) Options {
	opt.Logger = defaultLogger(val)
	return opt
}

// WithSyncWrites returns a new Options value with SyncWrites set to the given value.
//
// When SyncWrites is true all writes are synced to disk. Setting this to false would achieve better
// performance, but may cause data loss in case of crash.
//
// The default value of SyncWrites is true.
func (opt Options) WithSyncWrites(val bool) Options {
	opt.SyncWrites = val
	return opt
}

// WithTableLoadingMode returns a new Options value with TableLoadingMode set to the given value.
//
// TableLoadingMode indicates which file loading mode should be used for the LSM tree data files.
//
// The default value of TableLoadingMode is options.MemoryMap.
func (opt Options) WithTableLoadingMode(val options.FileLoadingMode) Options {
	opt.TableLoadingMode = val
	return opt
}

// WithValueLogLoadingMode returns a new Options value with ValueLogLoadingMode set to the given
// value.
//
// ValueLogLoadingMode indicates which file loading mode should be used for the value log data
// files.
//
// The default value of ValueLogLoadingMode is options.MemoryMap.
func (opt Options) WithValueLogLoadingMode(val options.FileLoadingMode) Options {
	opt.ValueLogLoadingMode = val
	return opt
}

// WithNumVersionsToKeep returns a new Options value with NumVersionsToKeep set to the given value.
//
// NumVersionsToKeep sets how many versions to keep per key at most.
//
// The default value of NumVersionsToKeep is 1.
func (opt Options) WithNumVersionsToKeep(val int) Options {
	opt.NumVersionsToKeep = val
	return opt
}

// WithReadOnly returns a new Options value with ReadOnly set to the given value.
//
// When ReadOnly is true the DB will be opened on read-only mode.
// Multiple processes can open the same Badger DB.
// Note: if the DB being opened had crashed before and has vlog data to be replayed,
// ReadOnly will cause Open to fail with an appropriate message.
//
// The default value of ReadOnly is false.
func (opt Options) WithReadOnly(val bool) Options {
	opt.ReadOnly = val
	return opt
}

// WithTruncate returns a new Options value with Truncate set to the given value.
//
// Truncate indicates whether value log files should be truncated to delete corrupt data, if any.
// This option is ignored when ReadOnly is true.
//
// The default value of Truncate is false.
func (opt Options) WithTruncate(val bool) Options {
	opt.Truncate = val
	return opt
}

// WithLogger returns a new Options value with Logger set to the given value.
//
// Logger provides a way to configure what logger each value of badger.DB uses.
//
// The default value of Logger writes to stderr using the log package from the Go standard library.
func (opt Options) WithLogger(val Logger) Options {
	opt.Logger = val
	return opt
}

<<<<<<< HEAD
=======
// WithEventLogging returns a new Options value with EventLogging set to the given value.
//
// EventLogging provides a way to enable or disable trace.EventLog logging.
//
// The default value of EventLogging is false.
func (opt Options) WithEventLogging(enabled bool) Options {
	opt.EventLogging = enabled
	return opt
}

>>>>>>> 4f6763c6
// WithMaxTableSize returns a new Options value with MaxTableSize set to the given value.
//
// MaxTableSize sets the maximum size in bytes for each LSM table or file.
//
// The default value of MaxTableSize is 64MB.
func (opt Options) WithMaxTableSize(val int64) Options {
	opt.MaxTableSize = val
	return opt
}

// WithLevelSizeMultiplier returns a new Options value with LevelSizeMultiplier set to the given
// value.
//
// LevelSizeMultiplier sets the ratio between the maximum sizes of contiguous levels in the LSM.
// Once a level grows to be larger than this ratio allowed, the compaction process will be
//  triggered.
//
// The default value of LevelSizeMultiplier is 10.
func (opt Options) WithLevelSizeMultiplier(val int) Options {
	opt.LevelSizeMultiplier = val
	return opt
}

// WithMaxLevels returns a new Options value with MaxLevels set to the given value.
//
// Maximum number of levels of compaction allowed in the LSM.
//
// The default value of MaxLevels is 7.
func (opt Options) WithMaxLevels(val int) Options {
	opt.MaxLevels = val
	return opt
}

// WithValueThreshold returns a new Options value with ValueThreshold set to the given value.
//
// ValueThreshold sets the threshold used to decide whether a value is stored directly in the LSM
// tree or separately in the log value files.
//
// The default value of ValueThreshold is 32, but LSMOnlyOptions sets it to maxValueThreshold.
func (opt Options) WithValueThreshold(val int) Options {
	opt.ValueThreshold = val
	return opt
}

// WithNumMemtables returns a new Options value with NumMemtables set to the given value.
//
// NumMemtables sets the maximum number of tables to keep in memory before stalling.
//
// The default value of NumMemtables is 5.
func (opt Options) WithNumMemtables(val int) Options {
	opt.NumMemtables = val
	return opt
}

// WithBloomFalsePositive returns a new Options value with BloomFalsePositive set
// to the given value.
//
// BloomFalsePositive sets the false positive probability of the bloom filter in any SSTable.
// Before reading a key from table, the bloom filter is checked for key existence.
// BloomFalsePositive might impact read performance of DB. Lower BloomFalsePositive value might
// consume more memory.
//
// The default value of BloomFalsePositive is 0.01.
func (opt Options) WithBloomFalsePositive(val float64) Options {
	opt.BloomFalsePositive = val
	return opt
}

// WithBlockSize returns a new Options value with BlockSize set to the given value.
//
// BlockSize sets the size of any block in SSTable. SSTable is divided into multiple blocks
// internally. Each block is compressed using prefix diff encoding.
//
// The default value of BlockSize is 4KB.
func (opt Options) WithBlockSize(val int) Options {
	opt.BlockSize = val
	return opt
}

// WithNumLevelZeroTables returns a new Options value with NumLevelZeroTables set to the given
// value.
//
// NumLevelZeroTables sets the maximum number of Level 0 tables before compaction starts.
//
// The default value of NumLevelZeroTables is 5.
func (opt Options) WithNumLevelZeroTables(val int) Options {
	opt.NumLevelZeroTables = val
	return opt
}

// WithNumLevelZeroTablesStall returns a new Options value with NumLevelZeroTablesStall set to the
// given value.
//
// NumLevelZeroTablesStall sets the number of Level 0 tables that once reached causes the DB to
// stall until compaction succeeds.
//
// The default value of NumLevelZeroTablesStall is 10.
func (opt Options) WithNumLevelZeroTablesStall(val int) Options {
	opt.NumLevelZeroTablesStall = val
	return opt
}

// WithLevelOneSize returns a new Options value with LevelOneSize set to the given value.
//
// LevelOneSize sets the maximum total size for Level 1.
//
// The default value of LevelOneSize is 20MB.
func (opt Options) WithLevelOneSize(val int64) Options {
	opt.LevelOneSize = val
	return opt
}

// WithValueLogFileSize returns a new Options value with ValueLogFileSize set to the given value.
//
// ValueLogFileSize sets the maximum size of a single value log file.
//
// The default value of ValueLogFileSize is 1GB.
func (opt Options) WithValueLogFileSize(val int64) Options {
	opt.ValueLogFileSize = val
	return opt
}

// WithValueLogMaxEntries returns a new Options value with ValueLogMaxEntries set to the given
// value.
//
// ValueLogMaxEntries sets the maximum number of entries a value log file can hold approximately.
// A actual size limit of a value log file is the minimum of ValueLogFileSize and
// ValueLogMaxEntries.
//
// The default value of ValueLogMaxEntries is one million (1000000).
func (opt Options) WithValueLogMaxEntries(val uint32) Options {
	opt.ValueLogMaxEntries = val
	return opt
}

// WithNumCompactors returns a new Options value with NumCompactors set to the given value.
//
// NumCompactors sets the number of compaction workers to run concurrently.
// Setting this to zero stops compactions, which could eventually cause writes to block forever.
//
// The default value of NumCompactors is 2.
func (opt Options) WithNumCompactors(val int) Options {
	opt.NumCompactors = val
	return opt
}

// WithCompactL0OnClose returns a new Options value with CompactL0OnClose set to the given value.
//
// CompactL0OnClose determines whether Level 0 should be compacted before closing the DB.
// This ensures that both reads and writes are efficient when the DB is opened later.
// CompactL0OnClose is set to true if KeepL0InMemory is set to true.
// The default value of CompactL0OnClose is true.
func (opt Options) WithCompactL0OnClose(val bool) Options {
	opt.CompactL0OnClose = val
	return opt
}

// WithLogRotatesToFlush returns a new Options value with LogRotatesToFlush set to the given value.
//
// LogRotatesToFlush sets the number of value log file rotates after which the Memtables are
// flushed to disk. This is useful in write loads with fewer keys and larger values. This work load
// would fill up the value logs quickly, while not filling up the Memtables. Thus, on a crash
// and restart, the value log head could cause the replay of a good number of value log files
// which can slow things on start.
//
// The default value of LogRotatesToFlush is 2.
func (opt Options) WithLogRotatesToFlush(val int32) Options {
	opt.LogRotatesToFlush = val
	return opt
}

// WithEncryptionKey return a new Options value with EncryptionKey set to the given value.
//
// EncryptionKey is used to encrypt the data with AES. Type of AES is used based on the key
// size. For example 16 bytes will use AES-128. 24 bytes will use AES-192. 32 bytes will
// use AES-256.
func (opt Options) WithEncryptionKey(key []byte) Options {
	opt.EncryptionKey = key
	return opt
}

// WithEncryptionRotationDuration returns new Options value with the duration set to
// the given value.
//
// Key Registry will use this duration to create new keys. If the previous generated
// key exceed the given duration. Then the key registry will create new key.
func (opt Options) WithEncryptionKeyRotationDuration(d time.Duration) Options {
	opt.EncryptionKeyRotationDuration = d
	return opt
}

// WithKeepL0InMemory returns a new Options value with KeepL0InMemory set to the given value.
//
// When KeepL0InMemory is set to true we will keep all Level 0 tables in memory. This leads to
// better performance in writes as well as compactions. In case of DB crash, the value log replay
// will take longer to complete since memtables and all level 0 tables will have to be recreated.
// This option also sets CompactL0OnClose option to true.
//
// The default value of KeepL0InMemory is true.
func (opt Options) WithKeepL0InMemory(val bool) Options {
	opt.KeepL0InMemory = val
	return opt
}

// WithCompression returns a new Options value with Compression set to the given value.
//
// When compression is enabled, every block will be compressed using the specified algorithm.
// This option doesn't affect existing tables. Only the newly created tables will be compressed.
//
// The default compression algorithm used is zstd when built with Cgo. Without Cgo, the default is
// snappy. Compression is enabled by default.
func (opt Options) WithCompression(cType options.CompressionType) Options {
	opt.Compression = cType
	return opt
}

// WithVerifyValueChecksum returns a new Options value with VerifyValueChecksum set to
// the given value.
//
// When VerifyValueChecksum is set to true, checksum will be verified for every entry read
// from the value log. If the value is stored in SST (value size less than value threshold) then the
// checksum validation will not be done.
//
// The default value of VerifyValueChecksum is False.
func (opt Options) WithVerifyValueChecksum(val bool) Options {
	opt.VerifyValueChecksum = val
	return opt
}

// WithChecksumVerificationMode returns a new Options value with ChecksumVerificationMode set to
// the given value.
//
// ChecksumVerificationMode indicates when the db should verify checksums for SSTable blocks.
//
// The default value of VerifyValueChecksum is options.NoVerification.
func (opt Options) WithChecksumVerificationMode(cvMode options.ChecksumVerificationMode) Options {
	opt.ChecksumVerificationMode = cvMode
	return opt
}

// WithMaxCacheSize returns a new Options value with MaxCacheSize set to the given value.
//
// This value specifies how much data cache should hold in memory. A small size of cache means lower
// memory consumption and lookups/iterations would take longer.
// It is recommended to use a cache if you're using compression or encryption.
// If compression and encryption both are disabled, adding a cache will lead to
// unnecessary overhead which will affect the read performance. Setting size to zero disables the
// cache altogether.
//
// Default value of MaxCacheSize is zero.
func (opt Options) WithMaxCacheSize(size int64) Options {
	opt.MaxCacheSize = size
	return opt
}

// WithInMemory returns a new Options value with Inmemory mode set to the given value.
//
// When badger is running in InMemory mode, everything is stored in memory. No value/sst files are
// created. In case of a crash all data will be lost.
func (opt Options) WithInMemory(b bool) Options {
	opt.InMemory = b
	return opt
}

// WithZSTDCompressionLevel returns a new Options value with ZSTDCompressionLevel set
// to the given value.
//
// The ZSTD compression algorithm supports 20 compression levels. The higher the compression
// level, the better is the compression ratio but lower is the performance. Lower levels
// have better performance and higher levels have better compression ratios.
// We recommend using level 1 ZSTD Compression Level. Any level higher than 1 seems to
// deteriorate badger's performance.
// The following benchmarks were done on a 4 KB block size (default block size). The compression is
// ratio supposed to increase with increasing compression level but since the input for compression
// algorithm is small (4 KB), we don't get significant benefit at level 3. It is advised to write
// your own benchmarks before choosing a compression algorithm or level.
//
// no_compression-16              10	 502848865 ns/op	 165.46 MB/s	-
// zstd_compression/level_1-16     7	 739037966 ns/op	 112.58 MB/s	2.93
// zstd_compression/level_3-16     7	 756950250 ns/op	 109.91 MB/s	2.72
// zstd_compression/level_15-16    1	11135686219 ns/op	   7.47 MB/s	4.38
// Benchmark code can be found in table/builder_test.go file
func (opt Options) WithZSTDCompressionLevel(cLevel int) Options {
	opt.ZSTDCompressionLevel = cLevel
	return opt
}

// WithBypassLockGuard returns a new Options value with BypassLockGuard
// set to the given value.
//
// When BypassLockGuard option is set, badger will not acquire a lock on the
// directory. This could lead to data corruption if multiple badger instances
// write to the same data directory. Use this option with caution.
//
// The default value of BypassLockGuard is false.
func (opt Options) WithBypassLockGuard(b bool) Options {
	opt.BypassLockGuard = b
	return opt
}

// WithMaxBfCacheSize returns a new Options value with MaxBfCacheSize set to the given value.
//
// This value specifies how much memory should be used by the bloom filters.
// Badger uses bloom filters to speed up lookups. Each table has its own bloom
// filter and each bloom filter is approximately of 5 MB.
//
// Zero value for BfCacheSize means all the bloom filters will be kept in
// memory and the cache is disabled.
//
// The default value of MaxBfCacheSize is 0 which means all bloom filters will
// be kept in memory.
func (opt Options) WithMaxBfCacheSize(size int64) Options {
	opt.MaxBfCacheSize = size
	return opt
}

// WithLoadBloomsOnOpen returns a new Options value with LoadBloomsOnOpen set to the given value.
//
// Badger uses bloom filters to speed up key lookups. When LoadBloomsOnOpen is set
// to false, all bloom filters will be loaded on DB open. This is supposed to
// improve the read speed but it will affect the time taken to open the DB. Set
// this option to true to reduce the time taken to open the DB.
//
// The default value of LoadBloomsOnOpen is false.
func (opt Options) WithLoadBloomsOnOpen(b bool) Options {
	opt.LoadBloomsOnOpen = b
	return opt
}<|MERGE_RESOLUTION|>--- conflicted
+++ resolved
@@ -153,14 +153,8 @@
 		ValueLogMaxEntries:            1000000,
 		ValueThreshold:                32,
 		Truncate:                      false,
-<<<<<<< HEAD
-		Logger:                        DefaultLog,
-		LogRotatesToFlush:             2,
-=======
 		Logger:                        defaultLogger(INFO),
 		LogRotatesToFlush:             2,
-		EventLogging:                  false,
->>>>>>> 4f6763c6
 		EncryptionKey:                 []byte{},
 		EncryptionKeyRotationDuration: 10 * 24 * time.Hour, // Default 10 days.
 	}
@@ -309,19 +303,6 @@
 	return opt
 }
 
-<<<<<<< HEAD
-=======
-// WithEventLogging returns a new Options value with EventLogging set to the given value.
-//
-// EventLogging provides a way to enable or disable trace.EventLog logging.
-//
-// The default value of EventLogging is false.
-func (opt Options) WithEventLogging(enabled bool) Options {
-	opt.EventLogging = enabled
-	return opt
-}
-
->>>>>>> 4f6763c6
 // WithMaxTableSize returns a new Options value with MaxTableSize set to the given value.
 //
 // MaxTableSize sets the maximum size in bytes for each LSM table or file.
