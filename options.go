--- conflicted
+++ resolved
@@ -107,11 +107,8 @@
 		SyncWrites:              true,
 		NumVersionsToKeep:       1,
 		CompactL0OnClose:        true,
-<<<<<<< HEAD
+		KeepL0InMemory:          true,
 		Compression:             options.ZSTDCompression,
-=======
-		KeepL0InMemory:          true,
->>>>>>> ee70ff26
 		// Nothing to read/write value log using standard File I/O
 		// MemoryMap to mmap() the value log files
 		// (2^30 - 1)*2 when mmapping < 2^31 - 1, max int32.
@@ -427,11 +424,6 @@
 	return opt
 }
 
-<<<<<<< HEAD
-// WithCompressionType ...
-func (opt Options) WithCompressionType(cType options.CompressionType) Options {
-	opt.Compression = cType
-=======
 // WithKeepL0InMemory returns a new Options value with KeepL0InMemory set to the given value.
 //
 // When KeepL0InMemory is set to true we will keep all Level 0 tables in memory. This leads to
@@ -442,6 +434,11 @@
 // The default value of KeepL0InMemory is true.
 func (opt Options) WithKeepL0InMemory(val bool) Options {
 	opt.KeepL0InMemory = val
->>>>>>> ee70ff26
+	return opt
+}
+
+// WithCompressionType ...
+func (opt Options) WithCompressionType(cType options.CompressionType) Options {
+	opt.Compression = cType
 	return opt
 }