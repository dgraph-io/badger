--- conflicted
+++ resolved
@@ -131,13 +131,9 @@
 		KeepL0InMemory:          true,
 		VerifyValueChecksum:     false,
 		Compression:             options.None,
-<<<<<<< HEAD
 		MaxCacheSize:            0,
-=======
-		MaxCacheSize:            1 << 30, // 1 GB
 		MaxBfCacheSize:          0,
 		LoadBloomsOnOpen:        true,
->>>>>>> eaf64c09
 		// The following benchmarks were done on a 4 KB block size (default block size). The
 		// compression is ratio supposed to increase with increasing compression level but since the
 		// input for compression algorithm is small (4 KB), we don't get significant benefit at
@@ -624,7 +620,7 @@
 	return opt
 }
 
-// WithLoadsBloomOnOpen returns a new Options value with LoadBloomsOnOpen set to the given value.
+// WithLoadBloomsOnOpen returns a new Options value with LoadBloomsOnOpen set to the given value.
 //
 // Badger uses bloom filters to speed up key lookups. When LoadBloomsOnOpen is set
 // to false, all bloom filters will be loaded on DB open. This is supposed to
