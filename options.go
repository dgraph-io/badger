--- conflicted
+++ resolved
@@ -586,7 +586,19 @@
 	return opt
 }
 
-<<<<<<< HEAD
+// WithBypassLockGuard returns a new Options value with BypassLockGuard
+// set to the given value.
+//
+// When BypassLockGuard option is set, badger will not acquire a lock on the
+// directory. This could lead to data corruption if multiple badger instances
+// write to the same data directory. Use this option with caution.
+//
+// The default value of BypassLockGuard is false.
+func (opt Options) WithBypassLockGuard(b bool) Options {
+	opt.BypassLockGuard = b
+	return opt
+}
+
 // WithMaxBfCacheSize returns a new Options value with MaxBfCacheSize set to the given value.
 //
 // This value specifies how much memory should be used by the bloom filters.
@@ -613,17 +625,5 @@
 // The default value of LoadBloomOnOpen is false.
 func (opt Options) WithLoadBloomOnOpen(b bool) Options {
 	opt.LoadBloomOnOpen = b
-=======
-// WithBypassLockGuard returns a new Options value with BypassLockGuard
-// set to the given value.
-//
-// When BypassLockGuard option is set, badger will not acquire a lock on the
-// directory. This could lead to data corruption if multiple badger instances
-// write to the same data directory. Use this option with caution.
-//
-// The default value of BypassLockGuard is false.
-func (opt Options) WithBypassLockGuard(b bool) Options {
-	opt.BypassLockGuard = b
->>>>>>> 1bcbefc0
 	return opt
 }