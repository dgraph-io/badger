/*
 * Copyright 2017 Dgraph Labs, Inc. and Contributors
 *
 * Licensed under the Apache License, Version 2.0 (the "License");
 * you may not use this file except in compliance with the License.
 * You may obtain a copy of the License at
 *
 *     http://www.apache.org/licenses/LICENSE-2.0
 *
 * Unless required by applicable law or agreed to in writing, software
 * distributed under the License is distributed on an "AS IS" BASIS,
 * WITHOUT WARRANTIES OR CONDITIONS OF ANY KIND, either express or implied.
 * See the License for the specific language governing permissions and
 * limitations under the License.
 */

package badger

import (
	"time"

	"github.com/dgraph-io/badger/options"
	"github.com/dgraph-io/badger/table"
)

// Note: If you add a new option X make sure you also add a WithX method on Options.

// Options are params for creating DB object.
//
// This package provides DefaultOptions which contains options that should
// work for most applications. Consider using that as a starting point before
// customizing it for your own needs.
//
// Each option X is documented on the WithX method.
type Options struct {
	// Required options.

	Dir      string
	ValueDir string

	// Usually modified options.

	SyncWrites          bool
	TableLoadingMode    options.FileLoadingMode
	ValueLogLoadingMode options.FileLoadingMode
	NumVersionsToKeep   int
	ReadOnly            bool
	Truncate            bool
	Logger              Logger
	Compression         options.CompressionType
	EventLogging        bool

	// Fine tuning options.

	MaxTableSize        int64
	LevelSizeMultiplier int
	MaxLevels           int
	ValueThreshold      int
	NumMemtables        int
	BlockSize           int
	BloomFalsePositive  float64
	KeepL0InMemory      bool

	NumLevelZeroTables      int
	NumLevelZeroTablesStall int

	LevelOneSize       int64
	ValueLogFileSize   int64
	ValueLogMaxEntries uint32

	NumCompactors     int
	CompactL0OnClose  bool
	LogRotatesToFlush int32
	// When set, checksum will be validated for each entry read from the value log file.
	VerifyValueChecksum bool

	// Encryption related options.
	EncryptionKey                 []byte        // encryption key
	EncryptionKeyRotationDuration time.Duration // key rotation duration

	// ChecksumVerificationMode decides when db should verify checksum for SStable blocks.
	ChecksumVerificationMode options.ChecksumVerificationMode

	// Transaction start and commit timestamps are managed by end-user.
	// This is only useful for databases built on top of Badger (like Dgraph).
	// Not recommended for most users.
	managedTxns bool

	// 4. Flags for testing purposes
	// ------------------------------
	maxBatchCount int64 // max entries in batch
	maxBatchSize  int64 // max batch size in bytes
}

// DefaultOptions sets a list of recommended options for good performance.
// Feel free to modify these to suit your needs with the WithX methods.
func DefaultOptions(path string) Options {
	return Options{
		Dir:                 path,
		ValueDir:            path,
		LevelOneSize:        256 << 20,
		LevelSizeMultiplier: 10,
		TableLoadingMode:    options.MemoryMap,
		ValueLogLoadingMode: options.MemoryMap,
		// table.MemoryMap to mmap() the tables.
		// table.Nothing to not preload the tables.
		MaxLevels:               7,
		MaxTableSize:            64 << 20,
		NumCompactors:           2, // Compactions can be expensive. Only run 2.
		NumLevelZeroTables:      5,
		NumLevelZeroTablesStall: 10,
		NumMemtables:            5,
		BloomFalsePositive:      0.01,
		BlockSize:               4 * 1024,
		SyncWrites:              true,
		NumVersionsToKeep:       1,
		CompactL0OnClose:        true,
		KeepL0InMemory:          true,
<<<<<<< HEAD
		VerifyValueChecksum:     false,
=======
		Compression:             options.ZSTD,
>>>>>>> e7d0a7b7
		// Nothing to read/write value log using standard File I/O
		// MemoryMap to mmap() the value log files
		// (2^30 - 1)*2 when mmapping < 2^31 - 1, max int32.
		// -1 so 2*ValueLogFileSize won't overflow on 32-bit systems.
		ValueLogFileSize: 1<<30 - 1,

		ValueLogMaxEntries:            1000000,
		ValueThreshold:                32,
		Truncate:                      false,
		Logger:                        defaultLogger,
		LogRotatesToFlush:             2,
		EventLogging:                  true,
		EncryptionKey:                 []byte{},
		EncryptionKeyRotationDuration: 10 * 24 * time.Hour, // Default 10 days.
	}
}

func buildTableOptions(opt Options) table.Options {
	return table.Options{
		BlockSize:          opt.BlockSize,
		BloomFalsePositive: opt.BloomFalsePositive,
		LoadingMode:        opt.TableLoadingMode,
		ChkMode:            opt.ChecksumVerificationMode,
		Compression:        opt.Compression,
	}
}

const (
	maxValueThreshold = (1 << 20) // 1 MB
)

// LSMOnlyOptions follows from DefaultOptions, but sets a higher ValueThreshold
// so values would be collocated with the LSM tree, with value log largely acting
// as a write-ahead log only. These options would reduce the disk usage of value
// log, and make Badger act more like a typical LSM tree.
func LSMOnlyOptions(path string) Options {
	// Let's not set any other options, because they can cause issues with the
	// size of key-value a user can pass to Badger. For e.g., if we set
	// ValueLogFileSize to 64MB, a user can't pass a value more than that.
	// Setting it to ValueLogMaxEntries to 1000, can generate too many files.
	// These options are better configured on a usage basis, than broadly here.
	// The ValueThreshold is the most important setting a user needs to do to
	// achieve a heavier usage of LSM tree.
	// NOTE: If a user does not want to set 64KB as the ValueThreshold because
	// of performance reasons, 1KB would be a good option too, allowing
	// values smaller than 1KB to be collocated with the keys in the LSM tree.
	return DefaultOptions(path).WithValueThreshold(maxValueThreshold /* 1 MB */)
}

// WithDir returns a new Options value with Dir set to the given value.
//
// Dir is the path of the directory where key data will be stored in.
// If it doesn't exist, Badger will try to create it for you.
// This is set automatically to be the path given to `DefaultOptions`.
func (opt Options) WithDir(val string) Options {
	opt.Dir = val
	return opt
}

// WithValueDir returns a new Options value with ValueDir set to the given value.
//
// ValueDir is the path of the directory where value data will be stored in.
// If it doesn't exist, Badger will try to create it for you.
// This is set automatically to be the path given to `DefaultOptions`.
func (opt Options) WithValueDir(val string) Options {
	opt.ValueDir = val
	return opt
}

// WithSyncWrites returns a new Options value with SyncWrites set to the given value.
//
// When SyncWrites is true all writes are synced to disk. Setting this to false would achieve better
// performance, but may cause data loss in case of crash.
//
// The default value of SyncWrites is true.
func (opt Options) WithSyncWrites(val bool) Options {
	opt.SyncWrites = val
	return opt
}

// WithTableLoadingMode returns a new Options value with TableLoadingMode set to the given value.
//
// TableLoadingMode indicates which file loading mode should be used for the LSM tree data files.
//
// The default value of TableLoadingMode is options.MemoryMap.
func (opt Options) WithTableLoadingMode(val options.FileLoadingMode) Options {
	opt.TableLoadingMode = val
	return opt
}

// WithValueLogLoadingMode returns a new Options value with ValueLogLoadingMode set to the given
// value.
//
// ValueLogLoadingMode indicates which file loading mode should be used for the value log data
// files.
//
// The default value of ValueLogLoadingMode is options.MemoryMap.
func (opt Options) WithValueLogLoadingMode(val options.FileLoadingMode) Options {
	opt.ValueLogLoadingMode = val
	return opt
}

// WithNumVersionsToKeep returns a new Options value with NumVersionsToKeep set to the given value.
//
// NumVersionsToKeep sets how many versions to keep per key at most.
//
// The default value of NumVersionsToKeep is 1.
func (opt Options) WithNumVersionsToKeep(val int) Options {
	opt.NumVersionsToKeep = val
	return opt
}

// WithReadOnly returns a new Options value with ReadOnly set to the given value.
//
// When ReadOnly is true the DB will be opened on read-only mode.
// Multiple processes can open the same Badger DB.
// Note: if the DB being opened had crashed before and has vlog data to be replayed,
// ReadOnly will cause Open to fail with an appropriate message.
//
// The default value of ReadOnly is false.
func (opt Options) WithReadOnly(val bool) Options {
	opt.ReadOnly = val
	return opt
}

// WithTruncate returns a new Options value with Truncate set to the given value.
//
// Truncate indicates whether value log files should be truncated to delete corrupt data, if any.
// This option is ignored when ReadOnly is true.
//
// The default value of Truncate is false.
func (opt Options) WithTruncate(val bool) Options {
	opt.Truncate = val
	return opt
}

// WithLogger returns a new Options value with Logger set to the given value.
//
// Logger provides a way to configure what logger each value of badger.DB uses.
//
// The default value of Logger writes to stderr using the log package from the Go standard library.
func (opt Options) WithLogger(val Logger) Options {
	opt.Logger = val
	return opt
}

// WithEventLogging returns a new Options value with EventLogging set to the given value.
//
// EventLogging provides a way to enable or disable trace.EventLog logging.
//
// The default value of EventLogging is true.
func (opt Options) WithEventLogging(enabled bool) Options {
	opt.EventLogging = enabled
	return opt
}

// WithMaxTableSize returns a new Options value with MaxTableSize set to the given value.
//
// MaxTableSize sets the maximum size in bytes for each LSM table or file.
//
// The default value of MaxTableSize is 64MB.
func (opt Options) WithMaxTableSize(val int64) Options {
	opt.MaxTableSize = val
	return opt
}

// WithLevelSizeMultiplier returns a new Options value with LevelSizeMultiplier set to the given
// value.
//
// LevelSizeMultiplier sets the ratio between the maximum sizes of contiguous levels in the LSM.
// Once a level grows to be larger than this ratio allowed, the compaction process will be
//  triggered.
//
// The default value of LevelSizeMultiplier is 10.
func (opt Options) WithLevelSizeMultiplier(val int) Options {
	opt.LevelSizeMultiplier = val
	return opt
}

// WithMaxLevels returns a new Options value with MaxLevels set to the given value.
//
// Maximum number of levels of compaction allowed in the LSM.
//
// The default value of MaxLevels is 7.
func (opt Options) WithMaxLevels(val int) Options {
	opt.MaxLevels = val
	return opt
}

// WithValueThreshold returns a new Options value with ValueThreshold set to the given value.
//
// ValueThreshold sets the threshold used to decide whether a value is stored directly in the LSM
// tree or separately in the log value files.
//
// The default value of ValueThreshold is 32, but LSMOnlyOptions sets it to maxValueThreshold.
func (opt Options) WithValueThreshold(val int) Options {
	opt.ValueThreshold = val
	return opt
}

// WithNumMemtables returns a new Options value with NumMemtables set to the given value.
//
// NumMemtables sets the maximum number of tables to keep in memory before stalling.
//
// The default value of NumMemtables is 5.
func (opt Options) WithNumMemtables(val int) Options {
	opt.NumMemtables = val
	return opt
}

// WithBloomFalsePositive returns a new Options value with BloomFalsePositive set
// to the given value.
//
// BloomFalsePositive sets the false positive probability of the bloom filter in any SSTable.
// Before reading a key from table, the bloom filter is checked for key existence.
// BloomFalsePositive might impact read performance of DB. Lower BloomFalsePositive value might
// consume more memory.
//
// The default value of BloomFalsePositive is 0.01.
func (opt Options) WithBloomFalsePositive(val float64) Options {
	opt.BloomFalsePositive = val
	return opt
}

// WithBlockSize returns a new Options value with BlockSize set to the given value.
//
// BlockSize sets the size of any block in SSTable. SSTable is divided into multiple blocks
// internally. Each block is compressed using prefix diff encoding.
//
// The default value of BlockSize is 4KB.
func (opt Options) WithBlockSize(val int) Options {
	opt.BlockSize = val
	return opt
}

// WithNumLevelZeroTables returns a new Options value with NumLevelZeroTables set to the given
// value.
//
// NumLevelZeroTables sets the maximum number of Level 0 tables before compaction starts.
//
// The default value of NumLevelZeroTables is 5.
func (opt Options) WithNumLevelZeroTables(val int) Options {
	opt.NumLevelZeroTables = val
	return opt
}

// WithNumLevelZeroTablesStall returns a new Options value with NumLevelZeroTablesStall set to the
// given value.
//
// NumLevelZeroTablesStall sets the number of Level 0 tables that once reached causes the DB to
// stall until compaction succeeds.
//
// The default value of NumLevelZeroTablesStall is 10.
func (opt Options) WithNumLevelZeroTablesStall(val int) Options {
	opt.NumLevelZeroTablesStall = val
	return opt
}

// WithLevelOneSize returns a new Options value with LevelOneSize set to the given value.
//
// LevelOneSize sets the maximum total size for Level 1.
//
// The default value of LevelOneSize is 20MB.
func (opt Options) WithLevelOneSize(val int64) Options {
	opt.LevelOneSize = val
	return opt
}

// WithValueLogFileSize returns a new Options value with ValueLogFileSize set to the given value.
//
// ValueLogFileSize sets the maximum size of a single value log file.
//
// The default value of ValueLogFileSize is 1GB.
func (opt Options) WithValueLogFileSize(val int64) Options {
	opt.ValueLogFileSize = val
	return opt
}

// WithValueLogMaxEntries returns a new Options value with ValueLogMaxEntries set to the given
// value.
//
// ValueLogMaxEntries sets the maximum number of entries a value log file can hold approximately.
// A actual size limit of a value log file is the minimum of ValueLogFileSize and
// ValueLogMaxEntries.
//
// The default value of ValueLogMaxEntries is one million (1000000).
func (opt Options) WithValueLogMaxEntries(val uint32) Options {
	opt.ValueLogMaxEntries = val
	return opt
}

// WithNumCompactors returns a new Options value with NumCompactors set to the given value.
//
// NumCompactors sets the number of compaction workers to run concurrently.
// Setting this to zero stops compactions, which could eventually cause writes to block forever.
//
// The default value of NumCompactors is 2.
func (opt Options) WithNumCompactors(val int) Options {
	opt.NumCompactors = val
	return opt
}

// WithCompactL0OnClose returns a new Options value with CompactL0OnClose set to the given value.
//
// CompactL0OnClose determines whether Level 0 should be compacted before closing the DB.
// This ensures that both reads and writes are efficient when the DB is opened later.
// CompactL0OnClose is set to true if KeepL0InMemory is set to true.
// The default value of CompactL0OnClose is true.
func (opt Options) WithCompactL0OnClose(val bool) Options {
	opt.CompactL0OnClose = val
	return opt
}

// WithLogRotatesToFlush returns a new Options value with LogRotatesToFlush set to the given value.
//
// LogRotatesToFlush sets the number of value log file rotates after which the Memtables are
// flushed to disk. This is useful in write loads with fewer keys and larger values. This work load
// would fill up the value logs quickly, while not filling up the Memtables. Thus, on a crash
// and restart, the value log head could cause the replay of a good number of value log files
// which can slow things on start.
//
// The default value of LogRotatesToFlush is 2.
func (opt Options) WithLogRotatesToFlush(val int32) Options {
	opt.LogRotatesToFlush = val
	return opt
}

// WithEncryptionKey return a new Options value with EncryptionKey set to the given value.
//
// EncryptionKey is used to encrypt the data with AES. Type of AES is used based on the key
// size. For example 16 bytes will use AES-128. 24 bytes will use AES-192. 32 bytes will
// use AES-256.
func (opt Options) WithEncryptionKey(key []byte) Options {
	opt.EncryptionKey = key
	return opt
}

// WithEncryptionRotationDuration returns new Options value with the duration set to
// the given value.
//
// Key Registry will use this duration to create new keys. If the previous generated
// key exceed the given duration. Then the key registry will create new key.
func (opt Options) WithEncryptionKeyRotationDuration(d time.Duration) Options {
	opt.EncryptionKeyRotationDuration = d
	return opt
}

// WithKeepL0InMemory returns a new Options value with KeepL0InMemory set to the given value.
//
// When KeepL0InMemory is set to true we will keep all Level 0 tables in memory. This leads to
// better performance in writes as well as compactions. In case of DB crash, the value log replay
// will take longer to complete since memtables and all level 0 tables will have to be recreated.
// This option also sets CompactL0OnClose option to true.
//
// The default value of KeepL0InMemory is true.
func (opt Options) WithKeepL0InMemory(val bool) Options {
	opt.KeepL0InMemory = val
	return opt
}

<<<<<<< HEAD
// WithVerifyValueChecksum returns a new Options value with VerifyValueChecksum set to
// the given value.
//
// When VerifyValueChecksum is set to true, checksum will be verified for every entry read
// from the value log. If the value is stored in SST (value size less than value threshold) then the
// checksum validation will not be done.
//
// The default value of VerifyValueChecksum is False.
func (opt Options) WithVerifyValueChecksum(val bool) Options {
	opt.VerifyValueChecksum = val
=======
// WithCompressionType returns a new Options value with CompressionType set to the given value.
//
// When compression type is set, every block will be compressed using the specified algorithm.
// This option doesn't affect existing tables. Only the newly created tables will be compressed.
func (opt Options) WithCompressionType(cType options.CompressionType) Options {
	opt.Compression = cType
>>>>>>> e7d0a7b7
	return opt
}<|MERGE_RESOLUTION|>--- conflicted
+++ resolved
@@ -116,11 +116,8 @@
 		NumVersionsToKeep:       1,
 		CompactL0OnClose:        true,
 		KeepL0InMemory:          true,
-<<<<<<< HEAD
 		VerifyValueChecksum:     false,
-=======
 		Compression:             options.ZSTD,
->>>>>>> e7d0a7b7
 		// Nothing to read/write value log using standard File I/O
 		// MemoryMap to mmap() the value log files
 		// (2^30 - 1)*2 when mmapping < 2^31 - 1, max int32.
@@ -481,24 +478,24 @@
 	return opt
 }
 
-<<<<<<< HEAD
-// WithVerifyValueChecksum returns a new Options value with VerifyValueChecksum set to
-// the given value.
-//
-// When VerifyValueChecksum is set to true, checksum will be verified for every entry read
-// from the value log. If the value is stored in SST (value size less than value threshold) then the
-// checksum validation will not be done.
-//
-// The default value of VerifyValueChecksum is False.
-func (opt Options) WithVerifyValueChecksum(val bool) Options {
-	opt.VerifyValueChecksum = val
-=======
 // WithCompressionType returns a new Options value with CompressionType set to the given value.
 //
 // When compression type is set, every block will be compressed using the specified algorithm.
 // This option doesn't affect existing tables. Only the newly created tables will be compressed.
 func (opt Options) WithCompressionType(cType options.CompressionType) Options {
 	opt.Compression = cType
->>>>>>> e7d0a7b7
+	return opt
+}
+
+// WithVerifyValueChecksum returns a new Options value with VerifyValueChecksum set to
+// the given value.
+//
+// When VerifyValueChecksum is set to true, checksum will be verified for every entry read
+// from the value log. If the value is stored in SST (value size less than value threshold) then the
+// checksum validation will not be done.
+//
+// The default value of VerifyValueChecksum is False.
+func (opt Options) WithVerifyValueChecksum(val bool) Options {
+	opt.VerifyValueChecksum = val
 	return opt
 }