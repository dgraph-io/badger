/*
 * Copyright 2017 Dgraph Labs, Inc. and Contributors
 *
 * Licensed under the Apache License, Version 2.0 (the "License");
 * you may not use this file except in compliance with the License.
 * You may obtain a copy of the License at
 *
 *     http://www.apache.org/licenses/LICENSE-2.0
 *
 * Unless required by applicable law or agreed to in writing, software
 * distributed under the License is distributed on an "AS IS" BASIS,
 * WITHOUT WARRANTIES OR CONDITIONS OF ANY KIND, either express or implied.
 * See the License for the specific language governing permissions and
 * limitations under the License.
 */

package badger

import (
	"bufio"
	"bytes"
	"crypto/aes"
	cryptorand "crypto/rand"
	"encoding/binary"
	"encoding/json"
	"fmt"
	"hash"
	"hash/crc32"
	"io"
	"io/ioutil"
	"math"
	"math/rand"
	"os"
	"sort"
	"strconv"
	"strings"
	"sync"
	"sync/atomic"
	"time"

	"github.com/dgraph-io/badger/options"
	"github.com/dgraph-io/badger/pb"
	"github.com/dgraph-io/badger/y"
	"github.com/pkg/errors"
	"golang.org/x/net/trace"
)

// Values have their first byte being byteData or byteDelete. This helps us distinguish between
// a key that has never been seen and a key that has been explicitly deleted.
const (
	bitDelete                 byte = 1 << 0 // Set if the key has been deleted.
	bitValuePointer           byte = 1 << 1 // Set if the value is NOT stored directly next to key.
	bitDiscardEarlierVersions byte = 1 << 2 // Set if earlier versions can be discarded.
	// Set if item shouldn't be discarded via compactions (used by merge operator)
	bitMergeEntry byte = 1 << 3
	// The MSB 2 bits are for transactions.
	bitTxn    byte = 1 << 6 // Set if the entry is part of a txn.
	bitFinTxn byte = 1 << 7 // Set if the entry is to indicate end of txn in value log.

	mi int64 = 1 << 20

	// The number of updates after which discard map should be flushed into badger.
	discardStatsFlushThreshold = 100
<<<<<<< HEAD
	vlogHeaderSize             = 20
=======

	// size of vlog header.
	// +----------------+------------------+
	// | keyID(8 bytes) |  baseIV(12 bytes)|
	// +----------------+------------------+
	vlogHeaderSize = 20
>>>>>>> fbcd6089
)

type logFile struct {
	path string
	// This is a lock on the log file. It guards the fd’s value, the file’s
	// existence and the file’s memory map.
	//
	// Use shared ownership when reading/writing the file or memory map, use
	// exclusive ownership to open/close the descriptor, unmap or remove the file.
	lock        sync.RWMutex
	fd          *os.File
	fid         uint32
	fmap        []byte
	size        uint32
	loadingMode options.FileLoadingMode
	dataKey     *pb.DataKey
	baseIV      []byte
	registry    *KeyRegistry
}

func (lf *logFile) encodeEntry(e *Entry, buf *bytes.Buffer, offset uint32) (int, error) {
	h := header{
		klen:      uint32(len(e.Key)),
		vlen:      uint32(len(e.Value)),
		expiresAt: e.ExpiresAt,
		meta:      e.meta,
		userMeta:  e.UserMeta,
	}

	var headerEnc [maxHeaderSize]byte
	sz := h.Encode(headerEnc[:])
	buf.Write(headerEnc[:sz])
	hash := crc32.New(y.CastagnoliCrcTable)
	if _, err := hash.Write(headerEnc[:sz]); err != nil {
		return 0, err
	}

	// we'll encrypt only key and value.
	if lf.EncryptionEnabled() {
		eBuf := make([]byte, 0, len(e.Key)+len(e.Value))
		eBuf = append(eBuf, e.Key...)
		eBuf = append(eBuf, e.Value...)
		var err error
		eBuf, err = y.XORBlock(eBuf, lf.dataKey.Data, lf.generateIVFromOffset(offset))
		if err != nil {
			return 0, err
		}
		buf.Write(eBuf)
	} else {
		buf.Write(e.Key)
		if _, err := hash.Write(e.Key); err != nil {
			return 0, err
		}

		buf.Write(e.Value)
		if _, err := hash.Write(e.Value); err != nil {
			return 0, err
		}
	}

	var crcBuf [crc32.Size]byte
	binary.BigEndian.PutUint32(crcBuf[:], hash.Sum32())
	buf.Write(crcBuf[:])

	return len(headerEnc[:sz]) + len(e.Key) + len(e.Value) + len(crcBuf), nil
}

func (lf *logFile) decryptKV(buf []byte, offset uint32) ([]byte, error) {
	return y.XORBlock(buf, lf.dataKey.Data, lf.generateIVFromOffset(offset))
}

// KeyID returns datakey's ID.
func (lf *logFile) keyID() uint64 {
	if lf.dataKey == nil {
		// If there is no datakey, then we'll return 0. Which means no encryption.
		return 0
	}
	return lf.dataKey.KeyId
}

func (lf *logFile) mmap(size int64) (err error) {
	if lf.loadingMode != options.MemoryMap {
		// Nothing to do
		return nil
	}
	lf.fmap, err = y.Mmap(lf.fd, false, size)
	if err == nil {
		err = y.Madvise(lf.fmap, false) // Disable readahead
	}
	return err
}

func (lf *logFile) EncryptionEnabled() bool {
	if lf.dataKey == nil {
		return false
	}
	return true
}

func (lf *logFile) munmap() (err error) {
	if lf.loadingMode != options.MemoryMap {
		// Nothing to do
		return nil
	}
	if err := y.Munmap(lf.fmap); err != nil {
		return errors.Wrapf(err, "Unable to munmap value log: %q", lf.path)
	}
	return nil
}

// Acquire lock on mmap/file if you are calling this
func (lf *logFile) read(p valuePointer, s *y.Slice) (buf []byte, err error) {
	var nbr int64
	offset := p.Offset
	if lf.loadingMode == options.FileIO {
		buf = s.Resize(int(p.Len))
		var n int
		n, err = lf.fd.ReadAt(buf, int64(offset))
		nbr = int64(n)
	} else {
		// Do not convert size to uint32, because the lf.fmap can be of size
		// 4GB, which overflows the uint32 during conversion to make the size 0,
		// causing the read to fail with ErrEOF. See issue #585.
		size := int64(len(lf.fmap))
		valsz := p.Len
		if int64(offset) >= size || int64(offset+valsz) > size {
			err = y.ErrEOF
		} else {
			buf = lf.fmap[offset : offset+valsz]
			nbr = int64(valsz)
		}
	}
	y.NumReads.Add(1)
	y.NumBytesRead.Add(nbr)
	return buf, err
}

func (lf *logFile) generateIVFromOffset(offset uint32) []byte {
	iv := make([]byte, aes.BlockSize)
	copy(iv[:12], lf.baseIV)
	binary.BigEndian.PutUint32(iv[12:], offset)
	return iv
}

// initialize will initialize the datakey and baseIV
func (lf *logFile) initialize() error {
	var err error
	buf := make([]byte, 20)
	if lf.loadingMode == options.FileIO {
		var n int
		if n, err = lf.fd.ReadAt(buf, 0); err != nil {
			return y.Wrapf(err, "Error while reading key id and baseIV")
		}
		if n != 20 {
			return y.Wrapf(err, "Invalid vlog file %d", lf.fid)
		}
	} else {
		if len(lf.fmap) < 20 {
			return y.Wrapf(err, "Invalid vlog file %d", lf.fid)
		}
		buf = lf.fmap[:20]
	}
	keyID := binary.BigEndian.Uint64(buf[:8])
	var dk *pb.DataKey
	if dk, err = lf.registry.dataKey(keyID); err != nil {
		return y.Wrapf(err, "Error while retriving datakey")
	}
	lf.dataKey = dk
	lf.baseIV = buf[8:]
	return nil
}

func (lf *logFile) doneWriting(offset uint32) error {
	// Sync before acquiring lock. (We call this from write() and thus know we have shared access
	// to the fd.)
	if err := y.FileSync(lf.fd); err != nil {
		return errors.Wrapf(err, "Unable to sync value log: %q", lf.path)
	}

	// TODO: Confirm if we need to run a file sync after truncation.
	// Truncation must run after unmapping, otherwise Windows would crap itself.
	if err := lf.fd.Truncate(int64(offset)); err != nil {
		return errors.Wrapf(err, "Unable to truncate file: %q", lf.path)
	}

	// Previously we used to close the file after it was written and reopen it in read-only mode.
	// We no longer open files in read-only mode. We keep all vlog files open in read-write mode.
	return nil
}

// You must hold lf.lock to sync()
func (lf *logFile) sync() error {
	return y.FileSync(lf.fd)
}

var errStop = errors.New("Stop iteration")
var errTruncate = errors.New("Do truncate")
var errDeleteVlogFile = errors.New("Delete vlog file")

type logEntry func(e Entry, vp valuePointer) error

type safeRead struct {
	k []byte
	v []byte

	recordOffset uint32
	lf           *logFile
}

// hashReader implements io.Reader, io.ByteReader interfaces. It also keeps track of the number
// bytes read. The hashReader writes to h (hash) what it reads from r.
type hashReader struct {
	r         io.Reader
	h         hash.Hash32
	bytesRead int // Number of bytes read.
}

func newHashReader(r io.Reader) *hashReader {
	hash := crc32.New(y.CastagnoliCrcTable)
	return &hashReader{
		r: r,
		h: hash,
	}
}

// Read reads len(p) bytes from the reader. Returns the number of bytes read, error on failure.
func (t *hashReader) Read(p []byte) (int, error) {
	n, err := t.r.Read(p)
	if err != nil {
		return n, err
	}
	t.bytesRead += n
	return t.h.Write(p[:n])
}

// ReadByte reads exactly one byte from the reader. Returns error on failure.
func (t *hashReader) ReadByte() (byte, error) {
	b := make([]byte, 1)
	_, err := t.Read(b)
	return b[0], err
}

// Sum32 returns the sum32 of the underlying hash.
func (t *hashReader) Sum32() uint32 {
	return t.h.Sum32()
}

// Entry reads an entry from the provided reader. It also validates the checksum for every entry
// read. Returns error on failure.
func (r *safeRead) Entry(reader io.Reader) (*Entry, error) {
	tee := newHashReader(reader)
	var h header
	hlen, err := h.DecodeFrom(tee)
	if err != nil {
		return nil, err
	}
	if h.klen > uint32(1<<16) { // Key length must be below uint16.
		return nil, errTruncate
	}
	kl := int(h.klen)
	if cap(r.k) < kl {
		r.k = make([]byte, 2*kl)
	}
	vl := int(h.vlen)
	if cap(r.v) < vl {
		r.v = make([]byte, 2*vl)
	}

	e := &Entry{}
	e.offset = r.recordOffset
	e.hlen = hlen
	buf := make([]byte, h.klen+h.vlen)
	if _, err := io.ReadFull(reader, buf[:]); err != nil {
		if err == io.EOF {
			err = errTruncate
		}
		return nil, err
	}
	if r.lf.EncryptionEnabled() {
		if buf, err = r.lf.decryptKV(buf[:], r.recordOffset); err != nil {
			return nil, err
		}
	}
	e.Key = buf[:h.klen]
	e.Value = buf[h.klen:]
	var crcBuf [crc32.Size]byte
	if _, err := io.ReadFull(reader, crcBuf[:]); err != nil {
		if err == io.EOF {
			err = errTruncate
		}
		return nil, err
	}
	crc := y.BytesToU32(crcBuf[:])
	if crc != tee.Sum32() {
		return nil, errTruncate
	}
	e.meta = h.meta
	e.UserMeta = h.userMeta
	e.ExpiresAt = h.expiresAt
	return e, nil
}

// iterate iterates over log file. It doesn't not allocate new memory for every kv pair.
// Therefore, the kv pair is only valid for the duration of fn call.
func (vlog *valueLog) iterate(lf *logFile, offset uint32, fn logEntry) (uint32, error) {
	fi, err := lf.fd.Stat()
	if err != nil {
		return 0, err
	}
	if offset == 0 {
		// If offset is set to zero, let's advance past the encryption key header.
		offset = vlogHeaderSize
	}
	if int64(offset) == fi.Size() {
		// We're at the end of the file already. No need to do anything.
		return offset, nil
	}
	if vlog.opt.ReadOnly {
		// We're not at the end of the file. We'd need to replay the entries, or
		// possibly truncate the file.
		return 0, ErrReplayNeeded
	}

	// We're not at the end of the file. Let's Seek to the offset and start reading.
	if _, err := lf.fd.Seek(int64(offset), io.SeekStart); err != nil {
		return 0, errFile(err, lf.path, "Unable to seek")
	}

	reader := bufio.NewReader(lf.fd)
	read := &safeRead{
		k:            make([]byte, 10),
		v:            make([]byte, 10),
		recordOffset: offset,
		lf:           lf,
	}

	var lastCommit uint64
	var validEndOffset uint32
	for {
		e, err := read.Entry(reader)
		if err == io.EOF {
			break
		} else if err == io.ErrUnexpectedEOF || err == errTruncate {
			break
		} else if err != nil {
			return 0, err
		} else if e == nil {
			continue
		}

		var vp valuePointer
		vp.Len = uint32(int(e.hlen) + len(e.Key) + len(e.Value) + crc32.Size)
		read.recordOffset += vp.Len

		vp.Offset = e.offset
		vp.Fid = lf.fid

		if e.meta&bitTxn > 0 {
			txnTs := y.ParseTs(e.Key)
			if lastCommit == 0 {
				lastCommit = txnTs
			}
			if lastCommit != txnTs {
				break
			}

		} else if e.meta&bitFinTxn > 0 {
			txnTs, err := strconv.ParseUint(string(e.Value), 10, 64)
			if err != nil || lastCommit != txnTs {
				break
			}
			// Got the end of txn. Now we can store them.
			lastCommit = 0
			validEndOffset = read.recordOffset

		} else {
			if lastCommit != 0 {
				// This is most likely an entry which was moved as part of GC.
				// We shouldn't get this entry in the middle of a transaction.
				break
			}
			validEndOffset = read.recordOffset
		}

		if err := fn(*e, vp); err != nil {
			if err == errStop {
				break
			}
			return 0, errFile(err, lf.path, "Iteration function")
		}
	}
	return validEndOffset, nil
}

func (vlog *valueLog) rewrite(f *logFile, tr trace.Trace) error {
	maxFid := atomic.LoadUint32(&vlog.maxFid)
	y.AssertTruef(uint32(f.fid) < maxFid, "fid to move: %d. Current max fid: %d", f.fid, maxFid)
	tr.LazyPrintf("Rewriting fid: %d", f.fid)

	wb := make([]*Entry, 0, 1000)
	var size int64

	y.AssertTrue(vlog.db != nil)
	var count, moved int
	fe := func(e Entry) error {
		count++
		if count%100000 == 0 {
			tr.LazyPrintf("Processing entry %d", count)
		}

		vs, err := vlog.db.get(e.Key)
		if err != nil {
			return err
		}
		if discardEntry(e, vs) {
			return nil
		}

		// Value is still present in value log.
		if len(vs.Value) == 0 {
			return errors.Errorf("Empty value: %+v", vs)
		}
		var vp valuePointer
		vp.Decode(vs.Value)

		if vp.Fid > f.fid {
			return nil
		}
		if vp.Offset > e.offset {
			return nil
		}
		if vp.Fid == f.fid && vp.Offset == e.offset {
			moved++
			// This new entry only contains the key, and a pointer to the value.
			ne := new(Entry)
			ne.meta = 0 // Remove all bits. Different keyspace doesn't need these bits.
			ne.UserMeta = e.UserMeta
			ne.ExpiresAt = e.ExpiresAt

			// Create a new key in a separate keyspace, prefixed by moveKey. We are not
			// allowed to rewrite an older version of key in the LSM tree, because then this older
			// version would be at the top of the LSM tree. To work correctly, reads expect the
			// latest versions to be at the top, and the older versions at the bottom.
			if bytes.HasPrefix(e.Key, badgerMove) {
				ne.Key = append([]byte{}, e.Key...)
			} else {
				ne.Key = make([]byte, len(badgerMove)+len(e.Key))
				n := copy(ne.Key, badgerMove)
				copy(ne.Key[n:], e.Key)
			}

			ne.Value = append([]byte{}, e.Value...)
			es := int64(ne.estimateSize(vlog.opt.ValueThreshold))
			// Ensure length and size of wb is within transaction limits.
			if int64(len(wb)+1) >= vlog.opt.maxBatchCount ||
				size+es >= vlog.opt.maxBatchSize {
				tr.LazyPrintf("request has %d entries, size %d", len(wb), size)
				if err := vlog.db.batchSet(wb); err != nil {
					return err
				}
				size = 0
				wb = wb[:0]
			}
			wb = append(wb, ne)
			size += es
		} else {
			vlog.db.opt.Warningf("This entry should have been caught. %+v\n", e)
		}
		return nil
	}

	_, err := vlog.iterate(f, 0, func(e Entry, vp valuePointer) error {
		return fe(e)
	})
	if err != nil {
		return err
	}

	tr.LazyPrintf("request has %d entries, size %d", len(wb), size)
	batchSize := 1024
	var loops int
	for i := 0; i < len(wb); {
		loops++
		if batchSize == 0 {
			vlog.db.opt.Warningf("We shouldn't reach batch size of zero.")
			return ErrNoRewrite
		}
		end := i + batchSize
		if end > len(wb) {
			end = len(wb)
		}
		if err := vlog.db.batchSet(wb[i:end]); err != nil {
			if err == ErrTxnTooBig {
				// Decrease the batch size to half.
				batchSize = batchSize / 2
				tr.LazyPrintf("Dropped batch size to %d", batchSize)
				continue
			}
			return err
		}
		i += batchSize
	}
	tr.LazyPrintf("Processed %d entries in %d loops", len(wb), loops)
	tr.LazyPrintf("Total entries: %d. Moved: %d", count, moved)
	tr.LazyPrintf("Removing fid: %d", f.fid)
	var deleteFileNow bool
	// Entries written to LSM. Remove the older file now.
	{
		vlog.filesLock.Lock()
		// Just a sanity-check.
		if _, ok := vlog.filesMap[f.fid]; !ok {
			vlog.filesLock.Unlock()
			return errors.Errorf("Unable to find fid: %d", f.fid)
		}
		if vlog.iteratorCount() == 0 {
			delete(vlog.filesMap, f.fid)
			deleteFileNow = true
		} else {
			vlog.filesToBeDeleted = append(vlog.filesToBeDeleted, f.fid)
		}
		vlog.filesLock.Unlock()
	}

	if deleteFileNow {
		if err := vlog.deleteLogFile(f); err != nil {
			return err
		}
	}

	return nil
}

func (vlog *valueLog) deleteMoveKeysFor(fid uint32, tr trace.Trace) error {
	db := vlog.db
	var result []*Entry
	var count, pointers uint64
	tr.LazyPrintf("Iterating over move keys to find invalids for fid: %d", fid)
	err := db.View(func(txn *Txn) error {
		opt := DefaultIteratorOptions
		opt.InternalAccess = true
		opt.PrefetchValues = false
		itr := txn.NewIterator(opt)
		defer itr.Close()

		for itr.Seek(badgerMove); itr.ValidForPrefix(badgerMove); itr.Next() {
			count++
			item := itr.Item()
			if item.meta&bitValuePointer == 0 {
				continue
			}
			pointers++
			var vp valuePointer
			vp.Decode(item.vptr)
			if vp.Fid == fid {
				e := &Entry{Key: y.KeyWithTs(item.Key(), item.Version()), meta: bitDelete}
				result = append(result, e)
			}
		}
		return nil
	})
	if err != nil {
		tr.LazyPrintf("Got error while iterating move keys: %v", err)
		tr.SetError()
		return err
	}
	tr.LazyPrintf("Num total move keys: %d. Num pointers: %d", count, pointers)
	tr.LazyPrintf("Number of invalid move keys found: %d", len(result))
	batchSize := 10240
	for i := 0; i < len(result); {
		end := i + batchSize
		if end > len(result) {
			end = len(result)
		}
		if err := db.batchSet(result[i:end]); err != nil {
			if err == ErrTxnTooBig {
				batchSize /= 2
				tr.LazyPrintf("Dropped batch size to %d", batchSize)
				continue
			}
			tr.LazyPrintf("Error while doing batchSet: %v", err)
			tr.SetError()
			return err
		}
		i += batchSize
	}
	tr.LazyPrintf("Move keys deletion done.")
	return nil
}

func (vlog *valueLog) incrIteratorCount() {
	atomic.AddInt32(&vlog.numActiveIterators, 1)
}

func (vlog *valueLog) iteratorCount() int {
	return int(atomic.LoadInt32(&vlog.numActiveIterators))
}

func (vlog *valueLog) decrIteratorCount() error {
	num := atomic.AddInt32(&vlog.numActiveIterators, -1)
	if num != 0 {
		return nil
	}

	vlog.filesLock.Lock()
	lfs := make([]*logFile, 0, len(vlog.filesToBeDeleted))
	for _, id := range vlog.filesToBeDeleted {
		lfs = append(lfs, vlog.filesMap[id])
		delete(vlog.filesMap, id)
	}
	vlog.filesToBeDeleted = nil
	vlog.filesLock.Unlock()

	for _, lf := range lfs {
		if err := vlog.deleteLogFile(lf); err != nil {
			return err
		}
	}
	return nil
}

func (vlog *valueLog) deleteLogFile(lf *logFile) error {
	if lf == nil {
		return nil
	}
	lf.lock.Lock()
	defer lf.lock.Unlock()

	path := vlog.fpath(lf.fid)
	if err := lf.munmap(); err != nil {
		_ = lf.fd.Close()
		return err
	}
	if err := lf.fd.Close(); err != nil {
		return err
	}
	return os.Remove(path)
}

func (vlog *valueLog) dropAll() (int, error) {
	// We don't want to block dropAll on any pending transactions. So, don't worry about iterator
	// count.
	var count int
	deleteAll := func() error {
		vlog.filesLock.Lock()
		defer vlog.filesLock.Unlock()
		for _, lf := range vlog.filesMap {
			if err := vlog.deleteLogFile(lf); err != nil {
				return err
			}
			count++
		}
		vlog.filesMap = make(map[uint32]*logFile)
		return nil
	}
	if err := deleteAll(); err != nil {
		return count, err
	}

	vlog.db.opt.Infof("Value logs deleted. Creating value log file: 0")
	if _, err := vlog.createVlogFile(0, vlog.db.registry); err != nil {
		return count, err
	}
	atomic.StoreUint32(&vlog.maxFid, 0)
	return count, nil
}

// lfDiscardStats keeps track of the amount of data that could be discarded for
// a given logfile.
type lfDiscardStats struct {
	sync.Mutex
	m                 map[uint32]int64
	updatesSinceFlush int
}

type valueLog struct {
	dirPath string
	elog    trace.EventLog

	// guards our view of which files exist, which to be deleted, how many active iterators
	filesLock        sync.RWMutex
	filesMap         map[uint32]*logFile
	filesToBeDeleted []uint32
	// A refcount of iterators -- when this hits zero, we can delete the filesToBeDeleted.
	numActiveIterators int32

	db                *DB
	maxFid            uint32 // accessed via atomics.
	writableLogOffset uint32 // read by read, written by write. Must access via atomics.
	numEntriesWritten uint32
	opt               Options

	garbageCh      chan struct{}
	lfDiscardStats *lfDiscardStats
}

func vlogFilePath(dirPath string, fid uint32) string {
	return fmt.Sprintf("%s%s%06d.vlog", dirPath, string(os.PathSeparator), fid)
}

func (vlog *valueLog) fpath(fid uint32) string {
	return vlogFilePath(vlog.dirPath, fid)
}

func (vlog *valueLog) populateFilesMap() error {
	vlog.filesMap = make(map[uint32]*logFile)

	files, err := ioutil.ReadDir(vlog.dirPath)
	if err != nil {
		return errFile(err, vlog.dirPath, "Unable to open log dir.")
	}

	found := make(map[uint64]struct{})
	for _, file := range files {
		if !strings.HasSuffix(file.Name(), ".vlog") {
			continue
		}
		fsz := len(file.Name())
		fid, err := strconv.ParseUint(file.Name()[:fsz-5], 10, 32)
		if err != nil {
			return errFile(err, file.Name(), "Unable to parse log id.")
		}
		if _, ok := found[fid]; ok {
			return errFile(err, file.Name(), "Duplicate file found. Please delete one.")
		}
		found[fid] = struct{}{}

		lf := &logFile{
			fid:         uint32(fid),
			path:        vlog.fpath(uint32(fid)),
			loadingMode: vlog.opt.ValueLogLoadingMode,
			registry:    vlog.db.registry,
		}
		vlog.filesMap[uint32(fid)] = lf
		if vlog.maxFid < uint32(fid) {
			vlog.maxFid = uint32(fid)
		}
	}
	return nil
}

<<<<<<< HEAD
func (vlog *valueLog) createVlogFile(fid uint32, registry *KeyRegistry) (*logFile, error) {
=======
func bootstrapLogfile(fd *os.File) error {
	// reserving 20 bytes for KeyID and base IV.
	if err := fd.Truncate(vlogHeaderSize); err != nil {
		return err
	}
	_, err := fd.Seek(0, os.SEEK_END)
	return err
}

func (vlog *valueLog) createVlogFile(fid uint32) (*logFile, error) {
>>>>>>> fbcd6089
	path := vlog.fpath(fid)

	dk, err := vlog.db.registry.latestDataKey()
	if err != nil {
		return nil, y.Wrapf(err, "Error while creating datakey for vlog")
	}
	lf := &logFile{
		fid:         fid,
		path:        path,
		loadingMode: vlog.opt.ValueLogLoadingMode,
		dataKey:     dk,
		registry:    registry,
	}
<<<<<<< HEAD
	vlog.numEntriesWritten = 0
=======
	// writableLogOffset is only written by write func, by read by Read func.
	// To avoid a race condition, all reads and updates to this variable must be
	// done via atomics.
>>>>>>> fbcd6089

	if lf.fd, err = y.CreateSyncedFile(path, vlog.opt.SyncWrites); err != nil {
		return nil, errFile(err, lf.path, "Create value log file")
	}
	// write the key id.
	buf := make([]byte, 20)
	binary.BigEndian.PutUint64(buf[:8], lf.keyID())
	// generate base IV. It'll be used with offset of vptr to encrypt the entry.
	if _, err = cryptorand.Read(buf[8:]); err != nil {
		return nil, y.Wrapf(err, "Error while creating base IV, while creating logfile")
	}
	lf.baseIV = buf[8:]
	lf.fd.Write(buf)

	if err = syncDir(vlog.dirPath); err != nil {
		return nil, errFile(err, vlog.dirPath, "Sync value log dir")
	}
	if err = lf.mmap(2 * vlog.opt.ValueLogFileSize); err != nil {
		return nil, errFile(err, lf.path, "Mmap value log file")
	}
<<<<<<< HEAD
=======
	if err = bootstrapLogfile(lf.fd); err != nil {
		return nil, err
	}

>>>>>>> fbcd6089
	// writableLogOffset is only written by write func, by read by Read func.
	// To avoid a race condition, all reads and updates to this variable must be
	// done via atomics.
	atomic.StoreUint32(&vlog.writableLogOffset, vlogHeaderSize)
<<<<<<< HEAD
=======
	vlog.numEntriesWritten = 0

>>>>>>> fbcd6089
	vlog.filesLock.Lock()
	vlog.filesMap[fid] = lf
	vlog.filesLock.Unlock()

	return lf, nil
}

func errFile(err error, path string, msg string) error {
	return fmt.Errorf("%s. Path=%s. Error=%v", msg, path, err)
}

func (vlog *valueLog) replayLog(lf *logFile, offset uint32, replayFn logEntry) error {
	fi, err := lf.fd.Stat()
	if err != nil {
		return errFile(err, lf.path, "Unable to run file.Stat")
	}

	// Alright, let's iterate now.
	endOffset, err := vlog.iterate(lf, offset, replayFn)
	if err != nil {
		return errFile(err, lf.path, "Unable to replay logfile")
	}
	if int64(endOffset) == fi.Size() {
		return nil
	}

	// End offset is different from file size. So, we should truncate the file
	// to that size.
	if !vlog.opt.Truncate {
		return ErrTruncateNeeded
	}

	// The entire file should be truncated (i.e. it should be deleted).
	// If fid == maxFid then it's okay to truncate the entire file since it will be
	// used for future additions. Also, it's okay if the last file has size zero.
	// We mmap 2*opt.ValueLogSize for the last file. See vlog.Open() function
	// if endOffset <= vlogHeaderSize && lf.fid != vlog.maxFid {

	if endOffset <= vlogHeaderSize {
		if lf.fid != vlog.maxFid {
			return errDeleteVlogFile
		}
		return bootstrapLogfile(lf.fd)
	}

	if err := lf.fd.Truncate(int64(endOffset)); err != nil {
		return errFile(err, lf.path, fmt.Sprintf(
			"Truncation needed at offset %d. Can be done manually as well.", endOffset))
	}
	return nil
}

func (vlog *valueLog) open(db *DB, ptr valuePointer, replayFn logEntry) error {
	opt := db.opt
	vlog.opt = opt
	vlog.dirPath = opt.ValueDir
	vlog.db = db
	vlog.elog = trace.NewEventLog("Badger", "Valuelog")
	vlog.garbageCh = make(chan struct{}, 1) // Only allow one GC at a time.
	vlog.lfDiscardStats = &lfDiscardStats{m: make(map[uint32]int64)}
	if err := vlog.populateFilesMap(); err != nil {
		return err
	}
	// If no files are found, then create a new file.
	if len(vlog.filesMap) == 0 {
		_, err := vlog.createVlogFile(0, db.vlog.db.registry)
		return err
	}
	fids := vlog.sortedFids()
	for _, fid := range fids {
		lf, ok := vlog.filesMap[fid]
		y.AssertTrue(ok)
		var flags uint32
		switch {
		case vlog.opt.ReadOnly:
			// If we have read only, we don't need SyncWrites.
			flags |= y.ReadOnly
			// Set sync flag.
		case vlog.opt.SyncWrites:
			flags |= y.Sync
		}

<<<<<<< HEAD
		// Open log file "lf" in read-write mode.
		if err := lf.open(vlog.fpath(lf.fid), flags, db.vlog.db.registry); err != nil {
			return err
=======
		// We cannot mmap the files upfront here. Windows does not like mmapped files to be
		// truncated. We might need to truncate files during a replay.
		var err error
		lf.fd, err = y.OpenExistingFile(vlog.fpath(fid), flags)
		if err != nil {
			return errors.Wrapf(err, "Open existing file: %q", lf.path)
>>>>>>> fbcd6089
		}

		// This file is before the value head pointer. So, we don't need to
		// replay it, and can just open it in readonly mode.
		if fid < ptr.Fid {
			// Mmap the file here, we don't need to replay it.
			if err := lf.init(); err != nil {
				return err
			}
			continue
		}

		var offset uint32
		if fid == ptr.Fid {
			offset = ptr.Offset + ptr.Len + vlogHeaderSize
		}
		if offset == 0 {
			// No entries from this vlog has been persisted so advancing the offset to
			// the begining of the entries.
			offset = vlogHeaderSize
		}
		vlog.db.opt.Infof("Replaying file id: %d at offset: %d\n", fid, offset)
		now := time.Now()
		// Replay and possible truncation done. Now we can open the file as per
		// user specified options.
		if err := vlog.replayLog(lf, offset, replayFn); err != nil {
			// Log file is corrupted. Delete it.
			if err == errDeleteVlogFile {
				delete(vlog.filesMap, fid)
				path := vlog.fpath(lf.fid)
				if err := os.Remove(path); err != nil {
					return y.Wrapf(err, "failed to delete empty value log file: %q", path)
				}
				continue
			}
			return err
		}
		vlog.db.opt.Infof("Replay took: %s\n", time.Since(now))

		if fid < vlog.maxFid {
			// This file has been replayed. It can now be mmapped.
			// For maxFid, the mmap would be done by the specially written code below.
			if err := lf.init(); err != nil {
				return err
			}
		}
	}
	// Seek to the end to start writing.
	last, ok := vlog.filesMap[vlog.maxFid]
	y.AssertTrue(ok)
	// We'll create a new vlog if the last vlog is encrypted and db is opened in
	// plain text mode or vice vesa. because new entries will be encrypted or plain text
	// based on the
	if last.EncryptionEnabled() != vlog.db.shouldEncrypt() {
		newid := atomic.AddUint32(&vlog.maxFid, 1)
		_, err := vlog.createVlogFile(newid, vlog.db.registry)
		if err != nil {
			return err
		}
		last, ok = vlog.filesMap[vlog.maxFid]
		y.AssertTrue(ok)
	}
	lastOffset, err := last.fd.Seek(0, io.SeekEnd)
	if err != nil {
		return errFile(err, last.path, "file.Seek to end")
	}
	vlog.writableLogOffset = uint32(lastOffset)

	// Update the head to point to the updated tail. Otherwise, even after doing a successful
	// replay and closing the DB, the value log head does not get updated, which causes the replay
	// to happen repeatedly.
	vlog.db.vhead = valuePointer{Fid: vlog.maxFid, Offset: uint32(lastOffset)}

	// Map the file if needed. When we create a file, it is automatically mapped.
	if err = last.mmap(2 * opt.ValueLogFileSize); err != nil {
		return errFile(err, last.path, "Map log file")
	}
	if err := vlog.populateDiscardStats(); err != nil {
		// Print the error and continue. We don't want to prevent value log open if there's an error
		// with the fetching discards stats.
		db.opt.Errorf("Failed to populate discard stats: %s", err)
	}
	return nil
}

<<<<<<< HEAD
func (lf *logFile) open(filename string, flags uint32, registry *KeyRegistry) error {
	var err error
	if lf.fd, err = y.OpenExistingFile(filename, flags); err != nil {
		return errors.Wrapf(err, "Open existing file: %q", lf.path)
	}
=======
func (lf *logFile) init() error {
>>>>>>> fbcd6089
	fstat, err := lf.fd.Stat()
	if err != nil {
		return errors.Wrapf(err, "Unable to check stat for %q", lf.path)
	}
	sz := fstat.Size()
	if sz == 0 {
		// File is empty. We don't need to mmap it. Return.
		return nil
	}
	y.AssertTrue(sz <= math.MaxUint32)
	lf.size = uint32(sz)
	if err = lf.mmap(sz); err != nil {
		_ = lf.fd.Close()
		return errors.Wrapf(err, "Unable to map file: %q", fstat.Name())
	}
	lf.registry = registry
	return lf.initialize()
}

func (vlog *valueLog) Close() error {
	vlog.elog.Printf("Stopping garbage collection of values.")
	defer vlog.elog.Finish()

	var err error
	for id, f := range vlog.filesMap {
		f.lock.Lock() // We won’t release the lock.
		if munmapErr := f.munmap(); munmapErr != nil && err == nil {
			err = munmapErr
		}

		maxFid := atomic.LoadUint32(&vlog.maxFid)
		if !vlog.opt.ReadOnly && id == maxFid {
			// truncate writable log file to correct offset.
			if truncErr := f.fd.Truncate(
				int64(vlog.woffset())); truncErr != nil && err == nil {
				err = truncErr
			}
		}

		if closeErr := f.fd.Close(); closeErr != nil && err == nil {
			err = closeErr
		}
	}
	return err
}

// sortedFids returns the file id's not pending deletion, sorted.  Assumes we have shared access to
// filesMap.
func (vlog *valueLog) sortedFids() []uint32 {
	toBeDeleted := make(map[uint32]struct{})
	for _, fid := range vlog.filesToBeDeleted {
		toBeDeleted[fid] = struct{}{}
	}
	ret := make([]uint32, 0, len(vlog.filesMap))
	for fid := range vlog.filesMap {
		if _, ok := toBeDeleted[fid]; !ok {
			ret = append(ret, fid)
		}
	}
	sort.Slice(ret, func(i, j int) bool {
		return ret[i] < ret[j]
	})
	return ret
}

type request struct {
	// Input values
	Entries []*Entry
	// Output values and wait group stuff below
	Ptrs []valuePointer
	Wg   sync.WaitGroup
	Err  error
	ref  int32
}

func (req *request) IncrRef() {
	atomic.AddInt32(&req.ref, 1)
}

func (req *request) DecrRef() {
	nRef := atomic.AddInt32(&req.ref, -1)
	if nRef > 0 {
		return
	}
	req.Entries = nil
	requestPool.Put(req)
}

func (req *request) Wait() error {
	req.Wg.Wait()
	err := req.Err
	req.DecrRef() // DecrRef after writing to DB.
	return err
}

type requests []*request

func (reqs requests) DecrRef() {
	for _, req := range reqs {
		req.DecrRef()
	}
}

// sync function syncs content of latest value log file to disk. Syncing of value log directory is
// not required here as it happens every time a value log file rotation happens(check createVlogFile
// function). During rotation, previous value log file also gets synced to disk. It only syncs file
// if fid >= vlog.maxFid. In some cases such as replay(while openning db), it might be called with
// fid < vlog.maxFid. To sync irrespective of file id just call it with math.MaxUint32.
func (vlog *valueLog) sync(fid uint32) error {
	if vlog.opt.SyncWrites {
		return nil
	}

	vlog.filesLock.RLock()
	maxFid := atomic.LoadUint32(&vlog.maxFid)
	// During replay it is possible to get sync call with fid less than maxFid.
	// Because older file has already been synced, we can return from here.
	if fid < maxFid || len(vlog.filesMap) == 0 {
		vlog.filesLock.RUnlock()
		return nil
	}
	curlf := vlog.filesMap[maxFid]
	// Sometimes it is possible that vlog.maxFid has been increased but file creation
	// with same id is still in progress and this function is called. In those cases
	// entry for the file might not be present in vlog.filesMap.
	if curlf == nil {
		vlog.filesLock.RUnlock()
		return nil
	}
	curlf.lock.RLock()
	vlog.filesLock.RUnlock()

	err := curlf.sync()
	curlf.lock.RUnlock()
	return err
}

func (vlog *valueLog) woffset() uint32 {
	return atomic.LoadUint32(&vlog.writableLogOffset)
}

// write is thread-unsafe by design and should not be called concurrently.
func (vlog *valueLog) write(reqs []*request) error {
	vlog.filesLock.RLock()
	maxFid := atomic.LoadUint32(&vlog.maxFid)
	curlf := vlog.filesMap[maxFid]
	vlog.filesLock.RUnlock()

	var buf bytes.Buffer
	toDisk := func() error {
		if buf.Len() == 0 {
			return nil
		}
		vlog.elog.Printf("Flushing %d blocks of total size: %d", len(reqs), buf.Len())
		n, err := curlf.fd.Write(buf.Bytes())
		if err != nil {
			return errors.Wrapf(err, "Unable to write to value log file: %q", curlf.path)
		}
		buf.Reset()
		y.NumWrites.Add(1)
		y.NumBytesWritten.Add(int64(n))
		vlog.elog.Printf("Done")
		atomic.AddUint32(&vlog.writableLogOffset, uint32(n))

		if vlog.woffset() > uint32(vlog.opt.ValueLogFileSize) ||
			vlog.numEntriesWritten > vlog.opt.ValueLogMaxEntries {
			var err error
			if err = curlf.doneWriting(vlog.woffset()); err != nil {
				return err
			}

			newid := atomic.AddUint32(&vlog.maxFid, 1)
			y.AssertTruef(newid > 0, "newid has overflown uint32: %v", newid)
			newlf, err := vlog.createVlogFile(newid, vlog.db.registry)
			if err != nil {
				return err
			}
			curlf = newlf
			atomic.AddInt32(&vlog.db.logRotates, 1)
		}
		return nil
	}
	for i := range reqs {
		b := reqs[i]
		b.Ptrs = b.Ptrs[:0]
		var written int
		for j := range b.Entries {
			e := b.Entries[j]
			if e.skipVlog {
				b.Ptrs = append(b.Ptrs, valuePointer{})
				continue
			}
			var p valuePointer

			p.Fid = curlf.fid
			// Use the offset including buffer length so far.
			p.Offset = vlog.woffset() + uint32(buf.Len())
			plen, err := curlf.encodeEntry(e, &buf, p.Offset) // Now encode the entry into buffer.
			if err != nil {
				return err
			}
			p.Len = uint32(plen)
			b.Ptrs = append(b.Ptrs, p)
			written++
		}
		vlog.numEntriesWritten += uint32(written)
		// We write to disk here so that all entries that are part of the same transaction are
		// written to the same vlog file.
		writeNow :=
			vlog.woffset()+uint32(buf.Len()) > uint32(vlog.opt.ValueLogFileSize) ||
				vlog.numEntriesWritten > uint32(vlog.opt.ValueLogMaxEntries)
		if writeNow {
			if err := toDisk(); err != nil {
				return err
			}
		}
	}
	return toDisk()
}

// Gets the logFile and acquires and RLock() for the mmap. You must call RUnlock on the file
// (if non-nil)
func (vlog *valueLog) getFileRLocked(fid uint32) (*logFile, error) {
	vlog.filesLock.RLock()
	defer vlog.filesLock.RUnlock()
	ret, ok := vlog.filesMap[fid]
	if !ok {
		// log file has gone away, will need to retry the operation.
		return nil, ErrRetry
	}
	ret.lock.RLock()
	return ret, nil
}

// Read reads the value log at a given location.
// TODO: Make this read private.
func (vlog *valueLog) Read(vp valuePointer, s *y.Slice) ([]byte, func(), error) {
	// Check for valid offset if we are reading to writable log.
	maxFid := atomic.LoadUint32(&vlog.maxFid)
	if vp.Fid == maxFid && vp.Offset >= vlog.woffset() {
		return nil, nil, errors.Errorf(
			"Invalid value pointer offset: %d greater than current offset: %d",
			vp.Offset, vlog.woffset())
	}
	return vlog.readValue(vp, s)
}

func (vlog *valueLog) readValue(vp valuePointer, s *y.Slice) ([]byte, func(), error) {
	lf, err := vlog.getFileRLocked(vp.Fid)
	if err != nil {
		return nil, nil, err
	}
	buf, err := lf.read(vp, s)
	if err != nil {
		return buf, lf.lock.RUnlock, err
	}
	var h header
	headerLen := h.Decode(buf)
	kv := buf[headerLen:]
	if lf.EncryptionEnabled() {
		kv, err = y.XORBlock(kv, lf.dataKey.Data, lf.generateIVFromOffset(vp.Offset))
		if err != nil {
			return buf, lf.lock.RUnlock, err
		}
	}
	value := kv[h.klen : h.klen+h.vlen]
	if vlog.opt.ValueLogLoadingMode == options.MemoryMap {
		return value, lf.lock.RUnlock, err
	}
	// If we are using File I/O we unlock the file immediately
	// and return an empty function as callback.
	lf.lock.RUnlock()
	return value, nil, err
}

func (vlog *valueLog) readEntry(vp valuePointer, s *y.Slice) (*Entry, func(), error) {
	lf, err := vlog.getFileRLocked(vp.Fid)
	if err != nil {
		return nil, nil, err
	}
	buf, err := lf.read(vp, s)
	if err != nil {
		return nil, lf.lock.RUnlock, err
	}
	var h header
	headerLen := h.Decode(buf)
	kv := buf[headerLen:]
	if lf.EncryptionEnabled() {
		kv, err = y.XORBlock(kv, lf.dataKey.Data, lf.generateIVFromOffset(vp.Offset))
		if err != nil {
			return nil, lf.lock.RUnlock, err
		}
	}
	e := new(Entry)
	e.Key = kv[:h.klen]
	e.Value = kv[h.klen : h.klen+h.vlen]
	e.meta = h.meta
	e.UserMeta = h.userMeta
	if vlog.opt.ValueLogLoadingMode == options.MemoryMap {
		return e, lf.lock.RUnlock, err
	}
	// If we are using File I/O we unlock the file immediately
	// and return an empty function as callback.
	lf.lock.RUnlock()
	return e, nil, err
}
func (vlog *valueLog) readValueBytes(vp valuePointer, s *y.Slice) ([]byte, func(), error) {
	lf, err := vlog.getFileRLocked(vp.Fid)
	if err != nil {
		return nil, nil, err
	}

	buf, err := lf.read(vp, s)
	if vlog.opt.ValueLogLoadingMode == options.MemoryMap {
		return buf, lf.lock.RUnlock, err
	}
	// If we are using File I/O we unlock the file immediately
	// and return an empty function as callback.
	lf.lock.RUnlock()
	return buf, nil, err
}

func valueBytesToEntry(buf []byte) (e Entry) {
	var h header
	hlen := h.Decode(buf)
	// Move ahead of the header.
	buf = buf[hlen:]
	e.Key = buf[:h.klen]
	e.meta = h.meta
	e.UserMeta = h.userMeta
	e.Value = buf[h.klen : h.klen+h.vlen]
	return
}

func (vlog *valueLog) pickLog(head valuePointer, tr trace.Trace) (files []*logFile) {
	vlog.filesLock.RLock()
	defer vlog.filesLock.RUnlock()
	fids := vlog.sortedFids()
	if len(fids) <= 1 {
		tr.LazyPrintf("Only one or less value log file.")
		return nil
	} else if head.Fid == 0 {
		tr.LazyPrintf("Head pointer is at zero.")
		return nil
	}

	// Pick a candidate that contains the largest amount of discardable data
	candidate := struct {
		fid     uint32
		discard int64
	}{math.MaxUint32, 0}
	vlog.lfDiscardStats.Lock()
	for _, fid := range fids {
		if fid >= head.Fid {
			break
		}
		if vlog.lfDiscardStats.m[fid] > candidate.discard {
			candidate.fid = fid
			candidate.discard = vlog.lfDiscardStats.m[fid]
		}
	}
	vlog.lfDiscardStats.Unlock()

	if candidate.fid != math.MaxUint32 { // Found a candidate
		tr.LazyPrintf("Found candidate via discard stats: %v", candidate)
		files = append(files, vlog.filesMap[candidate.fid])
	} else {
		tr.LazyPrintf("Could not find candidate via discard stats. Randomly picking one.")
	}

	// Fallback to randomly picking a log file
	var idxHead int
	for i, fid := range fids {
		if fid == head.Fid {
			idxHead = i
			break
		}
	}
	if idxHead == 0 { // Not found or first file
		tr.LazyPrintf("Could not find any file.")
		return nil
	}
	idx := rand.Intn(idxHead) // Don’t include head.Fid. We pick a random file before it.
	if idx > 0 {
		idx = rand.Intn(idx + 1) // Another level of rand to favor smaller fids.
	}
	tr.LazyPrintf("Randomly chose fid: %d", fids[idx])
	files = append(files, vlog.filesMap[fids[idx]])
	return files
}

func discardEntry(e Entry, vs y.ValueStruct) bool {
	if vs.Version != y.ParseTs(e.Key) {
		// Version not found. Discard.
		return true
	}
	if isDeletedOrExpired(vs.Meta, vs.ExpiresAt) {
		return true
	}
	if (vs.Meta & bitValuePointer) == 0 {
		// Key also stores the value in LSM. Discard.
		return true
	}
	if (vs.Meta & bitFinTxn) > 0 {
		// Just a txn finish entry. Discard.
		return true
	}
	return false
}

func (vlog *valueLog) doRunGC(lf *logFile, discardRatio float64, tr trace.Trace) (err error) {
	// Update stats before exiting
	defer func() {
		if err == nil {
			vlog.lfDiscardStats.Lock()
			delete(vlog.lfDiscardStats.m, lf.fid)
			vlog.lfDiscardStats.Unlock()
		}
	}()

	type reason struct {
		total   float64
		discard float64
		count   int
	}

	fi, err := lf.fd.Stat()
	if err != nil {
		tr.LazyPrintf("Error while finding file size: %v", err)
		tr.SetError()
		return err
	}

	// Set up the sampling window sizes.
	sizeWindow := float64(fi.Size()) * 0.1                          // 10% of the file as window.
	sizeWindowM := sizeWindow / (1 << 20)                           // in MBs.
	countWindow := int(float64(vlog.opt.ValueLogMaxEntries) * 0.01) // 1% of num entries.
	tr.LazyPrintf("Size window: %5.2f. Count window: %d.", sizeWindow, countWindow)

	// Pick a random start point for the log.
	skipFirstM := float64(rand.Int63n(fi.Size())) // Pick a random starting location.
	skipFirstM -= sizeWindow                      // Avoid hitting EOF by moving back by window.
	skipFirstM /= float64(mi)                     // Convert to MBs.
	tr.LazyPrintf("Skip first %5.2f MB of file of size: %d MB", skipFirstM, fi.Size()/mi)
	var skipped float64

	var r reason
	start := time.Now()
	y.AssertTrue(vlog.db != nil)
	s := new(y.Slice)
	var numIterations int
	_, err = vlog.iterate(lf, vlogHeaderSize, func(e Entry, vp valuePointer) error {
		numIterations++
		esz := float64(vp.Len) / (1 << 20) // in MBs.
		if skipped < skipFirstM {
			skipped += esz
			return nil
		}

		// Sample until we reach the window sizes or exceed 10 seconds.
		if r.count > countWindow {
			tr.LazyPrintf("Stopping sampling after %d entries.", countWindow)
			return errStop
		}
		if r.total > sizeWindowM {
			tr.LazyPrintf("Stopping sampling after reaching window size.")
			return errStop
		}
		if time.Since(start) > 10*time.Second {
			tr.LazyPrintf("Stopping sampling after 10 seconds.")
			return errStop
		}
		r.total += esz
		r.count++

		vs, err := vlog.db.get(e.Key)
		if err != nil {
			return err
		}
		if discardEntry(e, vs) {
			r.discard += esz
			return nil
		}

		// Value is still present in value log.
		y.AssertTrue(len(vs.Value) > 0)
		vp.Decode(vs.Value)

		if vp.Fid > lf.fid {
			// Value is present in a later log. Discard.
			r.discard += esz
			return nil
		}
		if vp.Offset > e.offset {
			// Value is present in a later offset, but in the same log.
			r.discard += esz
			return nil
		}
		if vp.Fid == lf.fid && vp.Offset == e.offset {
			// This is still the active entry. This would need to be rewritten.

		} else {
			vlog.elog.Printf("Reason=%+v\n", r)

			ne, cb, err := vlog.readEntry(vp, s)
			if err != nil {
				runCallback(cb)
				return errStop
			}
			ne.offset = vp.Offset
			ne.print("Latest Entry Header in LSM")
			e.print("Latest Entry in Log")
			runCallback(cb)
			return errors.Errorf("This shouldn't happen. Latest Pointer:%+v. Meta:%v.",
				vp, vs.Meta)
		}
		return nil
	})

	if err != nil {
		tr.LazyPrintf("Error while iterating for RunGC: %v", err)
		tr.SetError()
		return err
	}
	tr.LazyPrintf("Fid: %d. Skipped: %5.2fMB Num iterations: %d. Data status=%+v\n",
		lf.fid, skipped, numIterations, r)

	// If we couldn't sample at least a 1000 KV pairs or at least 75% of the window size,
	// and what we can discard is below the threshold, we should skip the rewrite.
	if (r.count < countWindow && r.total < sizeWindowM*0.75) || r.discard < discardRatio*r.total {
		tr.LazyPrintf("Skipping GC on fid: %d", lf.fid)
		return ErrNoRewrite
	}
	if err = vlog.rewrite(lf, tr); err != nil {
		return err
	}
	tr.LazyPrintf("Done rewriting.")
	return nil
}

func (vlog *valueLog) waitOnGC(lc *y.Closer) {
	defer lc.Done()

	<-lc.HasBeenClosed() // Wait for lc to be closed.

	// Block any GC in progress to finish, and don't allow any more writes to runGC by filling up
	// the channel of size 1.
	vlog.garbageCh <- struct{}{}
}

func (vlog *valueLog) runGC(discardRatio float64, head valuePointer) error {
	select {
	case vlog.garbageCh <- struct{}{}:
		// Pick a log file for GC.
		tr := trace.New("Badger.ValueLog", "GC")
		tr.SetMaxEvents(100)
		defer func() {
			tr.Finish()
			<-vlog.garbageCh
		}()

		var err error
		files := vlog.pickLog(head, tr)
		if len(files) == 0 {
			tr.LazyPrintf("PickLog returned zero results.")
			return ErrNoRewrite
		}
		tried := make(map[uint32]bool)
		for _, lf := range files {
			if _, done := tried[lf.fid]; done {
				continue
			}
			tried[lf.fid] = true
			err = vlog.doRunGC(lf, discardRatio, tr)
			if err == nil {
				return vlog.deleteMoveKeysFor(lf.fid, tr)
			}
		}
		return err
	default:
		return ErrRejected
	}
}

func (vlog *valueLog) updateDiscardStats(stats map[uint32]int64) error {
	vlog.lfDiscardStats.Lock()

	for fid, sz := range stats {
		vlog.lfDiscardStats.m[fid] += sz
		vlog.lfDiscardStats.updatesSinceFlush++
	}
	if vlog.lfDiscardStats.updatesSinceFlush > discardStatsFlushThreshold {
		vlog.lfDiscardStats.Unlock()
		// flushDiscardStats also acquires lock. So, we need to unlock here.
		return vlog.flushDiscardStats()
	}
	vlog.lfDiscardStats.Unlock()
	return nil
}

// flushDiscardStats inserts discard stats into badger. Returns error on failure.
func (vlog *valueLog) flushDiscardStats() error {
	vlog.lfDiscardStats.Lock()
	defer vlog.lfDiscardStats.Unlock()

	if len(vlog.lfDiscardStats.m) == 0 {
		return nil
	}
	entries := []*Entry{{
		Key:   y.KeyWithTs(lfDiscardStatsKey, 1),
		Value: vlog.encodedDiscardStats(),
	}}
	req, err := vlog.db.sendToWriteCh(entries)
	if err == ErrBlockedWrites {
		// We'll block write while closing db.
		// When L0 compaction in close may push discard stats.
		// So ignoring it.
		// https://github.com/dgraph-io/badger/issues/970
		return nil
	} else if err != nil {
		return errors.Wrapf(err, "failed to push discard stats to write channel")
	}
	vlog.lfDiscardStats.updatesSinceFlush = 0
	return req.Wait()
}

// encodedDiscardStats returns []byte representation of lfDiscardStats
// This will be called while storing stats in BadgerDB
// caller should acquire lock before encoding the stats.
func (vlog *valueLog) encodedDiscardStats() []byte {
	encodedStats, _ := json.Marshal(vlog.lfDiscardStats.m)
	return encodedStats
}

// populateDiscardStats populates vlog.lfDiscardStats
// This function will be called while initializing valueLog
func (vlog *valueLog) populateDiscardStats() error {
	key := y.KeyWithTs(lfDiscardStatsKey, math.MaxUint64)
	var statsMap map[uint32]int64
	var val []byte
	var vp valuePointer
	for {
		vs, err := vlog.db.get(key)
		if err != nil {
			return err
		}
		// Value doesn't exist.
		if vs.Meta == 0 && len(vs.Value) == 0 {
			vlog.opt.Debugf("Value log discard stats empty")
			return nil
		}
		vp.Decode(vs.Value)
		// Entry stored in LSM tree.
		if vs.Meta&bitValuePointer == 0 {
			val = y.SafeCopy(val, vs.Value)
			break
		}
		// Read entry from value log.
		result, cb, err := vlog.Read(vp, new(y.Slice))
		runCallback(cb)
		val = y.SafeCopy(val, result)
		// The result is stored in val. We can break the loop from here.
		if err == nil {
			break
		}
		if err != ErrRetry {
			return err
		}
		// If we're at this point it means we haven't found the value yet and if the current key has
		// badger move prefix, we should break from here since we've already tried the original key
		// and the key with move prefix. "val" would be empty since we haven't found the value yet.
		if bytes.HasPrefix(key, badgerMove) {
			break
		}
		// If we're at this point it means the discard stats key was moved by the GC and the actual
		// entry is the one prefixed by badger move key.
		// Prepend existing key with badger move and search for the key.
		key = append(badgerMove, key...)
	}

	if len(val) == 0 {
		return nil
	}
	if err := json.Unmarshal(val, &statsMap); err != nil {
		return errors.Wrapf(err, "failed to unmarshal discard stats")
	}
	vlog.opt.Debugf("Value Log Discard stats: %v", statsMap)
	vlog.lfDiscardStats = &lfDiscardStats{m: statsMap}
	return nil
}<|MERGE_RESOLUTION|>--- conflicted
+++ resolved
@@ -61,16 +61,12 @@
 
 	// The number of updates after which discard map should be flushed into badger.
 	discardStatsFlushThreshold = 100
-<<<<<<< HEAD
-	vlogHeaderSize             = 20
-=======
 
 	// size of vlog header.
 	// +----------------+------------------+
 	// | keyID(8 bytes) |  baseIV(12 bytes)|
 	// +----------------+------------------+
 	vlogHeaderSize = 20
->>>>>>> fbcd6089
 )
 
 type logFile struct {
@@ -811,20 +807,20 @@
 	return nil
 }
 
-<<<<<<< HEAD
+func (lf *logFile) bootstrapLogfile() error {
+	// write the key id.
+	buf := make([]byte, 20)
+	binary.BigEndian.PutUint64(buf[:8], lf.keyID())
+	// generate base IV. It'll be used with offset of vptr to encrypt the entry.
+	if _, err := cryptorand.Read(buf[8:]); err != nil {
+		return y.Wrapf(err, "Error while creating base IV, while creating logfile")
+	}
+	lf.baseIV = buf[8:]
+	lf.fd.Write(buf)
+	return nil
+}
+
 func (vlog *valueLog) createVlogFile(fid uint32, registry *KeyRegistry) (*logFile, error) {
-=======
-func bootstrapLogfile(fd *os.File) error {
-	// reserving 20 bytes for KeyID and base IV.
-	if err := fd.Truncate(vlogHeaderSize); err != nil {
-		return err
-	}
-	_, err := fd.Seek(0, os.SEEK_END)
-	return err
-}
-
-func (vlog *valueLog) createVlogFile(fid uint32) (*logFile, error) {
->>>>>>> fbcd6089
 	path := vlog.fpath(fid)
 
 	dk, err := vlog.db.registry.latestDataKey()
@@ -838,26 +834,17 @@
 		dataKey:     dk,
 		registry:    registry,
 	}
-<<<<<<< HEAD
-	vlog.numEntriesWritten = 0
-=======
 	// writableLogOffset is only written by write func, by read by Read func.
 	// To avoid a race condition, all reads and updates to this variable must be
 	// done via atomics.
->>>>>>> fbcd6089
 
 	if lf.fd, err = y.CreateSyncedFile(path, vlog.opt.SyncWrites); err != nil {
 		return nil, errFile(err, lf.path, "Create value log file")
 	}
-	// write the key id.
-	buf := make([]byte, 20)
-	binary.BigEndian.PutUint64(buf[:8], lf.keyID())
-	// generate base IV. It'll be used with offset of vptr to encrypt the entry.
-	if _, err = cryptorand.Read(buf[8:]); err != nil {
-		return nil, y.Wrapf(err, "Error while creating base IV, while creating logfile")
-	}
-	lf.baseIV = buf[8:]
-	lf.fd.Write(buf)
+
+	if err = lf.bootstrapLogfile(); err != nil {
+		return nil, err
+	}
 
 	if err = syncDir(vlog.dirPath); err != nil {
 		return nil, errFile(err, vlog.dirPath, "Sync value log dir")
@@ -865,22 +852,12 @@
 	if err = lf.mmap(2 * vlog.opt.ValueLogFileSize); err != nil {
 		return nil, errFile(err, lf.path, "Mmap value log file")
 	}
-<<<<<<< HEAD
-=======
-	if err = bootstrapLogfile(lf.fd); err != nil {
-		return nil, err
-	}
-
->>>>>>> fbcd6089
 	// writableLogOffset is only written by write func, by read by Read func.
 	// To avoid a race condition, all reads and updates to this variable must be
 	// done via atomics.
 	atomic.StoreUint32(&vlog.writableLogOffset, vlogHeaderSize)
-<<<<<<< HEAD
-=======
 	vlog.numEntriesWritten = 0
 
->>>>>>> fbcd6089
 	vlog.filesLock.Lock()
 	vlog.filesMap[fid] = lf
 	vlog.filesLock.Unlock()
@@ -889,7 +866,8 @@
 }
 
 func errFile(err error, path string, msg string) error {
-	return fmt.Errorf("%s. Path=%s. Error=%v", msg, path, err)
+	return fmt.Errorf("%s. Path=%s. Error=%v", msg, path,
+		err)
 }
 
 func (vlog *valueLog) replayLog(lf *logFile, offset uint32, replayFn logEntry) error {
@@ -923,7 +901,7 @@
 		if lf.fid != vlog.maxFid {
 			return errDeleteVlogFile
 		}
-		return bootstrapLogfile(lf.fd)
+		return lf.bootstrapLogfile()
 	}
 
 	if err := lf.fd.Truncate(int64(endOffset)); err != nil {
@@ -963,18 +941,12 @@
 			flags |= y.Sync
 		}
 
-<<<<<<< HEAD
-		// Open log file "lf" in read-write mode.
-		if err := lf.open(vlog.fpath(lf.fid), flags, db.vlog.db.registry); err != nil {
-			return err
-=======
 		// We cannot mmap the files upfront here. Windows does not like mmapped files to be
 		// truncated. We might need to truncate files during a replay.
 		var err error
 		lf.fd, err = y.OpenExistingFile(vlog.fpath(fid), flags)
 		if err != nil {
 			return errors.Wrapf(err, "Open existing file: %q", lf.path)
->>>>>>> fbcd6089
 		}
 
 		// This file is before the value head pointer. So, we don't need to
@@ -989,12 +961,7 @@
 
 		var offset uint32
 		if fid == ptr.Fid {
-			offset = ptr.Offset + ptr.Len + vlogHeaderSize
-		}
-		if offset == 0 {
-			// No entries from this vlog has been persisted so advancing the offset to
-			// the begining of the entries.
-			offset = vlogHeaderSize
+			offset = ptr.Offset + ptr.Len
 		}
 		vlog.db.opt.Infof("Replaying file id: %d at offset: %d\n", fid, offset)
 		now := time.Now()
@@ -1060,15 +1027,7 @@
 	return nil
 }
 
-<<<<<<< HEAD
-func (lf *logFile) open(filename string, flags uint32, registry *KeyRegistry) error {
-	var err error
-	if lf.fd, err = y.OpenExistingFile(filename, flags); err != nil {
-		return errors.Wrapf(err, "Open existing file: %q", lf.path)
-	}
-=======
 func (lf *logFile) init() error {
->>>>>>> fbcd6089
 	fstat, err := lf.fd.Stat()
 	if err != nil {
 		return errors.Wrapf(err, "Unable to check stat for %q", lf.path)
@@ -1084,7 +1043,6 @@
 		_ = lf.fd.Close()
 		return errors.Wrapf(err, "Unable to map file: %q", fstat.Name())
 	}
-	lf.registry = registry
 	return lf.initialize()
 }
 
