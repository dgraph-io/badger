--- conflicted
+++ resolved
@@ -563,24 +563,30 @@
 			}
 			wb = append(wb, ne)
 			size += es
-<<<<<<< HEAD
 		} // else {
-		// It might be possible that the entry read from LSM Tree points to an older vlog file.
-		// This can happen in the following situation. Assume DB is opened with
+		// It might be possible that the entry read from LSM Tree points to
+		// an older vlog file.  This can happen in the following situation.
+		// Assume DB is opened with
 		// numberOfVersionsToKeep=1
 		//
-		// Now, if we have ONLY one key in the system "FOO" which has been updated 3 times and
-		// the same key has been garbage collected 3 times, we'll have 3 versions of the movekey
+		// Now, if we have ONLY one key in the system "FOO" which has been
+		// updated 3 times and the same key has been garbage collected 3
+		// times, we'll have 3 versions of the movekey
 		// for the same key "FOO".
-		// NOTE: moveKeyi is the moveKey with version i
+		//
+		// NOTE: moveKeyi is the gc'ed version of the original key with version i
+		// We're calling the gc'ed keys as moveKey to simplify the
+		// explanantion. We used to add move keys but we no longer do that.
+		//
 		// Assume we have 3 move keys in L0.
 		// - moveKey1 (points to vlog file 10),
 		// - moveKey2 (points to vlog file 14) and
 		// - moveKey3 (points to vlog file 15).
-
-		// Also, assume there is another move key "moveKey1" (points to vlog file 6) (this is
-		// also a move Key for key "FOO" ) on upper levels (let's say 3). The move key
-		//  "moveKey1" on level 0 was inserted because vlog file 6 was GCed.
+		//
+		// Also, assume there is another move key "moveKey1" (points to
+		// vlog file 6) (this is also a move Key for key "FOO" ) on upper
+		// levels (let's say 3). The move key "moveKey1" on level 0 was
+		// inserted because vlog file 6 was GCed.
 		//
 		// Here's what the arrangement looks like
 		// L0 => (moveKey1 => vlog10), (moveKey2 => vlog14), (moveKey3 => vlog15)
@@ -597,69 +603,18 @@
 		// L2 => ....
 		// L3 => (moveKey1 => vlog6)
 		//
-		// Now if we try to GC vlog file 10, the entry read from vlog file will point to vlog10
-		// but the entry read from LSM Tree will point to vlog6. The move key read from LSM tree
-		// will point to vlog6 because we've asked for version 1 of the move key.
+		// Now if we try to GC vlog file 10, the entry read from vlog file
+		// will point to vlog10 but the entry read from LSM Tree will point
+		// to vlog6. The move key read from LSM tree will point to vlog6
+		// because we've asked for version 1 of the move key.
 		//
-		// This might seem like an issue but it's not really an issue because the user has set
-		// the number of versions to keep to 1 and the latest version of moveKey points to the
-		// correct vlog file and offset. The stale move key on L3 will be eventually dropped by
-		// compaction because there is a newer versions in the upper levels.
+		// This might seem like an issue but it's not really an issue
+		// because the user has set the number of versions to keep to 1 and
+		// the latest version of moveKey points to the correct vlog file
+		// and offset. The stale move key on L3 will be eventually dropped
+		// by compaction because there is a newer versions in the upper
+		// levels.
 		// }
-=======
-		} else {
-			// It might be possible that the entry read from LSM Tree points to
-			// an older vlog file.  This can happen in the following situation.
-			// Assume DB is opened with
-			// numberOfVersionsToKeep=1
-			//
-			// Now, if we have ONLY one key in the system "FOO" which has been
-			// updated 3 times and the same key has been garbage collected 3
-			// times, we'll have 3 versions of the movekey
-			// for the same key "FOO".
-			//
-			// NOTE: moveKeyi is the gc'ed version of the original key with version i
-			// We're calling the gc'ed keys as moveKey to simplify the
-			// explanantion. We used to add move keys but we no longer do that.
-			//
-			// Assume we have 3 move keys in L0.
-			// - moveKey1 (points to vlog file 10),
-			// - moveKey2 (points to vlog file 14) and
-			// - moveKey3 (points to vlog file 15).
-			//
-			// Also, assume there is another move key "moveKey1" (points to
-			// vlog file 6) (this is also a move Key for key "FOO" ) on upper
-			// levels (let's say 3). The move key "moveKey1" on level 0 was
-			// inserted because vlog file 6 was GCed.
-			//
-			// Here's what the arrangement looks like
-			// L0 => (moveKey1 => vlog10), (moveKey2 => vlog14), (moveKey3 => vlog15)
-			// L1 => ....
-			// L2 => ....
-			// L3 => (moveKey1 => vlog6)
-			//
-			// When L0 compaction runs, it keeps only moveKey3 because the number of versions
-			// to keep is set to 1. (we've dropped moveKey1's latest version)
-			//
-			// The new arrangement of keys is
-			// L0 => ....
-			// L1 => (moveKey3 => vlog15)
-			// L2 => ....
-			// L3 => (moveKey1 => vlog6)
-			//
-			// Now if we try to GC vlog file 10, the entry read from vlog file
-			// will point to vlog10 but the entry read from LSM Tree will point
-			// to vlog6. The move key read from LSM tree will point to vlog6
-			// because we've asked for version 1 of the move key.
-			//
-			// This might seem like an issue but it's not really an issue
-			// because the user has set the number of versions to keep to 1 and
-			// the latest version of moveKey points to the correct vlog file
-			// and offset. The stale move key on L3 will be eventually dropped
-			// by compaction because there is a newer versions in the upper
-			// levels.
-		}
->>>>>>> 8e06ab6e
 		return nil
 	}
 
