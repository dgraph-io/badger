--- conflicted
+++ resolved
@@ -907,7 +907,6 @@
 	return err
 }
 
-<<<<<<< HEAD
 type requests []*request
 
 func (reqs requests) DecrRef() {
@@ -916,18 +915,12 @@
 	}
 }
 
-// sync function syncs content of current value log file to disk.
-// syncing of value log directory is not required here as it happens
-// every time a new value log file is created(check createVlogFile function).
-func (vlog *valueLog) sync() error {
-=======
 // sync function syncs content of latest value log file to disk. Syncing of value log directory is
 // not required here as it happens every time a value log file rotation happens(check createVlogFile
 // function). During rotation, previous value log file also gets synced to disk. It only syncs file
 // if fid >= vlog.maxFid. In some cases such as replay(while openning db), it might be called with
 // fid < vlog.maxFid. To sync irrespective of file id just call it with math.MaxUint32.
 func (vlog *valueLog) sync(fid uint32) error {
->>>>>>> 6b796b3e
 	if vlog.opt.SyncWrites {
 		return nil
 	}
