/*
 * Copyright 2019 Dgraph Labs, Inc. and Contributors
 *
 * Licensed under the Apache License, Version 2.0 (the "License");
 * you may not use this file except in compliance with the License.
 * You may obtain a copy of the License at
 *
 *     http://www.apache.org/licenses/LICENSE-2.0
 *
 * Unless required by applicable law or agreed to in writing, software
 * distributed under the License is distributed on an "AS IS" BASIS,
 * WITHOUT WARRANTIES OR CONDITIONS OF ANY KIND, either express or implied.
 * See the License for the specific language governing permissions and
 * limitations under the License.
 */

package badger

import (
	"bufio"
	"hash/crc32"
	"io"
	"math"
	"os"
	"strconv"

	"github.com/dgraph-io/badger/v2/y"
	"github.com/pkg/errors"
)

// logReplayer is used to replay all the log.
type logReplayer struct {
	walIDs      []uint32
	vlogIDs     []uint32
	vhead       valuePointer
	opt         Options
	keyRegistry *KeyRegistry
	whead       valuePointer
}

func (lp *logReplayer) openLogFile(ltype logType, index int) (*logFile, error) {
	lFile := &logFile{
		loadingMode: lp.opt.ValueLogLoadingMode,
		registry:    lp.keyRegistry,
	}
	switch ltype {
	case VLOG:
		lFile.fid = uint32(lp.vlogIDs[index])
		lFile.path = vlogFilePath(lp.opt.ValueDir, uint32(lp.walIDs[index]))
	case WAL:
		lFile.fid = uint32(lp.walIDs[index])
		lFile.path = walFilePath(lp.opt.ValueDir, uint32(lp.walIDs[index]))
	}
	var flags uint32
	switch {
	case lp.opt.ReadOnly:
		// If we have read only, we don't need SyncWrites.
		flags |= y.ReadOnly
		// Set sync flag.
	case lp.opt.SyncWrites:
		flags |= y.Sync
	}
	if err := lFile.open(lFile.path, flags); err != nil {
		return nil, y.Wrapf(err, "Error while opening log file of type: %d and ID: %d in logReplayer",
			ltype, lp.walIDs[index])
	}
	return lFile, nil
}

// replay will take replayFn as input and replayed will replay all the entries to the
// memtable.
func (lp *logReplayer) replay(replayFn logEntry) error {
	// No need to replay if all the SST's are flushed properly.
	if len(lp.walIDs) == 0 {
		y.AssertTrue(len(lp.vlogIDs) == 0)
		return nil
	}

	var (
		vlogFile, walFile *logFile
		truncateNeeded    bool
		err               error
		currentVlogIndex  int
		currentWalIndex   int
	)
	if vlogFile, err = lp.openLogFile(VLOG, currentVlogIndex); err != nil {
		return err
	}
	vlogOffset := uint32(vlogHeaderSize)
	// At this point, the first file to be replayed should be the one that contains the vlog head.
	y.AssertTruef(vlogFile.fid == lp.vhead.Fid,
		"vlog.fid: %d vhead.fid: %d", vlogFile.fid, lp.vhead.Fid)
	if vlogFile.fileOffset() < vlogOffset {
		// we only bootstarp last log file and there is no log file to replay.
		y.AssertTrue(len(lp.vlogIDs) == 1)
		truncateNeeded = true
	}
	// Move vlogOffset to the end of vhead entry.
	vlogOffset = lp.vhead.Offset + lp.vhead.Len
	vlogIterator, err := newLogIterator(vlogFile, vlogOffset, lp.opt)
	if err != nil {
		return y.Wrapf(err, "Error while creating log iterator for the vlog file %s", vlogFile.path)
	}
	if walFile, err = lp.openLogFile(WAL, currentWalIndex); err != nil {
		return err
	}
	// At this point, the first file to be replayed should be the one that contains the WAL head.
	y.AssertTruef(walFile.fid == lp.whead.Fid,
		"wal.fid: %d whead.fid: %d", walFile.fid, lp.whead.Fid)
	if walFile.fileOffset() < uint32(vlogHeaderSize) {
		// we only bootstarp last log file and there is no log file to replay.
		y.AssertTrue(len(lp.walIDs) == 1)
		truncateNeeded = true
	}
	// Move walOffset to the end of whead entry.
	walOffset := lp.whead.Offset + lp.whead.Len
	walIterator, err := newLogIterator(walFile, walOffset, lp.opt)
	if err != nil {
		return y.Wrapf(err, "Error while creating log iterator for the wal file %s", walFile.path)
	}

	isTruncateNeeded := func(validOffset uint32, log *logFile) (bool, error) {
		info, err := log.fd.Stat()
		if err != nil {
			return false, err
		}
		return info.Size() != int64(validOffset), nil
	}
	walEntries, walCommitTs, walErr := walIterator.iterateEntries()
	vlogEntries, vlogCommitTs, vlogErr := vlogIterator.iterateEntries()
	for {
		if walErr == errTruncate || vlogErr == errTruncate || truncateNeeded {
			// We could have errTruncate from iterator.But, truncateNeeded is still false.So, it is important
			// to set
			truncateNeeded = true
			break
		}

<<<<<<< HEAD
		// If any of the log reaches EOF we need to advance both the log file because vlog and wal has 1 to 1
		// mapping isTruncateNeeded check will take care of truncation.
		if walErr == io.ErrUnexpectedEOF || walErr == io.EOF || vlogErr == io.ErrUnexpectedEOF ||
			vlogErr == io.EOF {
			var err error
=======
		// If any of the log reaches EOF we need to advance both the log file because vlog and wal has 1 to 1 mapping
		// isTruncateNeeded check will take care of truncation.
		if walErr == io.ErrUnexpectedEOF || walErr == io.EOF || vlogErr == io.ErrUnexpectedEOF || vlogErr == io.EOF {
>>>>>>> fc3039f5
			// check whether we iterated till the valid offset.
			if truncateNeeded, err = isTruncateNeeded(walIterator.validOffset, walFile); err != nil {
				return y.Wrapf(err, "Error while checking truncation for the wal file %s",
					walFile.path)
			}
			// close the log file.
			if err = walFile.fd.Close(); err != nil {
				return y.Wrapf(err, "Error while closing the WAL file %s in replay", walFile.path)
			}
			// We successfully iterated till the end of the file. Now we have to advance
			// the wal File.
			if currentWalIndex >= len(lp.walIDs)-1 {
				// WAL is completed but we still need to check vlog is corruped or not.
				// because WAL and vlog is one to one mapping.
				// we'll check whether we need truncation only if there is no truncation for wal file.
				if !truncateNeeded {
					// check whether we iterated till the valid offset.
					truncateNeeded, err = isTruncateNeeded(vlogIterator.validOffset, vlogFile)
					if err != nil {
						return y.Wrapf(err, "Error while checking truncation for the vlog file %s",
							walFile.path)
					}
				}
				break
			}
			// advance both the wal and vlog.
			currentWalIndex++
			currentVlogIndex++
			if walFile, err = lp.openLogFile(WAL, currentWalIndex); err != nil {
				return err
			}

			if walFile.fileOffset() < vlogHeaderSize {
				// we simply change the flag and advance vlog so that vlog id will be advanced.
				truncateNeeded = true
			} else {
				walIterator, err = newLogIterator(walFile, vlogHeaderSize, lp.opt)
				if err != nil {
					return y.Wrapf(err, "Error while creating log iterator for the wal file %s", walFile.path)
				}
				walEntries, walCommitTs, walErr = walIterator.iterateEntries()
			}

			// we'll check whether we need truncation only if there is no truncation for wal file.
			if !truncateNeeded {
				// check whether we iterated till the valid offset.
				truncateNeeded, err = isTruncateNeeded(vlogIterator.validOffset, vlogFile)
				if err != nil {
					return y.Wrapf(err, "Error while checking truncation for the vlog file %s",
						walFile.path)
				}
			}

			// close the current vlogs file.
			if err = vlogFile.fd.Close(); err != nil {
				return y.Wrapf(err, "Error while closing the vlog file %s in replay", vlogFile.path)
			}

			if vlogFile, err = lp.openLogFile(VLOG, currentVlogIndex); err != nil {
				return err
			}
			if vlogFile.fileOffset() < vlogHeaderSize {
				truncateNeeded = true
			} else {
				vlogIterator, err = newLogIterator(vlogFile, vlogHeaderSize, lp.opt)
				if err != nil {
					return y.Wrapf(err,
						"Error while creating log iterator for the vlog file %s", vlogFile.path)
				}
				vlogEntries, vlogCommitTs, vlogErr = vlogIterator.iterateEntries()
			}
			continue
		}
		// Some error other than truncation and end of file so handle it.
		if walErr != nil || vlogErr != nil {
			msg := ""
			if walErr != nil {
				msg += walErr.Error()
			}
			if vlogErr != nil {
				msg += vlogErr.Error()
			}
			return y.Wrapf(errors.New(msg), "Error while replay log")
		}
		// Both batch entries are not of same txn. So we need truncate here.
		if vlogCommitTs != walCommitTs {
			truncateNeeded = true
			break
		}
		replayed := false
		// Insert the entries back to LSM.
		for _, e := range walEntries {
			// Inserting empty value pointer since the value pointer are not going to lsm.
			if err := replayFn(*e, valuePointer{}); err != nil {
				return y.Wrapf(err, "Error while inserting entry to lsm.")
			}
			replayed = true
		}
		for _, e := range vlogEntries {
			vp := valuePointer{
				Offset: e.offset,
				Len:    uint32(int(e.hlen) + len(e.Key) + len(e.Value) + crc32.Size),
				Fid:    vlogFile.fid,
			}
			if err := replayFn(*e, vp); err != nil {
				return y.Wrapf(err, "Error while inserting entry to lsm.")
			}
			replayed = true
		}
		isGc := vlogCommitTs == math.MaxUint64

		if replayed && !isGc {
			// we replayed all the entries here. so marking finish txn so the entries for the
			// this txn goes to LSM. We can't send finish mark without replaying atleast one entry.
			// so this case exist.
			// we set finish mark only for txn entries not for gc entries.
			e := &Entry{
				Key:   y.KeyWithTs(txnKeyVlog, walCommitTs),
				Value: []byte(strconv.FormatUint(walCommitTs, 10)),
				meta:  bitFinTxn,
			}
			if err := replayFn(*e, valuePointer{}); err != nil {
				return y.Wrapf(err, "Error while inserting finish mark to lsm.")
			}
		}
		// Advance for next batch of txn entries.
		walEntries, walCommitTs, walErr = walIterator.iterateEntries()
		vlogEntries, vlogCommitTs, vlogErr = vlogIterator.iterateEntries()
	}

	if truncateNeeded {
		if !lp.opt.Truncate || lp.opt.ReadOnly {
			return ErrTruncateNeeded
		}
		// Here not handling any corruption in the middle. It is expected that all the log file before
		// are in good state. In previous implementation, the log files are deleted if truncation
		// enabled. we can do the same if necessary.

		// we can truncate only last file.
		y.AssertTrue(len(lp.walIDs)-1 == currentWalIndex)
		y.AssertTrue(len(lp.vlogIDs)-1 == currentVlogIndex)

		// wal file and vlog files are closed, we need to open it now.
		if walFile, err = lp.openLogFile(WAL, currentWalIndex); err != nil {
			return y.Wrapf(err, "Error while opening WAL file %d in logReplayer",
				lp.walIDs[currentWalIndex])
		}
		if vlogFile, err = lp.openLogFile(VLOG, currentVlogIndex); err != nil {
			return y.Wrapf(err, "Error while opening WAL file %d in logReplayer",
				lp.walIDs[currentVlogIndex])
		}

		var walStat, vlogStat os.FileInfo
		if walStat, err = walFile.fd.Stat(); err != nil {
			return y.Wrapf(err, "Error while retriving wal file %d stat", walFile.fid)
		}
		if vlogStat, err = vlogFile.fd.Stat(); err != nil {
			return y.Wrapf(err, "Error while retriving vlog file %d stat", vlogFile.fid)
		}
		if walStat.Size() < vlogHeaderSize || vlogStat.Size() < vlogHeaderSize {
			// which means the whole file is corrupted so we need to bootstarp both the log file.
			if err = walFile.bootstrap(); err != nil {
				return y.Wrapf(err, "Error while bootstraping wal file %d", walFile.fid)
			}
			if err = vlogFile.bootstrap(); err != nil {
				return y.Wrapf(err, "Error while bootstraping vlog file %d", vlogFile.fid)
			}
			// we have bootstraped the files properly. We'll close it now the log files. logmanager will
			// open again and use it.
			if err = walFile.fd.Close(); err != nil {
				return y.Wrapf(err, "Error whole closing wal file %d", walFile.fid)
			}

			return vlogFile.fd.Close()
		}
		// Now we have to figure out, what offset that need to truncated for the wal and vlog.
		offset := uint32(0)
		// if ts is zero, then that file is corrupted.
		if walCommitTs == 0 {
			// wal file is corrupted so the offset is the valid offset.
			offset = walIterator.validOffset
		} else {
			// wal is not corrupted. so the batch for the current transaction is corrupted in val.
			// so truncating to the last batch offset.
			offset = walIterator.previousOffset
		}

		// None of the log files are mmaped so far, so it is good to truncate here.
		if err = walFile.fd.Truncate(int64(offset)); err != nil {
			return y.Wrapf(err, "Error while truncating wal file %d", walFile.fid)
		}
		walFile.offset = offset
		if vlogCommitTs == 0 {
			// vlog file is corrupted so the offset is the valid offset.
			offset = vlogIterator.validOffset
		} else {
			// vlog is not corrupted. so the batch for the current transaction is corrupted in wal.
			// so truncating to the last batch offset.
			offset = vlogIterator.previousOffset
		}
		// we'll calculate the offset, by using the same mechanism which we used for wal
		if err = vlogFile.fd.Truncate(int64(offset)); err != nil {
			return y.Wrapf(err, "Error while truncating vlog file %d", vlogFile.fid)
		}
		vlogFile.offset = offset
	}
	return nil
}

// logIterator is used to iterate batch of transaction entries in the log file.
// It is used for replay.
type logIterator struct {
	entryReader    *safeRead
	reader         *bufio.Reader
	validOffset    uint32
	previousOffset uint32
}

// newLogIterator will return the log iterator.
func newLogIterator(log *logFile, offset uint32, opt Options) (*logIterator, error) {
	stat, err := log.fd.Stat()
	if err != nil {
		return nil, err
	}
	if opt.ReadOnly {
		if int64(offset) != stat.Size() {
			// We're not at the end of the file. We'd need to replay the entries, or
			// possibly truncate the file.
			return nil, ErrReplayNeeded
		}
	}
	_, err = log.fd.Seek(int64(offset), io.SeekStart)
	if err != nil {
		return nil, err
	}

	return &logIterator{
		entryReader: &safeRead{
			k:            make([]byte, 10),
			v:            make([]byte, 10),
			recordOffset: offset,
			decrypter: &logDecrypter{
				baseIV:  log.baseIV,
				dataKey: log.dataKey,
			},
		},
		previousOffset: offset,
		reader:         bufio.NewReader(log.fd),
		validOffset:    offset,
	}, nil
}

// iterateEntries will iterate entries batch by batch. The batch end of transaction is
// determined by finish txn mark.
func (iterator *logIterator) iterateEntries() ([]*Entry, uint64, error) {
	var commitTs uint64
	var entries []*Entry
	for {
		e, err := iterator.entryReader.Entry(iterator.reader)
		if err != nil {
			return nil, 0, err
		}
		// advance the reader offset
		entryLen := uint32(int(e.hlen) + len(e.Key) + len(e.Value) + crc32.Size)
		iterator.entryReader.recordOffset += entryLen

		// This is txn entries.
		if e.meta&bitTxn > 0 {
			txnTs := y.ParseTs(e.Key)
			if commitTs == 0 {
				commitTs = txnTs
			}
			if commitTs != txnTs {
				// We got an entry that has txn timestamp different than what we were expecting.
				// This wouldn't happen unless the data is lost/corrupted.
				return nil, 0, errTruncate
			}
			entries = append(entries, e)
			continue
		}
		// Here it is finish txn mark.
		if e.meta&bitFinTxn > 0 {
			txnTs, err := strconv.ParseUint(string(e.Value), 10, 64)
			if err != nil {
				return nil, 0, err
			}
			if commitTs == 0 && txnTs == math.MaxUint64 {
				// we got finish mark for gc. so no need to check commitTs != txnTs
				iterator.validOffset = iterator.entryReader.recordOffset
				commitTs = math.MaxUint64
				break
			}
			// If there is no entries means no entries from the current txn is not part
			// of log files. we only got finish mark. so we're not checking commitTs != txnTs
			if len(entries) != 0 && commitTs != txnTs {
				return nil, 0, errTruncate
			}
			y.AssertTrue(commitTs == txnTs)
			// We got finish mark for this entry batch. Now, the iteration for this entry batch
			// is done so stoping the iteration for this ts.
			commitTs = txnTs
			iterator.previousOffset = iterator.validOffset
			iterator.validOffset = iterator.entryReader.recordOffset
			break
		}

		// This entries are from gc. so appending to the entries as it is.
		entries = append(entries, e)
	}
	return entries, commitTs, nil
}<|MERGE_RESOLUTION|>--- conflicted
+++ resolved
@@ -136,17 +136,11 @@
 			break
 		}
 
-<<<<<<< HEAD
 		// If any of the log reaches EOF we need to advance both the log file because vlog and wal has 1 to 1
 		// mapping isTruncateNeeded check will take care of truncation.
 		if walErr == io.ErrUnexpectedEOF || walErr == io.EOF || vlogErr == io.ErrUnexpectedEOF ||
 			vlogErr == io.EOF {
 			var err error
-=======
-		// If any of the log reaches EOF we need to advance both the log file because vlog and wal has 1 to 1 mapping
-		// isTruncateNeeded check will take care of truncation.
-		if walErr == io.ErrUnexpectedEOF || walErr == io.EOF || vlogErr == io.ErrUnexpectedEOF || vlogErr == io.EOF {
->>>>>>> fc3039f5
 			// check whether we iterated till the valid offset.
 			if truncateNeeded, err = isTruncateNeeded(walIterator.validOffset, walFile); err != nil {
 				return y.Wrapf(err, "Error while checking truncation for the wal file %s",
